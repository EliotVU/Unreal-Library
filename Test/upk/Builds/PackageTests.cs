﻿using System;
using System.Collections.Generic;
using System.IO;
using System.Linq;
using System.Threading.Tasks;
using Microsoft.VisualStudio.TestTools.UnitTesting;
using UELib;
using UELib.Core;
using UELib.Engine;
using UELib.Services;
using static UELib.UnrealPackage.GameBuild;

namespace Eliot.UELib.Test.Builds
{
    [TestClass]
    public class PackageTests
    {
        // .upk packages are assumed to be decompressed.
        [TestMethod]
        [DataRow(@"X-COM-Alliance\",
            BuildName.Unreal1,
            BuildPlatform.Undetermined
        )]
        [DataRow(@"TheWheelOfTime\",
            BuildName.Default,
            BuildPlatform.Undetermined
        )]
        [DataRow(@"Devastation\",
            BuildName.Devastation,
            BuildPlatform.Undetermined
        )]
        [DataRow(@"UT2004\",
            BuildName.UT2004,
            BuildPlatform.Undetermined
        )]
        [DataRow(@"America's Army 2\2_5\",
            BuildName.AA2_2_5,
            BuildPlatform.Undetermined,
            BuildName.AA2_2_5,
            BuildGeneration.AGP
        )]
        [DataRow(@"America's Army 2\2_6\", // encrypted
            BuildName.AA2_2_6,
            BuildPlatform.Undetermined,
            BuildName.AA2_2_6,
            BuildGeneration.AGP
        )]
        [DataRow(@"America's Army (Arcade)\2_6", // encrypted
            BuildName.AA2_2_6,
            BuildPlatform.Undetermined,
            BuildName.AA2_2_6,
            BuildGeneration.AGP
        )]
        [DataRow(@"America's Army (Arcade)\2_8", // encrypted
            BuildName.AA2_2_8,
            BuildPlatform.Undetermined,
            BuildName.AA2_2_8,
            BuildGeneration.AGP
        )]
        [DataRow(@"Stargate_SG-1_-_The_Alliance-2005-12-15\",
            BuildName.SG1_TA,
            BuildPlatform.Undetermined
        )]
        [DataRow(@"Advent Rising\",
            BuildName.Advent,
            BuildPlatform.Undetermined
        )]
        [DataRow(@"Star Wars - Republic Commando\",
            BuildName.SWRepublicCommando,
            BuildPlatform.Undetermined
        )]
        [DataRow(@"ArcticCombat\",
            BuildName.ArcticCombat,
            BuildPlatform.Undetermined
        )]
        [DataRow(@"Huxley\",
            BuildName.Huxley,
            BuildPlatform.Undetermined
        )]
        [DataRow(@"Borderlands\",
            BuildName.Borderlands,
            BuildPlatform.PC
        )]
        [DataRow(@"Borderlands2\",
            BuildName.Borderlands2,
            BuildPlatform.PC
        )]
        [DataRow(@"Borderlands 2 VR\",
            BuildName.Borderlands2,
            BuildPlatform.PC
        )]
        [DataRow(@"Borderlands Legends\",
            BuildName.Default,
            BuildPlatform.Console
        )]
        [DataRow(@"BorderlandsGOTY\",
            BuildName.Borderlands_GOTYE,
            BuildPlatform.Undetermined
        )]
        [DataRow(@"Battleborn\",
            BuildName.Battleborn,
            BuildPlatform.Undetermined
        )]
        [DataRow(@"Bulletstorm\",
            BuildName.Bulletstorm,
            BuildPlatform.Undetermined
        )]
        [DataRow(@"Bulletstorm Full Clip Edition\",
            BuildName.Bulletstorm_FCE,
            BuildPlatform.Undetermined
        )]
        [DataRow(@"Clive Barker's Undying\",
            BuildName.Undying,
            BuildPlatform.Undetermined
        )]
        [DataRow(@"Unreal 2\",
            BuildName.Unreal2,
            BuildPlatform.Undetermined
        )]
        [DataRow(@"DCUO\",
            BuildName.DCUO,
            BuildPlatform.Undetermined
        )]
        [DataRow(@"DNF\",
            BuildName.DNF,
            BuildPlatform.Undetermined
        )]
        [DataRow(@"EndWar\",
            BuildName.EndWar,
            BuildPlatform.Undetermined
        )]
        [DataRow(@"MedalOfHonor2010\",
            BuildName.MoH,
            BuildPlatform.Undetermined
        )]
        [DataRow(@"MedalOfHonorAirborne\",
            BuildName.MoHA,
            BuildPlatform.Undetermined
        )]
        [DataRow(@"Gears of War\", // G4WLive
            BuildName.GoW1,
            BuildPlatform.Undetermined
        )]
        [DataRow(@"Gears of War 2\",
            BuildName.GoW2,
            BuildPlatform.Undetermined
        )]
        [DataRow(@"Gears of War 3\",
            BuildName.GoW3,
            BuildPlatform.Undetermined
        )]
        [DataRow(@"Gears of War Ultimate Edition\", // Microsoft Store / WinUAP
            BuildName.GoWUE,
            BuildPlatform.Undetermined
        )]
        [DataRow(@"Gears of War Reloaded Beta\", // Steam
            BuildName.GoWUE,
            BuildPlatform.Undetermined
        )]
        [DataRow(@"Mirrors Edge\",
            BuildName.MirrorsEdge,
            BuildPlatform.Undetermined
        )]
        [DataRow(@"MKKE\",
            BuildName.MKKE,
            BuildPlatform.Undetermined
        )]
        [DataRow(@"RoboGame\",
            BuildName.RoboBlitz,
            BuildPlatform.Undetermined
        )]
        [DataRow(@"RoboHordes\",
            BuildName.Default,
            BuildPlatform.Undetermined
        )]
        [DataRow(@"rocketleague\",
            BuildName.RocketLeague,
            BuildPlatform.Undetermined
        )]
        [DataRow(@"Spellborn\",
            BuildName.Spellborn,
            BuildPlatform.Undetermined
        )]
        [DataRow(@"Stranglehold\StrangleholdGame\",
            BuildName.Stranglehold,
            BuildPlatform.PC
        )]
        [DataRow(@"Tera\",
            BuildName.Tera,
            BuildPlatform.Undetermined
        )]
        [DataRow(@"Tom Clancys Rainbow Six 3 Raven Shield\",
            BuildName.R6RS,
            BuildPlatform.Undetermined
        )]
        [DataRow(@"Tom Clancys Rainbow Six Vegas Collection\",
            BuildName.R6Vegas,
            BuildPlatform.Undetermined
        )]
        [DataRow(@"Tom Clancy's Splinter Cell 3 - Chaos Theory\", // Demo version
            BuildName.SCCT_Offline,
            BuildPlatform.Undetermined
        )]
        [DataRow(@"Tom Clancy's Splinter Cell Chaos Theory\", // Full Offline version
            BuildName.SCCT_Offline,
            BuildPlatform.Undetermined
        )]
        [DataRow(@"Tom Clancy's Splinter Cell Double Agent\SCDA-Offline\",
            BuildName.SCDA_Offline,
            BuildPlatform.Undetermined
        )]
        [DataRow(@"Tom Clancy's Splinter Cell Double Agent\SCDA-Online\",
            BuildName.SCDA_Online,
            BuildPlatform.Undetermined
        )]
        //[DataRow(@"Tom Clancy's Splinter Cell Conviction\",
        //    BuildName.SCBL,
        //    BuildPlatform.Undetermined
        //)]
        [DataRow(@"Tom Clancy's Splinter Cell® Blacklist\",
            BuildName.SCBL,
            BuildPlatform.Undetermined
        )]
        [DataRow(@"Warmonger\",
            BuildName.Default,
            BuildPlatform.Undetermined
        )]
        [DataRow(@"UT3\",
            BuildName.UT3,
            BuildPlatform.Undetermined
        )]
<<<<<<< HEAD
        [DataRow(@"CrimeCraft\",
            BuildName.CrimeCraft,
            BuildPlatform.Undetermined
        )]
        [DataRow(@"Batman Asylum\",
            BuildName.Batman1,
            BuildPlatform.Undetermined
        )]
        [DataRow(@"Batman Knight\",
            BuildName.Batman4,
            BuildPlatform.Undetermined
        )]
        [DataRow(@"Singularity\",
            BuildName.Singularity,
            BuildPlatform.Undetermined
        )]
        [DataRow(@"BioShockInfinite\",
            BuildName.Bioshock_Infinite,
            BuildPlatform.Undetermined
        )]
        [DataRow(@"Dishonored\",
            BuildName.Dishonored,
            BuildPlatform.Undetermined
        )]
        [DataRow(@"Remember Me\",
            BuildName.RememberMe,
            BuildPlatform.Undetermined,
            BuildName.Unset,
            BuildGeneration.Undefined,
            true
        )]
        [DataRow(@"Hawken\",
            BuildName.Hawken,
=======
        [DataRow(@"SuddenAttack2\",
            BuildName.SA2,
>>>>>>> 93ab44a3
            BuildPlatform.Undetermined
        )]
        [DataRow(@"A Hat in Time\",
            BuildName.AHIT,
            BuildPlatform.Undetermined
        )]
        public async Task TestPackages(
            string packagesPath,
            // The expected build name of the package.
            BuildName packagesBuild = BuildName.Unset,
            // The expected cooker platform of the package.
            BuildPlatform packagesPlatform = BuildPlatform.Undetermined,
            // The forced build name for the package.
            BuildName forcedBuild = BuildName.Unset,
            BuildGeneration forcedGeneration = BuildGeneration.Undefined,
            bool shouldTestSerialization = false)
        {
            packagesPath = Path.Join(Packages.UnrealEngineGamesPath, packagesPath);
            if (!Directory.Exists(packagesPath))
            {
                Assert.Inconclusive($"Couldn't find directory '{packagesPath}'");
            }

            var exceptions = new List<Exception>();
            UnrealConfig.SuppressSignature = true;

            var files = Directory
                .EnumerateFiles(packagesPath, "*.*", SearchOption.AllDirectories)
                .Where(UnrealLoader.IsUnrealFileExtension);

            var filePaths = files.ToList();
            Console.WriteLine($@"Validating {filePaths.Count} packages");

            if (filePaths.Count == 0)
            {
                Assert.Inconclusive($"Couldn't find any files in '{packagesPath}'");
            }

            var versions = new SortedSet<uint>();

#if DEBUG
            const int maxTasks = 1;
#else
            const int maxTasks = 3;
#endif
            for (int i = 0; i < filePaths.Count; i += maxTasks)
            {
                var tasks = filePaths[i..Math.Min(filePaths.Count, i + maxTasks)]
                    .Select(filePath => Task.Factory.StartNew(() =>
                    {
                        Console.WriteLine($@"Validating '{filePath}'");

                        if (Path.GetExtension(filePath) == ".xxx")
                        {
                            Console.WriteLine($@"Skipping analysis for fully compressed package '{filePath}'");

                            return;
                        }

                        using var fileStream = new FileStream(filePath, FileMode.Open, FileAccess.Read, FileShare.Read);
                        using var package = new UnrealPackage(fileStream, filePath)
                        {
                            BuildTarget = forcedBuild
                        };

                        package.Deserialize();

                        versions.Add((package.Summary.Version << 16) | package.Summary.LicenseeVersion);

                        Console.WriteLine($@"Detected build: {package.Build} and expected build: {packagesBuild}");

                        if (forcedBuild != BuildName.Unset)
                        {
                            Assert.AreEqual(forcedBuild, package.Build.Name);
                        }

                        // Commented out, because, UE2 games often contain a mix of UE1 packages.
                        //Assert.AreEqual(packagesBuild, linker.Build.Name);

                        if (package.CookerPlatform != BuildPlatform.Undetermined)
                        {
                            Console.WriteLine($@"Detected cooker platform: {package.CookerPlatform}");
                        }

                        if (packagesPlatform != BuildPlatform.Undetermined)
                        {
                            Assert.AreEqual(packagesPlatform, package.CookerPlatform);
                        }

                        if (package.Summary.CompressedChunks?.Count > 0)
                        {
                            Console.WriteLine($@"Skipping analysis for compressed package '{filePath}'");

                            return;
                        }

                        AssertPackage(package, exceptions);

                        // Re-serialize the package to test serialization.
                        if (shouldTestSerialization)
                        {
                            AssertPackageSerialization(package);

                            Console.WriteLine($@"Successfully serialized package '{filePath}'");
                        }
                    }, TaskCreationOptions.LongRunning))
                    //.Select(task => task.WaitAsync(TimeSpan.FromSeconds(20)))
                    .ToList();

                await Task.WhenAll(tasks);
            }

            Console.WriteLine($@"Unique package versions: [{string.Join(',', versions.Select(v => $"{(ushort)(v >> 16)}/{(ushort)v}"))}]");

            Assert.AreEqual(0, exceptions.Count, $"{exceptions.Count} exceptions: {string.Join('\n', exceptions)}");
        }

        [TestMethod]
        // All (non-cooked) UDK builds that differ in package format.
        [DataRow(@"UDK-2009-11\", // Also includes The Ball (Game)
            BuildName.Default, // v648
            BuildPlatform.Undetermined
        )]
        [DataRow(@"UDK-2009-12\",
            BuildName.Default, // v664
            BuildPlatform.Undetermined
        )]
        // 01-04 ??
        [DataRow(@"UDK-2010-05\", // Also includes (Updated) The Ball (Game)
            BuildName.Default, // v706
            BuildPlatform.Undetermined
        )]
        [DataRow(@"UDK-2010-06\", // BioShock Infinite (but, heavily modified)
            BuildName.Default, // v727
            BuildPlatform.Undetermined
        )]
        [DataRow(@"UDK-2010-07\",
            BuildName.Default, // v737
            BuildPlatform.Undetermined
        )]
        [DataRow(@"UDK-2010-08\",
            BuildName.Default, // v756
            BuildPlatform.Undetermined
        )]
        [DataRow(@"UDK-2010-09\",
            BuildName.Default, // v765
            BuildPlatform.Undetermined
        )]
        [DataRow(@"UDK-2010-10\",
            BuildName.Default, // v787
            BuildPlatform.Undetermined
        )]
        [DataRow(@"UDK-2010-11\",
            BuildName.Default, // v799
            BuildPlatform.Undetermined
        )]
        [DataRow(@"UDK-2010-12\",
            BuildName.Default, // v803
            BuildPlatform.Undetermined
        )]
        [DataRow(@"UDK-2011-01\", // Rock of Ages, Tribes (Modified), Batman Asylum (Heavily modified)
            BuildName.Default, // v805
            BuildPlatform.Undetermined
        )]
        [DataRow(@"UDK-2011-02\", // Sanctum
            BuildName.Default, // v810
            BuildPlatform.Undetermined
        )]
        // 03 no difference in package format.
        [DataRow(@"UDK-2011-04\",
            BuildName.Default, // v813
            BuildPlatform.Undetermined
        )]
        [DataRow(@"UDK-2011-06\", // Remember Me (Modified), Borderlands 2 (Heavily modified), Quantum (Modified)
            BuildName.Default, // v832
            BuildPlatform.Undetermined
        )]
        [DataRow(@"UDK-2011-07\",
            BuildName.Default, // v840
            BuildPlatform.Undetermined
        )]
        [DataRow(@"UDK-2011-08\", // FoxGame
            BuildName.Default, // v841
            BuildPlatform.Undetermined
        )]
        // 2011/09 - 2012/04 no difference in package format.
        [DataRow(@"UDK-2012-05\", // PainKillerHD
            BuildName.Default, // v860
            BuildPlatform.Undetermined
        )]
        // 06 no difference in package format.
        [DataRow(@"UDK-2012-07\", // AOC (Chivalry: Medieval Warfare), Hawken (Modified)
            BuildName.Default, // v860
            BuildPlatform.Undetermined
        )]
        [DataRow(@"UDK-2012-11\",
            BuildName.Default,
            BuildPlatform.Undetermined
        )]
        [DataRow(@"UDK-2013-02\",
            BuildName.Default,
            BuildPlatform.Undetermined
        )]
        [DataRow(@"UDK-2013-07\",
            BuildName.Default,
            BuildPlatform.Undetermined
        )]
        [DataRow(@"UDK-2014-02\",
            BuildName.Default,
            BuildPlatform.Undetermined
        )]
        [DataRow(@"UDK-2015-02\", // 29 january 2015
            BuildName.Default, // v868
            BuildPlatform.Undetermined
        )]
        public async Task TestUDKPackages(
            string packagesPath,
            BuildName packagesBuild = BuildName.Unset,
            BuildPlatform packagesPlatform = BuildPlatform.Undetermined,
            BuildName forcedBuild = BuildName.Unset,
            BuildGeneration forcedGeneration = BuildGeneration.Undefined,
            bool shouldTestSerialization = true)
        {
            await TestPackages(packagesPath, packagesBuild, packagesPlatform, forcedBuild, forcedGeneration, shouldTestSerialization);
        }

        /// <summary>
        /// Test a directory with loose packages.
        /// </summary>
        [TestMethod]
        [DataRow(@"Packages\")]
        public async Task TestLoosePackages(
            string packagesPath,
            BuildName packagesBuild = BuildName.Unset,
            BuildPlatform packagesPlatform = BuildPlatform.Undetermined,
            BuildName forcedBuild = BuildName.Unset,
            BuildGeneration forcedGeneration = BuildGeneration.Undefined,
            bool shouldTestSerialization = true)
        {
            await TestPackages(packagesPath, packagesBuild, packagesPlatform, forcedBuild, forcedGeneration, shouldTestSerialization);
        }

        private static void AssertPackage(UnrealPackage linker, List<Exception> exceptions)
        {
            try
            {
                linker.InitializePackage(UnrealPackage.InitFlags.Construct |
                                         UnrealPackage.InitFlags.RegisterClasses);
            }
            catch (Exception exception)
            {
                exceptions.Add(new NotSupportedException($"'{linker.FullPackageName}' package exception", exception));

                return;
            }

            AssertObjects(linker.Objects.Where(obj => (int)obj > 0));

            exceptions.AddRange(linker.Objects
                .Where(obj => obj.ThrownException != null)
                .Select(obj => new NotSupportedException($"'{linker.FullPackageName}' object exception", obj.ThrownException)));

            return;

            void TryLoadObject(UObject obj)
            {
                if (obj.DeserializationState != 0)
                {
                    return;
                }

                //try
                //{
                obj.Load();
                //}
                //catch (Exception exception)
                //{
                //    // Catch, because we don't want to stop the test, not until all objects have been loaded.
                //    LibServices.LogService.Log(exception.ToString());
                //    obj.ThrownException = exception;
                //}

                // Lazy deserialization tests
                try
                {
                    switch (obj)
                    {
                        case UStruct { Script: not null } uStruct:
                            new UStruct.UByteCodeDecompiler(uStruct).Deserialize();
                            break;
                    }
                }
                catch (Exception exception)
                {
                    exceptions.Add(new DeserializationException($"Script deserialization exception in {obj.GetReferencePath()}", exception));

                    // Catch, because we don't want to stop the test, not until all objects have been loaded.
                    LibServices.LogService.Log($"Script deserialization exception {exception} for {obj.GetReferencePath()}");
                }
            }

            void AssertObjects(IEnumerable<UObject> objects)
            {
                var exportObjects = objects.ToList();
                var compatibleExports = exportObjects
                    .Where(exp => exp is not UnknownObject)
                    .ToList();

                compatibleExports.ForEach(TryLoadObject);

                var incompatibleExports = exportObjects
                    .Where(exp => exp is UnknownObject)
                    .ToList();

                if (incompatibleExports.Count == 0)
                {
                    return;
                }

                Console.WriteLine($@"Found {incompatibleExports.Count} unrecognized exports in '{linker.FullPackageName}'");

                var incompatibleClasses =
                    incompatibleExports
                        .Where(exp => !exp.IsTemplate())
                        .DistinctBy(exp => exp.Class)
                        .ToList();
                Console.WriteLine($@"Found {incompatibleClasses.Count} unrecognized classes [{string.Join(',', incompatibleClasses)}]");
                // Commented out, because it gets too long.
                //Console.Write($@"{string.Join(';', incompatibleExports.Select(exp => exp.GetReferencePath()))}");
            }
        }

        private static readonly HashSet<Type> s_incompleteTypes =
        [
            typeof(UModel),
            typeof(UModelComponent),
            typeof(UStaticMeshComponent),
            typeof(UMaterial),
            typeof(ABrush),
        ];

        private static void AssertPackageSerialization(UnrealPackage package)
        {
            using var memoryStream = new MemoryStream((int)package.Archive.Stream.Length);
            using var tempStream = new UnrealPackageStream(package.Archive, memoryStream);

            //// Rebuild the name indices (name hash to package index).
            //for (int i = 0; i < package.Names.Count; i++)
            //{
            //    package.Archive.NameIndices.Add(((IndexName)package.Names[i])!.Index, i);
            //}

            // Ensure we have loaded all the thumbnail data, in order to verify that serialize and deserialize are in sync.
            package.ObjectThumbnails.ForEach(item =>
            {
                var thumbnail = item.Thumbnail;
                package.Stream.Seek(item.ThumbnailOffset, SeekOrigin.Begin);
                thumbnail.Deserialize(package.Stream);
                item.Thumbnail = thumbnail;
            });

            // Trick it into serializing the full thumbnail data.
            //package.Summary.ThumbnailTableOffset = 0;

            tempStream.Seek(0, SeekOrigin.Begin);
            package.Serialize(tempStream);

            // Let's see if we can deserialize the package back.
            tempStream.Seek(0, SeekOrigin.Begin);
            package.Deserialize(tempStream);

            // Work with a copy, because the linker.Objects list is modified during serialization.
            // Because, the exports and imports have been re-serialized
            // -- which causes the object serialization to invoke a new object creation when the export has no assigned object.
            var objects = package.Objects.ToList();

            // Let's serialize all supported objects and re-serialize them.
            foreach (var obj in objects)
            {
                if (obj is null or UnknownObject)
                {
                    continue; // Skip null and unknown objects.
                }

                if (obj.PackageIndex.IsExport == false)
                {
                    continue;
                }

                if (obj.DeserializationState != UObject.ObjectState.Deserialized)
                {
                    continue;
                }

                if (s_incompleteTypes.Contains(obj.GetType()))
                {
                    continue;
                }

                // skip objects with bulk data.
                if (obj is USurface or USoundNodeWave or UComponent or AActor)
                {
                    continue;
                }

                int serialOffset = obj.ExportResource!.SerialOffset;
                int serialSize = obj.ExportResource!.SerialSize;

                var tokenSizes = new List<(short, short)>();
                if (obj is UStruct { Script.Tokens.Count: 0 } uStruct)
                {
                    var buffer = uStruct.GetBuffer();
                    buffer.Seek(serialOffset + uStruct.ScriptOffset, SeekOrigin.Begin);
                    uStruct.Script.Deserialize(buffer);

                    tokenSizes = uStruct.Script.Tokens
                        .Select(token => (token.Size, token.StorageSize))
                        .ToList();
                }

                tempStream.Seek(serialOffset, SeekOrigin.Begin);
                obj.Save(tempStream);

                if (tokenSizes.Count > 0)
                {
                    uStruct = (UStruct)obj;
                    for (int i = 0; i < tokenSizes.Count; i++)
                    {
                        var token = uStruct.Script!.Tokens[i];
                        Assert.AreEqual(tokenSizes[i].Item1, token.Size, $"Mismatch token memory size {uStruct.GetReferencePath()}:{token.GetExprToken()}");
                        Assert.AreEqual(tokenSizes[i].Item2, token.StorageSize, $"Mismatch token storage size {uStruct.GetReferencePath()}:{token.GetExprToken()}");
                    }
                }

                if (obj.Properties.Count > 0)
                {
                    //Console.WriteLine($@"Skipped size validation for object with properties {obj.GetReferencePath()}");
                    //continue; // Skip objects with properties, because they are not serializable yet.
                }

                Assert.AreEqual(
                    serialSize,
                    (int)tempStream.Position - serialOffset,
                    $"Saving object size mismatch {obj.GetReferencePath()}"
                );

                // Let's see if we can deserialize the object back.
                tempStream.Seek(serialOffset, SeekOrigin.Begin);
                obj.Load(tempStream);
                Assert.AreEqual(
                    serialSize,
                    (int)tempStream.Position - serialOffset,
                    $"Loading object size mismatch {obj.GetReferencePath()}"
                );

                //Console.WriteLine($@"Successfully saved object {obj.GetReferencePath()}");
            }
        }
    }
}<|MERGE_RESOLUTION|>--- conflicted
+++ resolved
@@ -69,10 +69,6 @@
             BuildName.SWRepublicCommando,
             BuildPlatform.Undetermined
         )]
-        [DataRow(@"ArcticCombat\",
-            BuildName.ArcticCombat,
-            BuildPlatform.Undetermined
-        )]
         [DataRow(@"Huxley\",
             BuildName.Huxley,
             BuildPlatform.Undetermined
@@ -229,7 +225,6 @@
             BuildName.UT3,
             BuildPlatform.Undetermined
         )]
-<<<<<<< HEAD
         [DataRow(@"CrimeCraft\",
             BuildName.CrimeCraft,
             BuildPlatform.Undetermined
@@ -263,10 +258,10 @@
         )]
         [DataRow(@"Hawken\",
             BuildName.Hawken,
-=======
+            BuildPlatform.Undetermined
+        )]
         [DataRow(@"SuddenAttack2\",
             BuildName.SA2,
->>>>>>> 93ab44a3
             BuildPlatform.Undetermined
         )]
         [DataRow(@"A Hat in Time\",
