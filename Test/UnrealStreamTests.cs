﻿using System.IO;
using System.Linq;
using Microsoft.VisualStudio.TestTools.UnitTesting;
using UELib;
using UELib.Branch;
using UELib.Core;
using UELib.Engine;
using UELib.IO;

namespace Eliot.UELib.Test;

[TestClass]
public class UnrealStreamTests
{
    [DataTestMethod]
    [DataRow(PackageObjectLegacyVersion.Undefined, 1, +0b0000000000000000000000100101)]
    [DataRow(PackageObjectLegacyVersion.Undefined, 1, -0b0000000000000000000000100101)]
    [DataRow(PackageObjectLegacyVersion.Undefined, 2, +0b0000000000000001000001100101)]
    [DataRow(PackageObjectLegacyVersion.Undefined, 3, +0b0000000010000011000001100101)]
    [DataRow(PackageObjectLegacyVersion.Undefined, 4, +0b0100000110000011000001100101)]
    [DataRow(PackageObjectLegacyVersion.Undefined, 5, +0b1100000110000011000001100101)]
    [DataRow(PackageObjectLegacyVersion.CompactIndexDeprecated, 4, int.MaxValue)]
    public void SerializeCompactIndex(PackageObjectLegacyVersion version, int count, int compactIndex)
    {
        using var stream = new UnrealDummyStream(
            new UnrealTestArchive(UnrealPackage.TransientPackage, (uint)version),
            UnrealPackageUtilities.CreateTempPackageStream()
        );

        stream.Seek(0, SeekOrigin.Begin);
        stream.WriteIndex(compactIndex);

        long length = stream.Position;
        Assert.AreEqual(count, length);

        stream.Seek(0, SeekOrigin.Begin);
        int readCompactIndex = stream.ReadIndex();
        Assert.AreEqual(length, stream.Position);
        Assert.AreEqual(compactIndex, readCompactIndex);
    }

    [DataTestMethod]
    [DataRow(PackageObjectLegacyVersion.Undefined, "String")]
    [DataRow(PackageObjectLegacyVersion.Undefined, "语言处理")]
    public void SerializeString(PackageObjectLegacyVersion version, string text)
    {
        using var stream = new UnrealDummyStream(
            new UnrealTestArchive(UnrealPackage.TransientPackage, (uint)version),
            UnrealPackageUtilities.CreateTempPackageStream()
        );

        stream.Seek(0, SeekOrigin.Begin);
        stream.WriteString(text);

        if (text.Any(c => c >= 127))
        {
            stream.WriteUnicodeNullString(text);
        }
        else
        {
            stream.WriteAnsiNullString(text);
        }
        long length = stream.Position;

        stream.Seek(0, SeekOrigin.Begin);
        string readString = stream.ReadString();
        Assert.AreEqual(text, readString);
        readString = text.Any(c => c >= 127)
            ? stream.ReadUnicodeNullString()
            : stream.ReadAnsiNullString();
        Assert.AreEqual(length, stream.Position, "Serialize cannot differ from deserialize");
        Assert.AreEqual(text, readString);
    }

    [DataTestMethod]
    [DataRow(PackageObjectLegacyVersion.Undefined)]
    [DataRow(PackageObjectLegacyVersion.CompactIndexDeprecated)]
    [DataRow(PackageObjectLegacyVersion.NumberAddedToName)]
    public void SerializeName(PackageObjectLegacyVersion version)
    {
        using var fileStream = UnrealPackageUtilities.CreateTempPackageStream();
        var package = new UnrealPackage("Transient");
        package.Summary.Version = (uint)version;
        package.Build = new UnrealPackage.GameBuild((uint)version, 0, BuildGeneration.Undefined, null, 0);
        var archive = new UnrealPackageArchive(package);
        using var stream = new UnrealPackageStream(archive, fileStream);

        package.Names.Add(new UNameTableItem("Name"));
        var writtenName = new UName(package.Names[0]);

        stream.Seek(0, SeekOrigin.Begin);
        stream.WriteName(writtenName);
        long length = stream.Position;

        stream.Seek(0, SeekOrigin.Begin);
        var readName = stream.ReadName();
        Assert.AreEqual(length, stream.Position, "Serialize cannot differ from deserialize");
        Assert.AreEqual(writtenName.Name, readName.Name);
    }

<<<<<<< HEAD
        [DataTestMethod]
        [DataRow(PackageObjectLegacyVersion.LowestVersion)]
        [DataRow(PackageObjectLegacyVersion.LazyArraySkipCountChangedToSkipOffset)]
        [DataRow(PackageObjectLegacyVersion.LazyLoaderFlagsAddedToLazyArray)]
        [DataRow(PackageObjectLegacyVersion.StorageSizeAddedToLazyArray)]
        //[DataRow(PackageObjectLegacyVersion.L8AddedToLazyArray)]
        [DataRow(PackageObjectLegacyVersion.LazyArrayReplacedWithBulkData)]
        public void SerializeBulkData(PackageObjectLegacyVersion version)
        {
            using var stream = UnrealPackageUtilities.CreateTempPackageStream();
            using var linker = new UnrealPackage(stream);
            linker.Build = new UnrealPackage.GameBuild(linker);
            linker.Summary = new UnrealPackage.PackageFileSummary
            {
                Version = (uint)version
            };

            using var writer = new BinaryWriter(stream);
            // Skip past the signature
            writer.Seek(sizeof(int), SeekOrigin.Begin);

            byte[] rawData = UnrealEncoding.ANSI.GetBytes("LET'S PRETEND THAT THIS IS BULK DATA!");
            var bulkData = new UBulkData<byte>(0, rawData);

            long bulkPosition = ((IUnrealStream)stream).Position;
            stream.Write(ref bulkData);
            Assert.AreEqual(rawData.Length, bulkData.StorageSize);

            stream.Position = bulkPosition;
            stream.Read(out UBulkData<byte> readBulkData);
            Assert.IsNull(readBulkData.ElementData);
            Assert.AreEqual(bulkData.StorageSize, readBulkData.StorageSize);
            Assert.AreEqual(bulkData.StorageOffset, readBulkData.StorageOffset);
            Assert.AreEqual(bulkData.ElementCount, readBulkData.ElementCount);

            readBulkData.LoadData(stream);
            Assert.IsNotNull(readBulkData.ElementData);
            Assert.AreEqual(bulkData.ElementData.Length, readBulkData.ElementData.Length);
            CollectionAssert.AreEqual(bulkData.ElementData, readBulkData.ElementData);
        }
=======
    [DataTestMethod]
    [DataRow(PackageObjectLegacyVersion.Undefined)]
    public void SerializeStruct(PackageObjectLegacyVersion version)
    {
        using var stream = new UnrealDummyStream(
            new UnrealTestArchive(UnrealPackage.TransientPackage, (uint)version),
            UnrealPackageUtilities.CreateTempPackageStream()
        );

        // B, G, R, A;
        var inColor = new UColor(255, 128, 64, 80);
        stream.WriteStruct(ref inColor);
        Assert.AreEqual(4, stream.Position);

        stream.Seek(0, SeekOrigin.Begin);
        stream.ReadStruct(out UColor outColor);
        Assert.AreEqual(4, stream.Position);

        Assert.AreEqual(255, outColor.B);
        Assert.AreEqual(128, outColor.G);
        Assert.AreEqual(64, outColor.R);
        Assert.AreEqual(80, outColor.A);
    }

    [DataTestMethod]
    [DataRow(PackageObjectLegacyVersion.Undefined)]
    public void SerializeStructMarshal(PackageObjectLegacyVersion version)
    {
        using var stream = new UnrealDummyStream(
            new UnrealTestArchive(UnrealPackage.TransientPackage, (uint)version),
            UnrealPackageUtilities.CreateTempPackageStream()
        );

        long p1 = stream.Position;

        // B, G, R, A;
        var inColor = new UColor(255, 128, 64, 80);
        stream.WriteStructMarshal(ref inColor);
        var inColor2 = new UColor(128, 128, 64, 80);
        stream.WriteStructMarshal(ref inColor2);
        var inColor3 = new UColor(64, 128, 64, 80);
        stream.WriteStructMarshal(ref inColor3);

        stream.Seek(p1, SeekOrigin.Begin);
        stream.ReadStructMarshal(out UColor outColor);

        // Verify order
        Assert.AreEqual(255, outColor.B);
        Assert.AreEqual(128, outColor.G);
        Assert.AreEqual(64, outColor.R);
        Assert.AreEqual(80, outColor.A);

        stream.Seek(p1, SeekOrigin.Begin);
        stream.ReadArrayMarshal(out UArray<UColor> colors, 3);
        Assert.AreEqual(inColor, colors[0]);
        Assert.AreEqual(inColor2, colors[1]);
        Assert.AreEqual(inColor3, colors[2]);
    }

    [DataTestMethod]
    [DataRow(PackageObjectLegacyVersion.LowestVersion)]
    [DataRow(PackageObjectLegacyVersion.LazyArraySkipCountChangedToSkipOffset)]
    [DataRow(PackageObjectLegacyVersion.LazyLoaderFlagsAddedToLazyArray)]
    [DataRow(PackageObjectLegacyVersion.StorageSizeAddedToLazyArray)]
    //[DataRow(PackageObjectLegacyVersion.L8AddedToLazyArray)]
    [DataRow(PackageObjectLegacyVersion.LazyArrayReplacedWithBulkData)]
    public void SerializeBulkData(PackageObjectLegacyVersion version)
    {
        using var fileStream = UnrealPackageUtilities.CreateTempPackageStream();
        var package = new UnrealPackage("Transient");
        package.Summary.Version = (uint)version;
        package.Build = new UnrealPackage.GameBuild((uint)version, 0, BuildGeneration.Undefined, null, 0);
        var archive = new UnrealPackageArchive(package);
        using var stream = new UnrealPackageStream(archive, fileStream);

        byte[] rawData = "LET'S PRETEND THAT THIS IS BULK DATA!"u8.ToArray();
        var bulkData = new UBulkData<byte>(0, rawData);

        long bulkPosition = ((IUnrealStream)stream).Position;
        stream.Write(ref bulkData);
        Assert.AreEqual(rawData.Length, bulkData.StorageSize);

        stream.Position = bulkPosition;
        stream.Read(out UBulkData<byte> readBulkData);
        Assert.IsNull(readBulkData.ElementData);
        Assert.AreEqual(bulkData.StorageSize, readBulkData.StorageSize);
        Assert.AreEqual(bulkData.StorageOffset, readBulkData.StorageOffset);
        Assert.AreEqual(bulkData.ElementCount, readBulkData.ElementCount);

        readBulkData.LoadData(stream);
        Assert.IsNotNull(readBulkData.ElementData);
        Assert.AreEqual(bulkData.ElementData.Length, readBulkData.ElementData.Length);
        CollectionAssert.AreEqual(bulkData.ElementData, readBulkData.ElementData);
    }
>>>>>>> 7095d6b9

    [DataTestMethod]
    [DataRow(PackageObjectLegacyVersion.FontPagesDisplaced)]
    [DataRow(PackageObjectLegacyVersion.VerticalOffsetAddedToUFont)]
    public void SerializeDataTypes(PackageObjectLegacyVersion version)
    {
        using var fileStream = UnrealPackageUtilities.CreateTempPackageStream();
        var package = new UnrealPackage("Transient");
        package.Summary.Version = (uint)version;
        package.Build = new UnrealPackage.GameBuild((uint)version, 0, BuildGeneration.Undefined, null, 0);
        var archive = new UnrealPackageArchive(package);
        using var stream = new UnrealPackageStream(archive, fileStream);

        var fontPage = new UFont.FontPage
        {
            Characters =
            [
                new UFont.FontCharacter
                {
                    StartU = 1,
                    StartV = 2,
                    USize = 64,
                    VSize = 64,
                    TextureIndex = 0,
                    VerticalOffset = 0
                }
            ],
            Texture = null
        };

        long p1 = stream.Position;
        stream.WriteStruct(ref fontPage);
        stream.Seek(p1, SeekOrigin.Begin);
        stream.ReadStruct(out UFont.FontPage newFontPage);
        Assert.AreEqual(fontPage.Texture, newFontPage.Texture);
        Assert.AreEqual(fontPage.Characters[0].GetHashCode(), newFontPage.Characters[0].GetHashCode());
    }
}<|MERGE_RESOLUTION|>--- conflicted
+++ resolved
@@ -98,48 +98,6 @@
         Assert.AreEqual(writtenName.Name, readName.Name);
     }
 
-<<<<<<< HEAD
-        [DataTestMethod]
-        [DataRow(PackageObjectLegacyVersion.LowestVersion)]
-        [DataRow(PackageObjectLegacyVersion.LazyArraySkipCountChangedToSkipOffset)]
-        [DataRow(PackageObjectLegacyVersion.LazyLoaderFlagsAddedToLazyArray)]
-        [DataRow(PackageObjectLegacyVersion.StorageSizeAddedToLazyArray)]
-        //[DataRow(PackageObjectLegacyVersion.L8AddedToLazyArray)]
-        [DataRow(PackageObjectLegacyVersion.LazyArrayReplacedWithBulkData)]
-        public void SerializeBulkData(PackageObjectLegacyVersion version)
-        {
-            using var stream = UnrealPackageUtilities.CreateTempPackageStream();
-            using var linker = new UnrealPackage(stream);
-            linker.Build = new UnrealPackage.GameBuild(linker);
-            linker.Summary = new UnrealPackage.PackageFileSummary
-            {
-                Version = (uint)version
-            };
-
-            using var writer = new BinaryWriter(stream);
-            // Skip past the signature
-            writer.Seek(sizeof(int), SeekOrigin.Begin);
-
-            byte[] rawData = UnrealEncoding.ANSI.GetBytes("LET'S PRETEND THAT THIS IS BULK DATA!");
-            var bulkData = new UBulkData<byte>(0, rawData);
-
-            long bulkPosition = ((IUnrealStream)stream).Position;
-            stream.Write(ref bulkData);
-            Assert.AreEqual(rawData.Length, bulkData.StorageSize);
-
-            stream.Position = bulkPosition;
-            stream.Read(out UBulkData<byte> readBulkData);
-            Assert.IsNull(readBulkData.ElementData);
-            Assert.AreEqual(bulkData.StorageSize, readBulkData.StorageSize);
-            Assert.AreEqual(bulkData.StorageOffset, readBulkData.StorageOffset);
-            Assert.AreEqual(bulkData.ElementCount, readBulkData.ElementCount);
-
-            readBulkData.LoadData(stream);
-            Assert.IsNotNull(readBulkData.ElementData);
-            Assert.AreEqual(bulkData.ElementData.Length, readBulkData.ElementData.Length);
-            CollectionAssert.AreEqual(bulkData.ElementData, readBulkData.ElementData);
-        }
-=======
     [DataTestMethod]
     [DataRow(PackageObjectLegacyVersion.Undefined)]
     public void SerializeStruct(PackageObjectLegacyVersion version)
@@ -234,7 +192,6 @@
         Assert.AreEqual(bulkData.ElementData.Length, readBulkData.ElementData.Length);
         CollectionAssert.AreEqual(bulkData.ElementData, readBulkData.ElementData);
     }
->>>>>>> 7095d6b9
 
     [DataTestMethod]
     [DataRow(PackageObjectLegacyVersion.FontPagesDisplaced)]
