<Project Sdk="Microsoft.NET.Sdk">
  <PropertyGroup>
    <DefineConstants>DECOMPILE;BINARYMETADATA;UE1;UE2;UE3;UE4;VENGEANCE;SWAT4;UNREAL2;INFINITYBLADE;BORDERLANDS2;GOW2;APB;SPECIALFORCE2;XIII;SINGULARITY;THIEF_DS;DEUSEX_IW;BORDERLANDS;MIRRORSEDGE;BIOSHOCK;HAWKEN;UT;DISHONORED;REMEMBERME;ALPHAPROTOCOL;VANGUARD;TERA;MKKE;TRANSFORMERS;XCOM2;DD2;DCUO;AA2;SPELLBORN;BATMAN;MOH;ROCKETLEAGUE;DNF;LSGAME;UNDYING;HP;DEVASTATION;BATTLEBORN;SPLINTERCELL;AHIT;GIGANTIC;ENDWAR;SG1</DefineConstants>
    <TargetFrameworks>net48;netstandard2.0</TargetFrameworks>
    <OutputType>Library</OutputType>
    <RootNamespace>UELib</RootNamespace>
    <Install>true</Install>
    <InstallFrom>Disk</InstallFrom>
    <UpdateEnabled>false</UpdateEnabled>
    <UpdateMode>Foreground</UpdateMode>
    <UpdateInterval>7</UpdateInterval>
    <UpdateIntervalUnits>Days</UpdateIntervalUnits>
    <UpdatePeriodically>false</UpdatePeriodically>
    <UpdateRequired>false</UpdateRequired>
    <MapFileExtensions>true</MapFileExtensions>
    <ApplicationRevision>0</ApplicationRevision>
    <ApplicationVersion>1.0.0.%2a</ApplicationVersion>
    <IsWebBootstrapper>false</IsWebBootstrapper>
    <UseApplicationTrust>false</UseApplicationTrust>
    <BootstrapperEnabled>true</BootstrapperEnabled>
    <RunPostBuildEvent>OnOutputUpdated</RunPostBuildEvent>
    <GenerateAssemblyInfo>false</GenerateAssemblyInfo>
    <AllowUnsafeBlocks>true</AllowUnsafeBlocks>
    <GenerateAssemblyInfo>true</GenerateAssemblyInfo>
  </PropertyGroup>
  <PropertyGroup Condition=" '$(Configuration)|$(Platform)' == 'Debug|AnyCPU' ">
    <DefineConstants>$(DefineConstants);TRACE;DEBUG;</DefineConstants>
    <WarningLevel>0</WarningLevel>
    <GenerateSerializationAssemblies>Auto</GenerateSerializationAssemblies>
    <NoWarn></NoWarn>
    <RunCodeAnalysis>false</RunCodeAnalysis>
    <CodeAnalysisRuleSet>GlobalizationRules.ruleset</CodeAnalysisRuleSet>
  </PropertyGroup>
  <PropertyGroup Condition=" '$(Configuration)|$(Platform)' == 'Release|AnyCPU' ">
    <GeneratePackageOnBuild>True</GeneratePackageOnBuild>
    <DebugType>none</DebugType>
    <DefineConstants>$(DefineConstants);TRACE;</DefineConstants>
    <UseVSHostingProcess>true</UseVSHostingProcess>
  </PropertyGroup>
  <PropertyGroup Condition=" '$(TargetFramework)' == 'net48' ">
    <DefineConstants>Forms;$(DefineConstants)</DefineConstants>
  </PropertyGroup>
<<<<<<< HEAD
  <ItemGroup Condition=" '$(TargetFramework)' == 'net48' ">
    <Reference Include="System.Windows.Forms" />
=======
  <ItemGroup>
    <Reference Include="Microsoft.CSharp" />
    <Reference Include="System" />
    <Reference Include="System.Core" />
    <Reference Include="System.Numerics" />
  </ItemGroup>
  <ItemGroup>
    <Compile Include="BinaryMetaData.cs" />
    <Compile Include="Branch\BuildAttribute.cs" />
    <Compile Include="Branch\DefaultEngineBranch.cs" />
    <Compile Include="Branch\DefaultPackageSerializer.cs" />
    <Compile Include="Branch\EngineBranch.cs" />
    <Compile Include="Branch\BuildEngineBranchAttribute.cs" />
    <Compile Include="Branch\PackageObjectLegacyVersion.cs" />
    <Compile Include="Branch\PackageSerializerBase.cs" />
    <Compile Include="Branch\UE2\DNF\EngineBranch.DNF.cs" />
    <Compile Include="Branch\UE2\DVS\Tokens\ColorConstToken.cs" />
    <Compile Include="Branch\UE2\DVS\EngineBranch.DVS.cs" />
    <Compile Include="Branch\UE3\SFX\Classes\UStringRefProperty.cs" />
    <Compile Include="Branch\UE3\SFX\EngineBranch.SFX.cs" />
    <Compile Include="Branch\UE3\APB\EngineBranch.APB.cs" />
    <Compile Include="Branch\UE3\BL2\Tokens\LocalVariableToken.cs" />
    <Compile Include="Branch\UE3\MOH\EngineBranch.MOH.cs" />
    <Compile Include="Branch\UE3\RSS\EngineBranch.RSS.cs" />
    <Compile Include="Branch\UE3\RSS\Tokens\NameConstNoNumberToken.cs" />
    <Compile Include="Branch\UE3\SFX\PackageSerializer.SFX.cs" />
    <Compile Include="Branch\UE3\SFX\Tokens\StringRefConstToken.cs" />
    <Compile Include="Core\Tokens\EatStringToken.cs" />
    <Compile Include="Core\Tokens\ValidateObjectToken.cs" />
    <Compile Include="Engine\Classes\UActorComponent.cs" />
    <Compile Include="Core\Types\UBulkData.cs" />
    <Compile Include="Engine\Classes\UBrushComponent.cs" />
    <Compile Include="Engine\Classes\UDecalComponent.cs" />
    <Compile Include="Engine\Classes\ULightComponent.cs" />
    <Compile Include="Engine\Classes\UMaterial.cs" />
    <Compile Include="Engine\Classes\UMaterialInterface.cs" />
    <Compile Include="Engine\Classes\UMeshComponent.cs" />
    <Compile Include="Engine\Classes\UModelComponent.cs" />
    <Compile Include="Engine\Classes\UPrimitive.cs" />
    <Compile Include="Engine\Classes\UPrimitiveComponent.cs" />
    <Compile Include="Core\Tokens\TokenFactory.cs" />
    <Compile Include="Core\Tokens\TokenMap.cs" />
    <Compile Include="Branch\UE3\DD2\EngineBranch.DD2.cs" />
    <Compile Include="Branch\UE4\EngineBranch.UE4.cs" />
    <Compile Include="Branch\PackageSerializer.cs" />
    <Compile Include="Branch\UE4\PackageSerializer.UE4.cs" />
    <Compile Include="Branch\UE2\DNF\Tokens\BreakpointToken.cs" />
    <Compile Include="Core\Classes\Props\Custom\UScriptMapProperty.cs" />
    <Compile Include="Core\Classes\Props\UArrayProperty.cs" />
    <Compile Include="Core\Classes\Props\UBoolProperty.cs" />
    <Compile Include="Core\Classes\Props\UByteProperty.cs" />
    <Compile Include="Core\Classes\Props\UClassProperty.cs" />
    <Compile Include="Core\Classes\Props\UComponentProperty.cs" />
    <Compile Include="Core\Classes\Props\UDelegateProperty.cs" />
    <Compile Include="Core\Classes\Props\UFixedArrayProperty.cs" />
    <Compile Include="Core\Classes\Props\UFloatProperty.cs" />
    <Compile Include="Core\Classes\Props\UInterfaceProperty.cs" />
    <Compile Include="Core\Classes\Props\UIntProperty.cs" />
    <Compile Include="Core\Classes\Props\UMapProperty.cs" />
    <Compile Include="Core\Classes\Props\Custom\UMKItemNoDestroyProperty.cs" />
    <Compile Include="Core\Classes\Props\UNameProperty.cs" />
    <Compile Include="Core\Classes\Props\UObjectProperty.cs" />
    <Compile Include="Core\Classes\Props\UPointerProperty.cs" />
    <Compile Include="Core\Classes\Props\Custom\UQWordProperty.cs" />
    <Compile Include="Core\Classes\Props\Custom\UNativeTypeProperty.cs" />
    <Compile Include="Core\Classes\Props\Custom\UMKItemProperty.cs" />
    <Compile Include="Core\Classes\Props\UStringProperty.cs" />
    <Compile Include="Core\Classes\Props\UStrProperty.cs" />
    <Compile Include="Core\Classes\Props\UStructProperty.cs" />
    <Compile Include="Core\Classes\Props\Custom\UResourceProperty.cs" />
    <Compile Include="Core\Classes\Props\Custom\UXWeakReferenceProperty.cs" />
    <Compile Include="Core\Classes\UPackage.cs" />
    <Compile Include="Core\Tables\UExportTableItem.cs" />
    <Compile Include="Core\Tables\UGenerationTableItem.cs" />
    <Compile Include="Core\Tables\UImportTableItem.cs" />
    <Compile Include="Core\Tables\UNameTableItem.cs" />
    <Compile Include="Core\Tables\UObjectTableItem.cs" />
    <Compile Include="Core\Tokens\ArrayTokens.cs" />
    <Compile Include="Core\Tokens\BluePrintTokens.cs" />
    <Compile Include="Core\Tokens\CastTokens.cs" />
    <Compile Include="Core\Tokens\ConstTokens.cs" />
    <Compile Include="Core\Tokens\ContextTokens.cs" />
    <Compile Include="Core\Tokens\FieldTokens.cs" />
    <Compile Include="Core\Tokens\FunctionTokens.cs" />
    <Compile Include="Core\Tokens\JumpTokens.cs" />
    <Compile Include="Core\Tokens\LetTokens.cs" />
    <Compile Include="Core\Tokens\OtherTokens.cs" />
    <Compile Include="Core\Tokens\Token.cs" />
    <Compile Include="Core\Classes\UClassDecompiler.cs" />
    <Compile Include="Core\Classes\UComponent.cs" />
    <Compile Include="ByteCodeDecompiler.cs" />
    <Compile Include="Branch\UE2\VG\Tokens\LogFunctionToken.cs" />
    <Compile Include="Core\Types\UBox.cs" />
    <Compile Include="Core\Types\UCoords.cs" />
    <Compile Include="Core\Types\UGuid.cs" />
    <Compile Include="Core\Types\ULinearColor.cs" />
    <Compile Include="Core\Types\UMatrix.cs" />
    <Compile Include="Core\Types\UPlane.cs" />
    <Compile Include="Core\Types\UQuat.cs" />
    <Compile Include="Core\Types\URange.cs" />
    <Compile Include="Core\Types\URangeVector.cs" />
    <Compile Include="Core\Types\URotator.cs" />
    <Compile Include="Core\Types\UScale.cs" />
    <Compile Include="Core\Types\USphere.cs" />
    <Compile Include="Core\Types\UVector2D.cs" />
    <Compile Include="Core\Types\UVector4.cs" />
    <Compile Include="Engine\Classes\UMultiFont.cs" />
    <Compile Include="Engine\Classes\UProcBuildingRuleset.cs" />
    <Compile Include="Engine\Classes\URenderedMaterial.cs" />
    <Compile Include="Engine\Classes\UShadowMapTexture2D.cs" />
    <Compile Include="Engine\Classes\USoundGroup.cs" />
    <Compile Include="Engine\Classes\USurface.cs" />
    <Compile Include="Engine\Classes\UTerrainWeightMapTexture.cs" />
    <Compile Include="Engine\Classes\UTexture2D.cs" />
    <Compile Include="Engine\Classes\UTexture2DComposite.cs" />
    <Compile Include="Engine\Classes\UTexture2DDynamic.cs" />
    <Compile Include="Engine\Classes\UTexture3D.cs" />
    <Compile Include="Engine\Classes\UTextureCube.cs" />
    <Compile Include="Engine\Classes\UTextureFlipBook.cs" />
    <Compile Include="Engine\Classes\UTextureMovie.cs" />
    <Compile Include="Engine\Classes\UTextureRenderTarget2D.cs" />
    <Compile Include="Engine\Classes\UTextureRenderTargetCube.cs" />
    <Compile Include="Engine\Types\LightingChannelContainer.cs" />
    <Compile Include="Engine\Types\LightmassPrimitiveSettings.cs" />
    <Compile Include="ObjectModel\Annotations\ExprTokenAttribute.cs" />
    <Compile Include="ObjectModel\Annotations\OutputAttribute.cs" />
    <Compile Include="Core\Types\UColor.cs" />
    <Compile Include="Core\Types\UMap.cs" />
    <Compile Include="Core\Types\UVector.cs" />
    <Compile Include="Core\UStateFrame.cs" />
    <Compile Include="Branch\UE2\AA2\CryptoDecoder.AA2.cs" />
    <Compile Include="Decoding\CryptoCore.cs" />
    <Compile Include="Branch\UE2\DNF\Tokens\DynamicArrayEmptyToken.cs" />
    <Compile Include="Engine\Classes\AActor.cs" />
    <Compile Include="Engine\Classes\UBitmapMaterial.cs" />
    <Compile Include="Engine\Classes\ABrush.cs" />
    <Compile Include="Engine\Classes\UPolys.cs" />
    <Compile Include="Engine\Classes\UPalette.cs" />
    <Compile Include="Decoding\IBufferDecoder.cs" />
    <Compile Include="Branch\UE2\AA2\EngineBranch.AA2.cs" />
    <Compile Include="Branch\UE2\AA2\PackageSerializer.AA2.cs" />
    <Compile Include="Core\Types\UArray.cs" />
    <Compile Include="Core\Classes\UScriptStruct.cs" />
    <Compile Include="Core\Classes\UTextBuffer.cs" />
    <Compile Include="Engine\Classes\UModel.cs" />
    <Compile Include="Engine\Classes\UTexture.cs" />
    <Compile Include="Engine\Classes\USound.cs" />
    <Compile Include="Engine\Types\Poly.cs" />
    <Compile Include="GlobalSuppressions.cs" />
    <Compile Include="Branch\UE2\DNF\Tokens\IntConstWordToken.cs" />
    <Compile Include="Properties\Annotations.cs" />
    <Compile Include="Properties\AssemblyInfo.cs" />
    <Compile Include="Core\Classes\UConstDecompiler.cs" />
    <Compile Include="Core\Classes\UEnumDecompiler.cs" />
    <Compile Include="Core\Classes\UFieldDecompiler.cs" />
    <Compile Include="Core\Classes\UFunctionDecompiler.cs" />
    <Compile Include="Core\Classes\UObjectDecompiler.cs" />
    <Compile Include="Core\Classes\Props\UPropertyDecompiler.cs" />
    <Compile Include="Core\Classes\UStateDecompiler.cs" />
    <Compile Include="Core\Classes\UStructDecompiler.cs" />
    <Compile Include="Core\Classes\UTextBufferDecompiler.cs" />
    <Compile Include="Core\Classes\UClass.cs" />
    <Compile Include="Core\Classes\UConst.cs" />
    <Compile Include="Core\Classes\UDefaultProperty.cs" />
    <Compile Include="Core\Classes\UEnum.cs" />
    <Compile Include="Core\Classes\UField.cs" />
    <Compile Include="Core\Classes\UFunction.cs" />
    <Compile Include="Core\Classes\UMetaData.cs" />
    <Compile Include="Core\Classes\UObject.cs" />
    <Compile Include="Core\Classes\Props\UProperty.cs" />
    <Compile Include="Core\Classes\UState.cs" />
    <Compile Include="Core\Classes\UStruct.cs" />
    <Compile Include="Engine\Classes\UFont.cs" />
    <Compile Include="NativesTablePackage.cs" />
    <Compile Include="Branch\UE2\DNF\Tokens\RotConstBytesToken.cs" />
    <Compile Include="Branch\UE2\DNF\Tokens\RotConstPitchToken.cs" />
    <Compile Include="Branch\UE2\DNF\Tokens\RotConstRollToken.cs" />
    <Compile Include="Branch\UE2\DNF\Tokens\RotConstYawToken.cs" />
    <Compile Include="Branch\UE2\DNF\Tokens\RotConstZeroToken.cs" />
    <Compile Include="UnrealScript\PropertyDisplay.cs" />
    <Compile Include="UDecompilingState.cs" />
    <Compile Include="Core\Types\UName.cs" />
    <Compile Include="UnrealBuild.cs" />
    <Compile Include="UnrealCache.cs" />
    <Compile Include="UnrealConfig.cs" />
    <Compile Include="UnrealFlags.cs" />
    <Compile Include="UnrealExtensions.cs" />
    <Compile Include="UnrealInterfaces.cs" />
    <Compile Include="UnrealLoader.cs" />
    <Compile Include="UnrealMethods.cs" />
    <Compile Include="UnrealMod.cs" />
    <Compile Include="UnrealPackage.cs" />
    <Compile Include="UnrealPackageCompression.cs" />
    <Compile Include="UnrealStream.cs" />
    <Compile Include="UnrealScript\ScriptConstants.cs" />
    <Compile Include="Core\Tables\UTableItem.cs" />
    <Compile Include="UnrealTokens.cs" />
    <Compile Include="UnrealTypes.cs" />
    <Compile Include="Branch\UE2\DNF\Tokens\VectorConstUnitZToken.cs" />
    <Compile Include="Branch\UE2\DNF\Tokens\VectorConstZeroToken.cs" />
    <Compile Include="Branch\UE2\DNF\Tokens\VectorXToken.cs" />
    <Compile Include="Branch\UE2\DNF\Tokens\VectorXYToken.cs" />
    <Compile Include="Branch\UE2\DNF\Tokens\VectorXZToken.cs" />
    <Compile Include="Branch\UE2\DNF\Tokens\VectorYToken.cs" />
    <Compile Include="Branch\UE2\DNF\Tokens\VectorYZToken.cs" />
    <Compile Include="Branch\UE2\DNF\Tokens\VectorZToken.cs" />
  </ItemGroup>
  <ItemGroup>
    <BootstrapperPackage Include=".NETFramework,Version=v4.8">
      <Visible>False</Visible>
      <ProductName>Microsoft .NET Framework 4 %28x86 and x64%29</ProductName>
      <Install>true</Install>
    </BootstrapperPackage>
>>>>>>> 699a78b0
  </ItemGroup>
  <ItemGroup>
    <Folder Include="Branch\UE3\HMS\" />
    <Folder Include="UnrealModel\Core\Types\" />
    <Folder Include="UnrealModel\Engine\Classes\" />
    <Folder Include="UnrealModel\Engine\Types\" />
  </ItemGroup>
  <ItemGroup>
    <None Include="..\LICENSE">
      <Pack>True</Pack>
      <PackagePath>\</PackagePath>
    </None>
    <None Include="..\README.md">
      <Pack>True</Pack>
      <PackagePath>\</PackagePath>
    </None>
  </ItemGroup>
  <ItemGroup>
    <PackageReference Include="Microsoft.CSharp" Version="4.7.0" />
    <PackageReference Include="System.Numerics.Vectors" Version="4.5.0" />
    <PackageReference Include="System.Runtime.CompilerServices.Unsafe">
      <Version>6.0.0</Version>
    </PackageReference>
  </ItemGroup>
  <ProjectExtensions></ProjectExtensions>
  <PropertyGroup>
    <AssemblyName>Eliot.UELib</AssemblyName>
    <PackageId>$(AssemblyName)</PackageId>
    <Version>$(VersionPrefix)1.6.2</Version>
    <Authors>EliotVU</Authors>
    <Title>$(AssemblyName)</Title>
    <PackageDescription>UnrealScript decompiler library for Unreal package files (.upk, .u, .uasset; etc), with support for Unreal Engine 1, 2, and 3.</PackageDescription>
    <PackageTags>UnrealEngine;UnrealScript;Decompiler;UPK;Exporter;Bytecode</PackageTags>
    <Copyright>2009-2024 Eliot van Uytfanghe. All rights reserved.</Copyright>
    <PackageProjectUrl>https://github.com/EliotVU/Unreal-Library</PackageProjectUrl>
    <PackageReadmeFile>README.md</PackageReadmeFile>
    <RepositoryUrl>https://github.com/EliotVU/Unreal-Library</RepositoryUrl>
    <PackageLicenseFile>LICENSE</PackageLicenseFile>
    <EnableNETAnalyzers>True</EnableNETAnalyzers>
    <EnforceCodeStyleInBuild>True</EnforceCodeStyleInBuild>
    <AnalysisLevel>latest-recommended</AnalysisLevel>
    <PackageReleaseNotes></PackageReleaseNotes>
  </PropertyGroup>
</Project><|MERGE_RESOLUTION|>--- conflicted
+++ resolved
@@ -1,6 +1,6 @@
 <Project Sdk="Microsoft.NET.Sdk">
   <PropertyGroup>
-    <DefineConstants>DECOMPILE;BINARYMETADATA;UE1;UE2;UE3;UE4;VENGEANCE;SWAT4;UNREAL2;INFINITYBLADE;BORDERLANDS2;GOW2;APB;SPECIALFORCE2;XIII;SINGULARITY;THIEF_DS;DEUSEX_IW;BORDERLANDS;MIRRORSEDGE;BIOSHOCK;HAWKEN;UT;DISHONORED;REMEMBERME;ALPHAPROTOCOL;VANGUARD;TERA;MKKE;TRANSFORMERS;XCOM2;DD2;DCUO;AA2;SPELLBORN;BATMAN;MOH;ROCKETLEAGUE;DNF;LSGAME;UNDYING;HP;DEVASTATION;BATTLEBORN;SPLINTERCELL;AHIT;GIGANTIC;ENDWAR;SG1</DefineConstants>
+    <DefineConstants>DECOMPILE;BINARYMETADATA;UE1;UE2;UE3;UE4;VENGEANCE;SWAT4;UNREAL2;INFINITYBLADE;BORDERLANDS2;GOW2;APB;SPECIALFORCE2;XIII;SINGULARITY;THIEF_DS;DEUSEX_IW;BORDERLANDS;MIRRORSEDGE;BIOSHOCK;HAWKEN;UT;DISHONORED;REMEMBERME;ALPHAPROTOCOL;VANGUARD;TERA;MKKE;TRANSFORMERS;XCOM2;DD2;DCUO;AA2;SPELLBORN;BATMAN;MOH;ROCKETLEAGUE;DNF;LSGAME;UNDYING;HP;DEVASTATION;BATTLEBORN;SPLINTERCELL;AHIT;GIGANTIC;ENDWAR;SG1;MASS_EFFECT</DefineConstants>
     <TargetFrameworks>net48;netstandard2.0</TargetFrameworks>
     <OutputType>Library</OutputType>
     <RootNamespace>UELib</RootNamespace>
@@ -40,224 +40,8 @@
   <PropertyGroup Condition=" '$(TargetFramework)' == 'net48' ">
     <DefineConstants>Forms;$(DefineConstants)</DefineConstants>
   </PropertyGroup>
-<<<<<<< HEAD
   <ItemGroup Condition=" '$(TargetFramework)' == 'net48' ">
     <Reference Include="System.Windows.Forms" />
-=======
-  <ItemGroup>
-    <Reference Include="Microsoft.CSharp" />
-    <Reference Include="System" />
-    <Reference Include="System.Core" />
-    <Reference Include="System.Numerics" />
-  </ItemGroup>
-  <ItemGroup>
-    <Compile Include="BinaryMetaData.cs" />
-    <Compile Include="Branch\BuildAttribute.cs" />
-    <Compile Include="Branch\DefaultEngineBranch.cs" />
-    <Compile Include="Branch\DefaultPackageSerializer.cs" />
-    <Compile Include="Branch\EngineBranch.cs" />
-    <Compile Include="Branch\BuildEngineBranchAttribute.cs" />
-    <Compile Include="Branch\PackageObjectLegacyVersion.cs" />
-    <Compile Include="Branch\PackageSerializerBase.cs" />
-    <Compile Include="Branch\UE2\DNF\EngineBranch.DNF.cs" />
-    <Compile Include="Branch\UE2\DVS\Tokens\ColorConstToken.cs" />
-    <Compile Include="Branch\UE2\DVS\EngineBranch.DVS.cs" />
-    <Compile Include="Branch\UE3\SFX\Classes\UStringRefProperty.cs" />
-    <Compile Include="Branch\UE3\SFX\EngineBranch.SFX.cs" />
-    <Compile Include="Branch\UE3\APB\EngineBranch.APB.cs" />
-    <Compile Include="Branch\UE3\BL2\Tokens\LocalVariableToken.cs" />
-    <Compile Include="Branch\UE3\MOH\EngineBranch.MOH.cs" />
-    <Compile Include="Branch\UE3\RSS\EngineBranch.RSS.cs" />
-    <Compile Include="Branch\UE3\RSS\Tokens\NameConstNoNumberToken.cs" />
-    <Compile Include="Branch\UE3\SFX\PackageSerializer.SFX.cs" />
-    <Compile Include="Branch\UE3\SFX\Tokens\StringRefConstToken.cs" />
-    <Compile Include="Core\Tokens\EatStringToken.cs" />
-    <Compile Include="Core\Tokens\ValidateObjectToken.cs" />
-    <Compile Include="Engine\Classes\UActorComponent.cs" />
-    <Compile Include="Core\Types\UBulkData.cs" />
-    <Compile Include="Engine\Classes\UBrushComponent.cs" />
-    <Compile Include="Engine\Classes\UDecalComponent.cs" />
-    <Compile Include="Engine\Classes\ULightComponent.cs" />
-    <Compile Include="Engine\Classes\UMaterial.cs" />
-    <Compile Include="Engine\Classes\UMaterialInterface.cs" />
-    <Compile Include="Engine\Classes\UMeshComponent.cs" />
-    <Compile Include="Engine\Classes\UModelComponent.cs" />
-    <Compile Include="Engine\Classes\UPrimitive.cs" />
-    <Compile Include="Engine\Classes\UPrimitiveComponent.cs" />
-    <Compile Include="Core\Tokens\TokenFactory.cs" />
-    <Compile Include="Core\Tokens\TokenMap.cs" />
-    <Compile Include="Branch\UE3\DD2\EngineBranch.DD2.cs" />
-    <Compile Include="Branch\UE4\EngineBranch.UE4.cs" />
-    <Compile Include="Branch\PackageSerializer.cs" />
-    <Compile Include="Branch\UE4\PackageSerializer.UE4.cs" />
-    <Compile Include="Branch\UE2\DNF\Tokens\BreakpointToken.cs" />
-    <Compile Include="Core\Classes\Props\Custom\UScriptMapProperty.cs" />
-    <Compile Include="Core\Classes\Props\UArrayProperty.cs" />
-    <Compile Include="Core\Classes\Props\UBoolProperty.cs" />
-    <Compile Include="Core\Classes\Props\UByteProperty.cs" />
-    <Compile Include="Core\Classes\Props\UClassProperty.cs" />
-    <Compile Include="Core\Classes\Props\UComponentProperty.cs" />
-    <Compile Include="Core\Classes\Props\UDelegateProperty.cs" />
-    <Compile Include="Core\Classes\Props\UFixedArrayProperty.cs" />
-    <Compile Include="Core\Classes\Props\UFloatProperty.cs" />
-    <Compile Include="Core\Classes\Props\UInterfaceProperty.cs" />
-    <Compile Include="Core\Classes\Props\UIntProperty.cs" />
-    <Compile Include="Core\Classes\Props\UMapProperty.cs" />
-    <Compile Include="Core\Classes\Props\Custom\UMKItemNoDestroyProperty.cs" />
-    <Compile Include="Core\Classes\Props\UNameProperty.cs" />
-    <Compile Include="Core\Classes\Props\UObjectProperty.cs" />
-    <Compile Include="Core\Classes\Props\UPointerProperty.cs" />
-    <Compile Include="Core\Classes\Props\Custom\UQWordProperty.cs" />
-    <Compile Include="Core\Classes\Props\Custom\UNativeTypeProperty.cs" />
-    <Compile Include="Core\Classes\Props\Custom\UMKItemProperty.cs" />
-    <Compile Include="Core\Classes\Props\UStringProperty.cs" />
-    <Compile Include="Core\Classes\Props\UStrProperty.cs" />
-    <Compile Include="Core\Classes\Props\UStructProperty.cs" />
-    <Compile Include="Core\Classes\Props\Custom\UResourceProperty.cs" />
-    <Compile Include="Core\Classes\Props\Custom\UXWeakReferenceProperty.cs" />
-    <Compile Include="Core\Classes\UPackage.cs" />
-    <Compile Include="Core\Tables\UExportTableItem.cs" />
-    <Compile Include="Core\Tables\UGenerationTableItem.cs" />
-    <Compile Include="Core\Tables\UImportTableItem.cs" />
-    <Compile Include="Core\Tables\UNameTableItem.cs" />
-    <Compile Include="Core\Tables\UObjectTableItem.cs" />
-    <Compile Include="Core\Tokens\ArrayTokens.cs" />
-    <Compile Include="Core\Tokens\BluePrintTokens.cs" />
-    <Compile Include="Core\Tokens\CastTokens.cs" />
-    <Compile Include="Core\Tokens\ConstTokens.cs" />
-    <Compile Include="Core\Tokens\ContextTokens.cs" />
-    <Compile Include="Core\Tokens\FieldTokens.cs" />
-    <Compile Include="Core\Tokens\FunctionTokens.cs" />
-    <Compile Include="Core\Tokens\JumpTokens.cs" />
-    <Compile Include="Core\Tokens\LetTokens.cs" />
-    <Compile Include="Core\Tokens\OtherTokens.cs" />
-    <Compile Include="Core\Tokens\Token.cs" />
-    <Compile Include="Core\Classes\UClassDecompiler.cs" />
-    <Compile Include="Core\Classes\UComponent.cs" />
-    <Compile Include="ByteCodeDecompiler.cs" />
-    <Compile Include="Branch\UE2\VG\Tokens\LogFunctionToken.cs" />
-    <Compile Include="Core\Types\UBox.cs" />
-    <Compile Include="Core\Types\UCoords.cs" />
-    <Compile Include="Core\Types\UGuid.cs" />
-    <Compile Include="Core\Types\ULinearColor.cs" />
-    <Compile Include="Core\Types\UMatrix.cs" />
-    <Compile Include="Core\Types\UPlane.cs" />
-    <Compile Include="Core\Types\UQuat.cs" />
-    <Compile Include="Core\Types\URange.cs" />
-    <Compile Include="Core\Types\URangeVector.cs" />
-    <Compile Include="Core\Types\URotator.cs" />
-    <Compile Include="Core\Types\UScale.cs" />
-    <Compile Include="Core\Types\USphere.cs" />
-    <Compile Include="Core\Types\UVector2D.cs" />
-    <Compile Include="Core\Types\UVector4.cs" />
-    <Compile Include="Engine\Classes\UMultiFont.cs" />
-    <Compile Include="Engine\Classes\UProcBuildingRuleset.cs" />
-    <Compile Include="Engine\Classes\URenderedMaterial.cs" />
-    <Compile Include="Engine\Classes\UShadowMapTexture2D.cs" />
-    <Compile Include="Engine\Classes\USoundGroup.cs" />
-    <Compile Include="Engine\Classes\USurface.cs" />
-    <Compile Include="Engine\Classes\UTerrainWeightMapTexture.cs" />
-    <Compile Include="Engine\Classes\UTexture2D.cs" />
-    <Compile Include="Engine\Classes\UTexture2DComposite.cs" />
-    <Compile Include="Engine\Classes\UTexture2DDynamic.cs" />
-    <Compile Include="Engine\Classes\UTexture3D.cs" />
-    <Compile Include="Engine\Classes\UTextureCube.cs" />
-    <Compile Include="Engine\Classes\UTextureFlipBook.cs" />
-    <Compile Include="Engine\Classes\UTextureMovie.cs" />
-    <Compile Include="Engine\Classes\UTextureRenderTarget2D.cs" />
-    <Compile Include="Engine\Classes\UTextureRenderTargetCube.cs" />
-    <Compile Include="Engine\Types\LightingChannelContainer.cs" />
-    <Compile Include="Engine\Types\LightmassPrimitiveSettings.cs" />
-    <Compile Include="ObjectModel\Annotations\ExprTokenAttribute.cs" />
-    <Compile Include="ObjectModel\Annotations\OutputAttribute.cs" />
-    <Compile Include="Core\Types\UColor.cs" />
-    <Compile Include="Core\Types\UMap.cs" />
-    <Compile Include="Core\Types\UVector.cs" />
-    <Compile Include="Core\UStateFrame.cs" />
-    <Compile Include="Branch\UE2\AA2\CryptoDecoder.AA2.cs" />
-    <Compile Include="Decoding\CryptoCore.cs" />
-    <Compile Include="Branch\UE2\DNF\Tokens\DynamicArrayEmptyToken.cs" />
-    <Compile Include="Engine\Classes\AActor.cs" />
-    <Compile Include="Engine\Classes\UBitmapMaterial.cs" />
-    <Compile Include="Engine\Classes\ABrush.cs" />
-    <Compile Include="Engine\Classes\UPolys.cs" />
-    <Compile Include="Engine\Classes\UPalette.cs" />
-    <Compile Include="Decoding\IBufferDecoder.cs" />
-    <Compile Include="Branch\UE2\AA2\EngineBranch.AA2.cs" />
-    <Compile Include="Branch\UE2\AA2\PackageSerializer.AA2.cs" />
-    <Compile Include="Core\Types\UArray.cs" />
-    <Compile Include="Core\Classes\UScriptStruct.cs" />
-    <Compile Include="Core\Classes\UTextBuffer.cs" />
-    <Compile Include="Engine\Classes\UModel.cs" />
-    <Compile Include="Engine\Classes\UTexture.cs" />
-    <Compile Include="Engine\Classes\USound.cs" />
-    <Compile Include="Engine\Types\Poly.cs" />
-    <Compile Include="GlobalSuppressions.cs" />
-    <Compile Include="Branch\UE2\DNF\Tokens\IntConstWordToken.cs" />
-    <Compile Include="Properties\Annotations.cs" />
-    <Compile Include="Properties\AssemblyInfo.cs" />
-    <Compile Include="Core\Classes\UConstDecompiler.cs" />
-    <Compile Include="Core\Classes\UEnumDecompiler.cs" />
-    <Compile Include="Core\Classes\UFieldDecompiler.cs" />
-    <Compile Include="Core\Classes\UFunctionDecompiler.cs" />
-    <Compile Include="Core\Classes\UObjectDecompiler.cs" />
-    <Compile Include="Core\Classes\Props\UPropertyDecompiler.cs" />
-    <Compile Include="Core\Classes\UStateDecompiler.cs" />
-    <Compile Include="Core\Classes\UStructDecompiler.cs" />
-    <Compile Include="Core\Classes\UTextBufferDecompiler.cs" />
-    <Compile Include="Core\Classes\UClass.cs" />
-    <Compile Include="Core\Classes\UConst.cs" />
-    <Compile Include="Core\Classes\UDefaultProperty.cs" />
-    <Compile Include="Core\Classes\UEnum.cs" />
-    <Compile Include="Core\Classes\UField.cs" />
-    <Compile Include="Core\Classes\UFunction.cs" />
-    <Compile Include="Core\Classes\UMetaData.cs" />
-    <Compile Include="Core\Classes\UObject.cs" />
-    <Compile Include="Core\Classes\Props\UProperty.cs" />
-    <Compile Include="Core\Classes\UState.cs" />
-    <Compile Include="Core\Classes\UStruct.cs" />
-    <Compile Include="Engine\Classes\UFont.cs" />
-    <Compile Include="NativesTablePackage.cs" />
-    <Compile Include="Branch\UE2\DNF\Tokens\RotConstBytesToken.cs" />
-    <Compile Include="Branch\UE2\DNF\Tokens\RotConstPitchToken.cs" />
-    <Compile Include="Branch\UE2\DNF\Tokens\RotConstRollToken.cs" />
-    <Compile Include="Branch\UE2\DNF\Tokens\RotConstYawToken.cs" />
-    <Compile Include="Branch\UE2\DNF\Tokens\RotConstZeroToken.cs" />
-    <Compile Include="UnrealScript\PropertyDisplay.cs" />
-    <Compile Include="UDecompilingState.cs" />
-    <Compile Include="Core\Types\UName.cs" />
-    <Compile Include="UnrealBuild.cs" />
-    <Compile Include="UnrealCache.cs" />
-    <Compile Include="UnrealConfig.cs" />
-    <Compile Include="UnrealFlags.cs" />
-    <Compile Include="UnrealExtensions.cs" />
-    <Compile Include="UnrealInterfaces.cs" />
-    <Compile Include="UnrealLoader.cs" />
-    <Compile Include="UnrealMethods.cs" />
-    <Compile Include="UnrealMod.cs" />
-    <Compile Include="UnrealPackage.cs" />
-    <Compile Include="UnrealPackageCompression.cs" />
-    <Compile Include="UnrealStream.cs" />
-    <Compile Include="UnrealScript\ScriptConstants.cs" />
-    <Compile Include="Core\Tables\UTableItem.cs" />
-    <Compile Include="UnrealTokens.cs" />
-    <Compile Include="UnrealTypes.cs" />
-    <Compile Include="Branch\UE2\DNF\Tokens\VectorConstUnitZToken.cs" />
-    <Compile Include="Branch\UE2\DNF\Tokens\VectorConstZeroToken.cs" />
-    <Compile Include="Branch\UE2\DNF\Tokens\VectorXToken.cs" />
-    <Compile Include="Branch\UE2\DNF\Tokens\VectorXYToken.cs" />
-    <Compile Include="Branch\UE2\DNF\Tokens\VectorXZToken.cs" />
-    <Compile Include="Branch\UE2\DNF\Tokens\VectorYToken.cs" />
-    <Compile Include="Branch\UE2\DNF\Tokens\VectorYZToken.cs" />
-    <Compile Include="Branch\UE2\DNF\Tokens\VectorZToken.cs" />
-  </ItemGroup>
-  <ItemGroup>
-    <BootstrapperPackage Include=".NETFramework,Version=v4.8">
-      <Visible>False</Visible>
-      <ProductName>Microsoft .NET Framework 4 %28x86 and x64%29</ProductName>
-      <Install>true</Install>
-    </BootstrapperPackage>
->>>>>>> 699a78b0
   </ItemGroup>
   <ItemGroup>
     <Folder Include="Branch\UE3\HMS\" />
