<Project Sdk="Microsoft.NET.Sdk">
  <PropertyGroup>
    <DefineConstants>DECOMPILE;BINARYMETADATA;UE1;UE2;UE3;UE4;VENGEANCE;SWAT4;UNREAL2;INFINITYBLADE;BORDERLANDS2;GOW2;APB;SPECIALFORCE2;XIII;SINGULARITY;THIEF_DS;DEUSEX_IW;BORDERLANDS;MIRRORSEDGE;BIOSHOCK;HAWKEN;UT;DISHONORED;REMEMBERME;ALPHAPROTOCOL;VANGUARD;TERA;MKKE;TRANSFORMERS;XCOM2;DD2;DCUO;AA2;SPELLBORN;BATMAN;MOH;ROCKETLEAGUE;DNF;LSGAME;UNDYING;HP;DEVASTATION;BATTLEBORN;SPLINTERCELLX;AHIT;GIGANTIC;ENDWAR;SG1;MASS_EFFECT;MOV;MIDWAY;SHADOWSTRIKE;R6;HUXLEY;RM;LEAD;BULLETSTORM;ADVENT;SWRepublicCommando</DefineConstants>
    <TargetFrameworks>net48;netstandard2.0;netstandard2.1;net8.0;net9.0</TargetFrameworks>
    <LangVersion>13.0</LangVersion>
    <OutputType>Library</OutputType>
    <RootNamespace>UELib</RootNamespace>
    <Install>true</Install>
    <InstallFrom>Disk</InstallFrom>
    <UpdateEnabled>false</UpdateEnabled>
    <UpdateMode>Foreground</UpdateMode>
    <UpdateInterval>7</UpdateInterval>
    <UpdateIntervalUnits>Days</UpdateIntervalUnits>
    <UpdatePeriodically>false</UpdatePeriodically>
    <UpdateRequired>false</UpdateRequired>
    <MapFileExtensions>true</MapFileExtensions>
    <ApplicationRevision>0</ApplicationRevision>
    <ApplicationVersion>1.0.0.%2a</ApplicationVersion>
    <IsWebBootstrapper>false</IsWebBootstrapper>
    <UseApplicationTrust>false</UseApplicationTrust>
    <BootstrapperEnabled>true</BootstrapperEnabled>
    <RunPostBuildEvent>OnOutputUpdated</RunPostBuildEvent>
    <GenerateAssemblyInfo>false</GenerateAssemblyInfo>
    <AllowUnsafeBlocks>true</AllowUnsafeBlocks>
    <GenerateAssemblyInfo>true</GenerateAssemblyInfo>
  </PropertyGroup>
  <PropertyGroup Condition=" '$(Configuration)|$(Platform)' == 'Debug|AnyCPU' ">
    <DefineConstants>$(DefineConstants);TRACE;DEBUG;</DefineConstants>
    <WarningLevel>0</WarningLevel>
    <GenerateSerializationAssemblies>Auto</GenerateSerializationAssemblies>
    <NoWarn></NoWarn>
    <RunCodeAnalysis>false</RunCodeAnalysis>
    <CodeAnalysisRuleSet>GlobalizationRules.ruleset</CodeAnalysisRuleSet>
  </PropertyGroup>
  <PropertyGroup Condition=" '$(Configuration)|$(Platform)' == 'Release|AnyCPU' ">
    <GeneratePackageOnBuild>True</GeneratePackageOnBuild>
    <DebugType>none</DebugType>
    <DefineConstants>$(DefineConstants);TRACE;</DefineConstants>
    <UseVSHostingProcess>true</UseVSHostingProcess>
  </PropertyGroup>
  <PropertyGroup Condition=" '$(TargetFramework)' == 'net48' ">
    <DefineConstants>Forms;$(DefineConstants)</DefineConstants>
  </PropertyGroup>
  <ItemGroup Condition=" '$(TargetFramework)' == 'net48' ">
    <Reference Include="System.Windows.Forms" />
  </ItemGroup>
  <ItemGroup Condition=" '$(TargetFramework)' != 'net48' ">
    <PackageReference Include="System.Text.Encoding.CodePages" Version="9.0.5" />
  </ItemGroup>
  <ItemGroup>
    <Folder Include="Branch\UE3\HMS\" />
    <Folder Include="UnrealModel\Core\Types\" />
    <Folder Include="UnrealModel\Engine\Classes\" />
    <Folder Include="UnrealModel\Engine\Types\" />
  </ItemGroup>
  <ItemGroup>
    <None Include="..\LICENSE">
      <Pack>True</Pack>
      <PackagePath>\</PackagePath>
    </None>
    <None Include="..\CHANGELOG.md">
      <Pack>True</Pack>
      <PackagePath>\</PackagePath>
    </None>
    <None Include="..\README.md">
      <Pack>True</Pack>
      <PackagePath>\</PackagePath>
    </None>
  </ItemGroup>
  <ItemGroup>
    <PackageReference Include="Microsoft.CSharp" Version="4.7.0" />
<<<<<<< HEAD
    <PackageReference Include="System.Numerics.Vectors" Version="4.6.1" />
=======
    <PackageReference Include="System.IO.Hashing" Version="9.0.4" />
    <PackageReference Include="System.Memory" Version="4.5.5" />
    <PackageReference Include="System.Numerics.Vectors" Version="4.6.0" />
>>>>>>> 7095d6b9
    <PackageReference Include="System.Runtime.CompilerServices.Unsafe">
      <Version>6.1.2</Version>
    </PackageReference>
  </ItemGroup>
  <ProjectExtensions></ProjectExtensions>
  <PropertyGroup>
    <AssemblyName>Eliot.UELib</AssemblyName>
    <PackageId>$(AssemblyName)</PackageId>
    <Version>$(VersionPrefix)1.11.0</Version>
    <Authors>EliotVU</Authors>
    <Title>$(AssemblyName)</Title>
    <PackageDescription>UnrealScript decompiler library for Unreal package files (.upk, .u, .uasset; etc), with support for Unreal Engine 1, 2, and 3.</PackageDescription>
    <PackageTags>UnrealEngine;UnrealScript;Decompiler;UPK;Exporter;Bytecode</PackageTags>
    <Copyright>2009-2025 Eliot van Uytfanghe. All rights reserved.</Copyright>
    <PackageProjectUrl>https://github.com/EliotVU/Unreal-Library</PackageProjectUrl>
    <PackageLicenseFile>LICENSE</PackageLicenseFile>
    <PackageReadmeFile>README.md</PackageReadmeFile>
    <PackageReleaseNotes></PackageReleaseNotes>
    <RepositoryUrl>https://github.com/EliotVU/Unreal-Library.git</RepositoryUrl>
    <RepositoryType>git</RepositoryType>
    <EnableNETAnalyzers>True</EnableNETAnalyzers>
    <EnforceCodeStyleInBuild>True</EnforceCodeStyleInBuild>
    <AnalysisLevel>latest-recommended</AnalysisLevel>
    <IncludeSymbols>true</IncludeSymbols>
    <SymbolPackageFormat>snupkg</SymbolPackageFormat>
    <GenerateDocumentationFile>True</GenerateDocumentationFile>
    <SignAssembly>True</SignAssembly>
    <AssemblyOriginatorKeyFile>Eliot.UELib.snk</AssemblyOriginatorKeyFile>
    <Nullable>enable</Nullable>
  </PropertyGroup>
</Project><|MERGE_RESOLUTION|>--- conflicted
+++ resolved
@@ -69,13 +69,9 @@
   </ItemGroup>
   <ItemGroup>
     <PackageReference Include="Microsoft.CSharp" Version="4.7.0" />
-<<<<<<< HEAD
-    <PackageReference Include="System.Numerics.Vectors" Version="4.6.1" />
-=======
     <PackageReference Include="System.IO.Hashing" Version="9.0.4" />
     <PackageReference Include="System.Memory" Version="4.5.5" />
-    <PackageReference Include="System.Numerics.Vectors" Version="4.6.0" />
->>>>>>> 7095d6b9
+    <PackageReference Include="System.Numerics.Vectors" Version="4.6.1" />
     <PackageReference Include="System.Runtime.CompilerServices.Unsafe">
       <Version>6.1.2</Version>
     </PackageReference>
