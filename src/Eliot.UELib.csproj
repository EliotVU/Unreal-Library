--- conflicted
+++ resolved
@@ -45,11 +45,7 @@
     <Reference Include="System.Windows.Forms" />
   </ItemGroup>
   <ItemGroup Condition=" '$(TargetFramework)' != 'net48' ">
-<<<<<<< HEAD
-    <PackageReference Include="System.Text.Encoding.CodePages" Version="9.0.8" />
-=======
     <PackageReference Include="System.Text.Encoding.CodePages" Version="9.0.9" />
->>>>>>> f6d9188c
   </ItemGroup>
   <ItemGroup>
     <Folder Include="Branch\UE3\HMS\" />
