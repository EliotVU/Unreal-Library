--- conflicted
+++ resolved
@@ -139,7 +139,6 @@
 
         [MethodImpl(MethodImplOptions.AggressiveInlining)]
         public static implicit operator uint(UnrealFlags<TEnum> flags)
-<<<<<<< HEAD
         {
             return (uint)flags._RawValue;
         }
@@ -147,19 +146,7 @@
         [MethodImpl(MethodImplOptions.AggressiveInlining)]
         public static implicit operator ulong(UnrealFlags<TEnum> flags)
         {
-            // Allows the compiler to optimize this better.
-            return Unsafe.As<UnrealFlags<TEnum>, ulong>(ref flags);
-            //return flags._RawValue;
-=======
-        {
-            return (uint)flags._RawValue;
-        }
-
-        [MethodImpl(MethodImplOptions.AggressiveInlining)]
-        public static implicit operator ulong(UnrealFlags<TEnum> flags)
-        {
             return flags._RawValue;
->>>>>>> 3c5946cc
         }
 
         /// <summary>
@@ -177,11 +164,7 @@
         {
             Debug.Assert(FlagsMap != null);
 
-<<<<<<< HEAD
-            for (var flagIndex = 0; flagIndex < flagsMap.Length; ++flagIndex)
-=======
             for (var flagIndex = 0; flagIndex < flagsMap.Length - 1; ++flagIndex)
->>>>>>> 3c5946cc
             {
                 if (flagsMap[flagIndex] != 0 && HasFlag(flagsMap, flagIndex))
                     yield return flagIndex;
@@ -198,12 +181,8 @@
         {
             var stringBuilder = new StringBuilder();
             var values = Enum.GetValues(typeof(TEnum));
-<<<<<<< HEAD
-            for (var i = 0; i < values.Length; i++)
-=======
             ulong flags = _RawValue;
             for (int i = 0; i < values.Length - 1; i++)
->>>>>>> 3c5946cc
             {
                 ulong flag = _RawValue & GetFlag(i);
                 if (flag == 0)
@@ -216,8 +195,6 @@
                 stringBuilder.Append($"0x{flag:X}:{name};");
             }
 
-<<<<<<< HEAD
-=======
             // Remaining flags
             for (int i = 0; flags != 0; ++i, flags >>= 1)
             {
@@ -230,7 +207,6 @@
                 stringBuilder.Append($"0x{flag:X};");
             }
 
->>>>>>> 3c5946cc
             return stringBuilder.ToString();
         }
     }
