<<<<<<< HEAD
﻿namespace UELib.Decoding
=======
﻿using System;

namespace UELib.Decoding
>>>>>>> 7095d6b9
{
    public interface IBufferDecoder
    {
        [Obsolete("Deprecated", true)]
        void PreDecode(IUnrealStream stream);

        [Obsolete("Deprecated", true)]
        void DecodeBuild(IUnrealStream stream, UnrealPackage.GameBuild build);

        void DecodeRead(long position, byte[] buffer, int index, int count);
        unsafe void DecodeByte(long position, byte* b);
    }
}<|MERGE_RESOLUTION|>--- conflicted
+++ resolved
@@ -1,10 +1,6 @@
-<<<<<<< HEAD
-﻿namespace UELib.Decoding
-=======
-﻿using System;
+using System;
 
 namespace UELib.Decoding
->>>>>>> 7095d6b9
 {
     public interface IBufferDecoder
     {
