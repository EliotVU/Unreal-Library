--- conflicted
+++ resolved
@@ -297,70 +297,25 @@
             return (b0 & 0x80) != 0 ? -index : index;
         }
 
-<<<<<<< HEAD
         /// <summary>Reads an index from the current stream.</summary>
         /// <returns>A 4-byte signed integer read from the current stream.</returns>
         public int ReadIndex() =>
             Archive.Version >= (uint)PackageObjectLegacyVersion.CompactIndexDeprecated
                 ? ReadInt32()
                 : ReadCompactIndex();
-=======
+
+        [Obsolete]
         // HACK: Specific builds logic should be displaced by a specialized stream.
-        public long ReadNameIndex()
-        {
-#if BINARYMETADATA
-            long lastPosition = BaseStream.Position;
-#endif
+
+        public int ReadNameIndex(out int num)
+        {
             int index = ReadIndex();
-#if SHADOW_STRIKE
-            if (_Archive.Package.Build == BuildGeneration.ShadowStrike)
-            {
-                ReadIndex();
-#if BINARYMETADATA
-                _Archive.LastPosition = lastPosition;
-#endif
-                return index;
-            }
-#endif
-            if (_Archive.Version >= UName.VNameNumbered
-#if BIOSHOCK
-                || _Archive.Package.Build == UnrealPackage.GameBuild.BuildName.BioShock
-#endif
-               )
-            {
-                uint num = ReadUInt32() - 1;
-#if BINARYMETADATA
-                _Archive.LastPosition = lastPosition;
-#endif
-                return (long)((ulong)num << 32) | (uint)index;
-            }
->>>>>>> b5a5fea1
-
-        [Obsolete]
-        public long ReadNameIndex() => (uint)ReadNameIndex(out int n) | ((long)n << 32);
-
-        // HACK: Specific builds logic should be displaced by a specialized stream.
-        public int ReadNameIndex(out int num)
-        {
-            int index = ReadIndex();
-<<<<<<< HEAD
             if (Archive.Version >= (uint)PackageObjectLegacyVersion.NumberAddedToName
-=======
-#if SHADOW_STRIKE
-            if (_Archive.Package.Build == BuildGeneration.ShadowStrike)
-            {
-                ReadIndex();
-#if BINARYMETADATA
-                _Archive.LastPosition = lastPosition;
-#endif
-                num = -1;
-                return index;
-            }
-#endif
-            if (_Archive.Version >= UName.VNameNumbered
->>>>>>> b5a5fea1
 #if BIOSHOCK
                 || Archive.Package.Build == UnrealPackage.GameBuild.BuildName.BioShock
+#endif
+#if SHADOW_STRIKE
+                || Archive.Package.Build == BuildGeneration.ShadowStrike
 #endif
                )
             {
