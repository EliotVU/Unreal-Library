﻿using System;
using System.Collections.Generic;
using System.Diagnostics;
using System.Diagnostics.Contracts;
using System.IO;
using System.Linq;
using System.Runtime.CompilerServices;
using System.Text;
using UELib.Annotations;
using UELib.Branch;
using UELib.Core;
using UELib.Decoding;
using UELib.Flags;

namespace UELib
{
    public interface IUnrealArchive
    {
        UnrealPackage Package { get; }
        uint Version { get; }
        uint LicenseeVersion { get; }
        uint UE4Version { get; }

        bool BigEndianCode { get; }
    }

    public interface IUnrealStream : IUnrealArchive, IDisposable
    {
        UnrealPackage Package { get; }

        [Obsolete("To be deprecated; ideally we want to pass the UnrealReader directly to the Deserialize methods.")]
        UnrealReader UR { get; }

        [Obsolete("To be deprecated; ideally we want to pass the UnrealWriter directly to the Serialize methods.")]
        UnrealWriter UW { get; }

        [CanBeNull] IBufferDecoder Decoder { get; set; }
        IPackageSerializer Serializer { get; set; }

        long Position { get; set; }

        // HACK: To be deprecated, but for now we need this to help us retrieve the absolute position when serializing within an UObject's buffer.
        long AbsolutePosition { get; set; }
<<<<<<< HEAD

        // We need to virtualize this so we can override the logic to track where objects are read.
        T ReadObject<T>() where T : UObject;

        // We need to virtualize this so we can override the logic to track where objects are written.
        void WriteObject<T>(T value) where T : UObject;

        // We need to virtualize this so we can override the logic to track where names are read.
        UName ReadName();

        // We need to virtualize this so we can override the logic to track where names are written.
        void WriteName(in UName value);

        void Skip(int bytes);

        int Read(byte[] buffer, int index, int count);
        long Seek(long offset, SeekOrigin origin);

        public IUnrealStream Record(string name, [CanBeNull] object value);
        public void ConformRecordPosition();
=======
>>>>>>> d342cf36

        [Obsolete("use ReadObject or ReadIndex instead")]
        int ReadObjectIndex();

        [Obsolete("UE Explorer")]
        UObject ParseObject(int index);

        [Obsolete("use ReadName instead")]
        int ReadNameIndex();

        [Obsolete("use ReadName instead")]
        int ReadNameIndex(out int num);

        [Obsolete("UE Explorer")]
        string ParseName(int index);

        void Skip(int byteCount);

        int Read(byte[] buffer, int index, int count);
        long Seek(long offset, SeekOrigin origin);
    }

    public class UnrealWriter : BinaryWriter
    {
        private readonly byte[] _IndexBuffer = new byte[5];

        public UnrealWriter(IUnrealArchive archive, Stream baseStream) : base(baseStream) => Archive = archive;

        public IUnrealArchive Archive { get; private set; }

        [Obsolete("See WriteString")]
        public void WriteText(string s) => WriteString(s);

        [MethodImpl(MethodImplOptions.AggressiveInlining)]
        private static bool IsUnicode(string s) => s.Any(c => c >= 127);

        public void WriteString(string s)
        {
            if (!IsUnicode(s))
            {
                int length = s.Length + 1;
                WriteIndex(length);
                foreach (byte c in s)
                {
                    BaseStream.WriteByte(c);
                }

                BaseStream.WriteByte(0);
            }
            else
            {
                int length = s.Length + 1;
                WriteIndex(-length);
                foreach (char c in s)
                {
                    Write((short)c);
                }

                BaseStream.WriteByte(0);
                BaseStream.WriteByte(0);
            }
        }

        public void WriteCompactIndex(int index)
        {
            bool isPositive = index >= 0;
            index = Math.Abs(index);
            byte b0 = (byte)((isPositive ? 0 : 0x80) + (index < 0x40 ? index : (index & 0x3F) + 0x40));
            _IndexBuffer[0] = b0;
            BaseStream.Write(_IndexBuffer, 0, 1);
            if ((b0 & 0x40) != 0)
            {
                index >>= 6;
                byte b1 = (byte)(index < 0x80 ? index : (index & 0x7F) + 0x80);
                _IndexBuffer[1] = b1;
                BaseStream.Write(_IndexBuffer, 1, 1);
                if ((b1 & 0x80) != 0)
                {
                    index >>= 7;
                    byte b2 = (byte)(index < 0x80 ? index : (index & 0x7F) + 0x80);
                    _IndexBuffer[2] = b1;
                    BaseStream.Write(_IndexBuffer, 2, 1);
                    if ((b2 & 0x80) != 0)
                    {
                        index >>= 7;
                        byte b3 = (byte)(index < 0x80 ? index : (index & 0x7F) + 0x80);
                        _IndexBuffer[3] = b1;
                        BaseStream.Write(_IndexBuffer, 3, 1);
                        if ((b3 & 0x80) != 0)
                        {
                            _IndexBuffer[4] = (byte)(index >> 7);
                            BaseStream.Write(_IndexBuffer, 4, 1);
                        }
                    }
                }
            }
        }

        public void WriteIndex(int index)
        {
            if (Archive.Version >= (uint)PackageObjectLegacyVersion.CompactIndexDeprecated)
            {
                Write(index);
                return;
            }

            WriteCompactIndex(index);
        }

        protected override void Dispose(bool disposing)
        {
            base.Dispose(disposing);
            if (!disposing)
            {
                return;
            }

            Archive = null;
        }
    }

    /// <summary>
    ///     Wrapper for Streams with specific functions for deserializing UELib.UnrealPackage.
    /// </summary>
    public class UnrealReader : BinaryReader
    {
        private readonly byte[] _IndexBuffer = new byte[5];

        // Allow bulk reading of strings if the package is not big endian encoded.
        // Generally this is the case for most packages, but some games have big endian encoded packages, where a string is serialized per byte.
        private bool CanBulkRead => Archive.BigEndianCode == false; // Must get, because this is not initialized before the constructor initiation.

        // Dirty hack to implement crypto-reading, pending overhaul ;)
        public UnrealReader(IUnrealArchive archive, Stream baseStream) : base(baseStream) => Archive = archive;

        public IUnrealArchive Archive { get; private set; }

        /// <summary>Reads a string from the current stream.</summary>
        /// <param name="length">The length in characters; a negative length indicates an unicode string.</param>
        /// <returns>The string being read with the null termination cut off.</returns>
        public string ReadString(int length)
        {
            int size = length < 0
                ? -length
                : length;
            if (length > 0) // ANSI
            {
                byte[] chars = new byte[size];

                if (CanBulkRead)
                {
                    BaseStream.Read(chars, 0, chars.Length);
                }
                else
                {
                    for (int i = 0; i < chars.Length; ++i)
                    {
                        BaseStream.Read(chars, i, 1);
                    }
                }

                return chars[size - 1] == '\0'
                    ? Encoding.ASCII.GetString(chars, 0, chars.Length - 1)
                    : Encoding.ASCII.GetString(chars, 0, chars.Length);
            }

            if (length < 0) // UNICODE
            {
                if (CanBulkRead)
                {
                    byte[] chars = new byte[size * 2];
                    BaseStream.Read(chars, 0, chars.Length);

                    return chars[(size * 2) - 2] == '\0' && chars[(size * 2) - 1] == '\0'
                        ? Encoding.Unicode.GetString(chars, 0, chars.Length - 2)
                        : Encoding.Unicode.GetString(chars, 0, chars.Length);
                }
                else
                {
                    char[] chars = new char[size];
                    for (int i = 0; i < chars.Length; ++i)
                    {
                        char w = (char)ReadInt16();
                        chars[i] = w;
                    }

                    return chars[size - 1] == '\0'
                        ? new string(chars, 0, chars.Length - 1)
                        : new string(chars);
                }
            }

            return string.Empty;
        }

        /// <summary>Reads a length prefixed string from the current stream.</summary>
        /// <returns>The string being read with the null termination cut off.</returns>
        public override string ReadString()
        {
            int unfixedSize = ReadIndex();
#if BIOSHOCK
            // TODO: Make this a build option instead.
            if (Archive.Package.Build == BuildGeneration.Vengeance &&
                Archive.Version >= 135)
            {
                unfixedSize = -unfixedSize;
            }
#endif
            return ReadString(unfixedSize);
        }

        [Obsolete("See ReadString")]
        public string ReadText() => ReadString();

        public string ReadAnsi()
        {
            var strBytes = new List<byte>();
        nextChar:
            byte c = (byte)BaseStream.ReadByte();
            if (c != '\0')
            {
                strBytes.Add(c);
                goto nextChar;
            }

            string s = Encoding.UTF8.GetString(strBytes.ToArray());
            return s;
        }

        public string ReadUnicode()
        {
            var strBytes = new List<byte>();
        nextWord:
            short w = ReadInt16();
            if (w != 0)
            {
                strBytes.Add((byte)(w >> 8));
                strBytes.Add((byte)(w & 0x00FF));
                goto nextWord;
            }

            string s = Encoding.Unicode.GetString(strBytes.ToArray());
            return s;
        }

        /// <summary>Reads a compact 1-5-byte signed integer from the current stream.</summary>
        /// <returns>A 4-byte signed integer read from the current stream.</returns>
        public int ReadCompactIndex()
        {
            int index = 0;
            BaseStream.Read(_IndexBuffer, 0, 1);
            byte b0 = _IndexBuffer[0];
            if ((b0 & 0x40) != 0)
            {
                BaseStream.Read(_IndexBuffer, 1, 1);
                byte b1 = _IndexBuffer[1];
                if ((b1 & 0x80) != 0)
                {
                    BaseStream.Read(_IndexBuffer, 2, 1);
                    byte b2 = _IndexBuffer[2];
                    if ((b2 & 0x80) != 0)
                    {
                        BaseStream.Read(_IndexBuffer, 3, 1);
                        byte b3 = _IndexBuffer[3];
                        if ((b3 & 0x80) != 0)
                        {
                            BaseStream.Read(_IndexBuffer, 4, 1);
                            byte b4 = _IndexBuffer[4];
                            index = b4;
                        }

                        index = (index << 7) + (b3 & 0x7F);
                    }

                    index = (index << 7) + (b2 & 0x7F);
                }

                index = (index << 7) + (b1 & 0x7F);
            }

            index = (index << 6) + (b0 & 0x3F);
            return (b0 & 0x80) != 0 ? -index : index;
        }

        /// <summary>Reads an index from the current stream.</summary>
        /// <returns>A 4-byte signed integer read from the current stream.</returns>
        public int ReadIndex() =>
            Archive.Version >= (uint)PackageObjectLegacyVersion.CompactIndexDeprecated
                ? ReadInt32()
                : ReadCompactIndex();

<<<<<<< HEAD
        /// <summary>
        /// Deserializes a <seealso cref="UName"/> from the base stream.
        /// TODO: Version logic should be wrapped by an overlaying stream instead.
        /// </summary>
        /// <returns>A unique UName representing the number and index to a <seealso cref="UNameTableItem"/></returns>
        public UName ReadName()
        {
            int index = ReadIndex();
            int number = -1;

#if SHADOWSTRIKE
            if (Archive.Package.Build == BuildGeneration.ShadowStrike)
            {
                int externalIndex = ReadIndex();
            }
#endif
            if (Archive.Version >= (uint)PackageObjectLegacyVersion.NumberAddedToName
#if BIOSHOCK
                || Archive.Package.Build == UnrealPackage.GameBuild.BuildName.BioShock
#endif
               )
            {
                number = ReadInt32() - 1;
            }

            var nameEntry = Archive.Package.Names[index];
            return new UName(nameEntry, number);
        }

=======
>>>>>>> d342cf36
        [Obsolete]
        // HACK: Specific builds logic should be displaced by a specialized stream.

        public int ReadNameIndex(out int num)
        {
            int index;
#if R6
            if (Archive.Package.Build == UnrealPackage.GameBuild.BuildName.R6Vegas)
            {
                // Some changes were made with licensee version 71, but I couldn't make much sense of it.
                index = ReadInt32();
                num = (index >> 18) - 1;

                // only the 18 lower bits are used.
                return index & 0x3FFFF;
            }
#endif
            index = ReadIndex();
#if SHADOWSTRIKE
            if (Archive.Package.Build == BuildGeneration.ShadowStrike)
            {
                int externalIndex = ReadIndex();
            }
#endif
            if (Archive.Version >= (uint)PackageObjectLegacyVersion.NumberAddedToName
#if BIOSHOCK
                || Archive.Package.Build == UnrealPackage.GameBuild.BuildName.BioShock
#endif
               )
            {
                num = ReadInt32() - 1;
                return index;
            }

            num = -1;
            return index;
        }

        [Obsolete("UE Explorer - Hex Viewer")]
        public static int ReadIndexFromBuffer(byte[] value, IUnrealStream stream)
        {
            if (stream.Version >= (uint)PackageObjectLegacyVersion.CompactIndexDeprecated)
            {
                return BitConverter.ToInt32(value, 0);
            }

            int index = 0;
            byte b0 = value[0];
            if ((b0 & 0x40) != 0)
            {
                byte b1 = value[1];
                if ((b1 & 0x80) != 0)
                {
                    byte b2 = value[2];
                    if ((b2 & 0x80) != 0)
                    {
                        byte b3 = value[3];
                        if ((b3 & 0x80) != 0)
                        {
                            byte b4 = value[4];
                            index = b4;
                        }

                        index = (index << 7) + (b3 & 0x7F);
                    }

                    index = (index << 7) + (b2 & 0x7F);
                }

                index = (index << 7) + (b1 & 0x7F);
            }

            return (b0 & 0x80) != 0 // The value is negative or positive?.
                ? -((index << 6) + (b0 & 0x3F))
                : (index << 6) + (b0 & 0x3F);
        }

        protected override void Dispose(bool disposing)
        {
            base.Dispose(disposing);
            if (!disposing)
            {
                return;
            }

            Archive = null;
        }
    }

    /// <summary>
    ///     A big endian encoded stream that reverses the buffer after read or before write.
    /// </summary>
    internal sealed class BigEndianEncodedStream(Stream baseStream) : Stream
    {
        public override void Flush() => baseStream.Flush();

        public override long Seek(long offset, SeekOrigin origin) => baseStream.Seek(offset, origin);
        public override void SetLength(long value) => baseStream.SetLength(value);

        public override int Read(byte[] buffer, int index, int count)
        {
            int byteCount = baseStream.Read(buffer, index, count);

            // Reverse every read (FIXME: SLOW)
            Array.Reverse(buffer, 0, byteCount);

            return byteCount;
        }
        public override void Write(byte[] buffer, int offset, int count)
        {
            // Reverse every read (FIXME: SLOW)
            Array.Reverse(buffer, 0, buffer.Length);

            baseStream.Write(buffer, offset, count);
        }

        public override bool CanRead => baseStream.CanRead;
        public override bool CanSeek => baseStream.CanSeek;
        public override bool CanWrite => baseStream.CanWrite;
        public override long Length => baseStream.Length;
        public override long Position
        {
            get => baseStream.Position;
            set => baseStream.Position = value;
        }

        protected override void Dispose(bool disposing) => baseStream.Dispose();
    }

    public class UPackageFileStream : FileStream
    {
        protected UPackageFileStream(string path, FileMode mode, FileAccess access, FileShare share) : base(path, mode,
            access, share)
        {
        }

        [CanBeNull] public IBufferDecoder Decoder { get; set; }
        [CanBeNull] public IPackageSerializer Serializer { get; set; }

        public override int Read(byte[] buffer, int index, int count)
        {
            long p = Position;
            int byteCount = base.Read(buffer, index, count);
            Decoder?.DecodeRead(p, buffer, index, count);
            return byteCount;
        }

        public override int ReadByte()
        {
            if (Decoder == null)
            {
                return base.ReadByte();
            }

            unsafe
            {
                long p = Position;
                byte b = (byte)base.ReadByte();
                Decoder?.DecodeByte(p, &b);
                return b;
            }
        }
    }

    public class UPackageStream : UPackageFileStream, IUnrealStream, IUnrealArchive
    {
        public UPackageStream(string path, FileMode mode, FileAccess access) : base(path, mode, access,
            FileShare.ReadWrite)
        {
            InitBuffer();
        }

        private UnrealReader Reader { get; set; }

        internal UnrealWriter Writer { get; set; }

        [Obsolete]
        public long LastPosition { get; set; }

        public bool IsChunked => Package.CompressedChunks != null && Package.CompressedChunks.Any();
        public UnrealPackage Package { get; private set; }

        public uint Version => Package.Version;
        public uint LicenseeVersion => Package.LicenseeVersion;
        public uint UE4Version => Package.Summary.UE4Version;

        UnrealReader IUnrealStream.UR => Reader;

        UnrealWriter IUnrealStream.UW => Writer;

        public long AbsolutePosition
        {
            get => Position;
            set => Position = value;
        }

        public bool BigEndianCode { get; private set; }

        public override int Read(byte[] buffer, int index, int count)
        {
            int byteCount = base.Read(buffer, index, count);

            if (BigEndianCode && byteCount > 1)
            {
                Array.Reverse(buffer, 0, byteCount);
            }

            return byteCount;
        }

        [Obsolete]
        public int ReadObjectIndex() => Reader.ReadIndex();

        [Obsolete]
        public UObject ParseObject(int index) => Package.GetIndexObject(index);

        [Obsolete]
        public int ReadNameIndex() => Reader.ReadNameIndex(out int _);

        [Obsolete]
        public string ParseName(int index) => Package.GetIndexName(index);

        [Obsolete]
        public int ReadNameIndex(out int num) => Reader.ReadNameIndex(out num);

        public void Skip(int byteCount) => Position += byteCount;

        private void InitBuffer()
        {
            if (CanRead && Reader == null)
            {
                Reader = new UnrealReader(this, this);
            }

            if (CanWrite && Writer == null)
            {
                Writer = new UnrealWriter(this, this);
            }
        }

        public void PostInit(UnrealPackage package)
        {
            Package = package;

            if (!CanRead)
            {
                return;
            }

            Decoder?.PreDecode(this);

            byte[] bytes = new byte[4];
            int byteCount = base.Read(bytes, 0, 4);
            Contract.Assert(byteCount == 4);
            uint readSignature = BitConverter.ToUInt32(bytes, 0);
            if (readSignature == UnrealPackage.Signature_BigEndian)
            {
                Console.WriteLine("Encoding:BigEndian");
                BigEndianCode = true;
            }

            if (!UnrealConfig.SuppressSignature
                && readSignature != UnrealPackage.Signature
                && readSignature != UnrealPackage.Signature_BigEndian)
            {
                throw new FileLoadException(package.PackageName + " isn't an UnrealPackage!");
            }

            Position = 4;
        }

        public int EndianAgnosticRead(byte[] buffer, int index, int count)
        {
            int length = base.Read(buffer, index, count);
            return length;
        }

        protected override void Dispose(bool disposing)
        {
            base.Dispose(disposing);

            if (disposing)
            {
                Reader = null;
                Writer = null;
            }
        }
    }

    /// <summary>
    ///    A stream that decodes the buffer on read.
    /// </summary>
    /// <param name="decoder">the input decoder.</param>
    /// <param name="buffer">the buffer to decode.</param>
    /// <param name="originPosition">the position in the package.</param>
    public sealed class MemoryDecoderStream(IBufferDecoder decoder, byte[] buffer, long originPosition)
        : MemoryStream(buffer, false)
    {
        public override int Read(byte[] buffer, int index, int count)
        {
            long firstBytePosition = originPosition + Position;
            int byteCount = base.Read(buffer, index, count);

            // Decode the buffer, pass the position, because some games encrypt the buffer with the position.
            decoder.DecodeRead(firstBytePosition, buffer, index, count);

            return byteCount;
        }
    }

    public class UObjectStream : IUnrealStream
    {
        private readonly Stream _BaseStream;

        private readonly long _ObjectPositionInPackage;
        private long _PeekStartPosition;

        [Obsolete("A buffer is necessary", true)]
        public UObjectStream(IUnrealStream packageStream)
        {
            throw new NotImplementedException();
        }

        public UObjectStream(IUnrealStream packageStream, Stream baseStream)
        {
            Package = packageStream.Package;
            _ObjectPositionInPackage = packageStream.Position;

            if (packageStream.BigEndianCode)
            {
                baseStream = new BigEndianEncodedStream(baseStream);
            }

            if (baseStream.CanRead)
            {
                Reader = new UnrealReader(this, baseStream);
            }

            if (baseStream.CanWrite)
            {
                Writer = new UnrealWriter(this, baseStream);
            }

            _BaseStream = baseStream;
        }

        public UObjectStream(IUnrealStream packageStream, byte[] buffer)
            : this(packageStream, new MemoryStream(buffer, false))
        {
        }

        public string Name => Package.Stream.Name;

        private UnrealReader Reader { get; set; }
        private UnrealWriter Writer { get; set; }

        [Obsolete]
        public long LastPosition { get; set; }

        public UnrealPackage Package { get; }

        public uint Version => Package.Version;
        public uint LicenseeVersion => Package.LicenseeVersion;
        public uint UE4Version => Package.Summary.UE4Version;

        [Obsolete]
        public IBufferDecoder Decoder { get; set; }
        public IPackageSerializer Serializer { get; set; }
        UnrealReader IUnrealStream.UR => Reader;
        UnrealWriter IUnrealStream.UW => Writer;

        public long Position
        {
            get => _BaseStream.Position;
            set => _BaseStream.Position = value;
        }

        public long Length
        {
            get => _BaseStream.Length;
            set => _BaseStream.SetLength(value);
        }

        /// <summary>
        ///    The position inclusive of the object offset in the package.
        /// </summary>
        public long AbsolutePosition
        {
            get => Position + _ObjectPositionInPackage;
            set => Position = value - _ObjectPositionInPackage;
        }

        public bool BigEndianCode => Package.Stream.BigEndianCode;

        // We need this implementation to keep the interface extensions working.
        [MethodImpl(MethodImplOptions.AggressiveInlining)]
        public int Read(byte[] buffer, int index, int count)
        {
            int byteCount = Reader.Read(buffer, index, count);

            return byteCount;
        }

        public long Seek(long offset, SeekOrigin origin) => _BaseStream.Seek(offset, origin);
        public void Close() => _BaseStream.Close();

        [Obsolete]
        public int ReadObjectIndex() => Reader.ReadIndex();

        [Obsolete]
        public UObject ParseObject(int index) => Package.GetIndexObject(index);

        [Obsolete]
        public int ReadNameIndex() => Reader.ReadNameIndex(out int _);

        [Obsolete]
        public string ParseName(int index) => Package.GetIndexName(index);

        [Obsolete]
        public int ReadNameIndex(out int num) => Reader.ReadNameIndex(out num);

        [MethodImpl(MethodImplOptions.AggressiveInlining)]
        public void Skip(int byteCount) => Position += byteCount;

        /// <summary>
        ///     Start peeking, without advancing the stream position.
        /// </summary>
        public void StartPeek() => _PeekStartPosition = Position;

        public void StartPeek(long position)
        {
            _PeekStartPosition = Position;
            Position = position;
        }

        /// <summary>
        ///     Stop peeking, the original position is restored.
        /// </summary>
        public void EndPeek() => Position = _PeekStartPosition;

        /// <summary>
        /// </summary>
        [Obsolete("Use Dispose directly")]
        internal void DisposeBuffer()
        {
            Dispose();
        }

        public void Dispose()
        {
            _BaseStream.Dispose();

            if (Reader != null)
            {
                Reader.Dispose();
                Reader = null;
            }

            if (Writer != null)
            {
                Writer.Dispose();
                Writer = null;
            }
        }
    }

    public sealed class UObjectRecordStream : UObjectStream
    {
        private long _LastRecordPosition;

        public UObjectRecordStream(IUnrealStream packageStream, byte[] buffer)
            : base(packageStream, buffer)
        {
        }

        public UObjectRecordStream(IUnrealStream packageStream, MemoryStream baseStream)
            : base(packageStream, baseStream)
        {
        }

        public BinaryMetaData BinaryMetaData { get; } = new();

        /// <summary>
        ///     TODO: Move this feature into a stream.
        ///     Outputs the present position and the value of the parsed object.
        ///     Only called in the DEBUGBUILD!
        /// </summary>
        /// <param name="varName">The struct that was read from the previous buffer position.</param>
        /// <param name="varObject">The struct's value that was read.</param>
        [Conditional("BINARYMETADATA")]
        public void Record(string varName, object varObject = null)
        {
            long size = Position - _LastRecordPosition;
            BinaryMetaData.AddField(varName, varObject, _LastRecordPosition, size);
            _LastRecordPosition = Position;
        }

        [Conditional("BINARYMETADATA")]
        [MethodImpl(MethodImplOptions.AggressiveInlining)]
        public void ConformRecordPosition() => _LastRecordPosition = Position;
    }

    /// <summary>
    ///     Methods that shouldn't be duplicated between UObjectStream and UPackageStream.
    /// </summary>
    [Obsolete("Pending deprecation")]
    public static class UnrealStreamImplementations
    {
        [MethodImpl(MethodImplOptions.AggressiveInlining)]
        public static byte ReadByte(this IUnrealStream stream) => stream.UR.ReadByte();

        [MethodImpl(MethodImplOptions.AggressiveInlining)]
        public static ushort ReadUShort(this IUnrealStream stream) => stream.UR.ReadUInt16();

        [MethodImpl(MethodImplOptions.AggressiveInlining)]
        public static uint ReadUInt32(this IUnrealStream stream) => stream.UR.ReadUInt32();

        [MethodImpl(MethodImplOptions.AggressiveInlining)]
        public static ulong ReadUInt64(this IUnrealStream stream) => stream.UR.ReadUInt64();

        [MethodImpl(MethodImplOptions.AggressiveInlining)]
        public static short ReadInt16(this IUnrealStream stream) => stream.UR.ReadInt16();

        [MethodImpl(MethodImplOptions.AggressiveInlining)]
        public static ushort ReadUInt16(this IUnrealStream stream) => stream.UR.ReadUInt16();

        [MethodImpl(MethodImplOptions.AggressiveInlining)]
        public static int ReadInt32(this IUnrealStream stream) => stream.UR.ReadInt32();

        [MethodImpl(MethodImplOptions.AggressiveInlining)]
        public static long ReadInt64(this IUnrealStream stream) => stream.UR.ReadInt64();

        [MethodImpl(MethodImplOptions.AggressiveInlining)]
        public static float ReadFloat(this IUnrealStream stream) => stream.UR.ReadSingle();

        [Obsolete("See ReadString")]
        public static string ReadText(this IUnrealStream stream) => stream.UR.ReadString();

        [MethodImpl(MethodImplOptions.AggressiveInlining)]
        public static string ReadString(this IUnrealStream stream) => stream.UR.ReadString();

        [MethodImpl(MethodImplOptions.AggressiveInlining)]
        public static string ReadAnsiNullString(this IUnrealStream stream) => stream.UR.ReadAnsi();

        [MethodImpl(MethodImplOptions.AggressiveInlining)]
        public static string ReadUnicodeNullString(this IUnrealStream stream) => stream.UR.ReadUnicode();

        [MethodImpl(MethodImplOptions.AggressiveInlining)]
        public static bool ReadBool(this IUnrealStream stream)
        {
            int value = stream.UR.ReadInt32();
            Debug.Assert(value <= 1, $"Unexpected value '{value}' for a boolean");
            return Convert.ToBoolean(value);
        }

        [MethodImpl(MethodImplOptions.AggressiveInlining)]
        public static int ReadIndex(this IUnrealStream stream) => stream.UR.ReadIndex();

        [MethodImpl(MethodImplOptions.AggressiveInlining)]
        public static UObject ReadObject(this IUnrealStream stream) =>
            stream.Package.GetIndexObject(stream.UR.ReadIndex());

        [MethodImpl(MethodImplOptions.AggressiveInlining)]
        public static T ReadObject<T>(this IUnrealStream stream) where T : UObject =>
            (T)stream.Package.GetIndexObject(stream.UR.ReadIndex());

        [Obsolete("To be deprecated")]
        public static string ReadName(this IUnrealStream stream)
        {
            int index = stream.ReadNameIndex(out int num);
            string name = stream.Package.GetIndexName(index);
            if (num > UName.Numeric)
            {
                name += $"_{num}";
            }

            return name;
        }

        [MethodImpl(MethodImplOptions.AggressiveInlining)]
        public static UName ReadNameReference(this IUnrealStream stream)
        {
            int index = stream.ReadNameIndex(out int number);
            var entry = stream.Package.Names[index];
            return new UName(entry, number);
        }

        /// <summary>
        ///     Use this to read a compact integer for Arrays/Maps.
        ///     TODO: Use a custom PackageStream and override ReadLength.
        /// </summary>
        [MethodImpl(MethodImplOptions.AggressiveInlining)]
        public static int ReadLength(this IUnrealStream stream)
        {
#if VANGUARD
            if (stream.Package.Build == UnrealPackage.GameBuild.BuildName.Vanguard_SOH)
            {
                return stream.ReadInt32();
            }
#endif
            return stream.ReadIndex();
        }

        public static void ReadArray<T>(this IUnrealStream stream, out UArray<T> array)
            where T : IUnrealDeserializableClass, new()
        {
            int c = stream.ReadLength();
            array = new UArray<T>(c);
            for (int i = 0; i < c; ++i)
            {
                var element = new T();
                element.Deserialize(stream);
                array.Add(element);
            }
        }

        public static void ReadArray<T>(this IUnrealStream stream, out UArray<T> array, int count)
            where T : IUnrealDeserializableClass, new()
        {
            array = new UArray<T>(count);
            for (int i = 0; i < count; ++i)
            {
                var element = new T();
                element.Deserialize(stream);
                array.Add(element);
            }
        }

        [MethodImpl(MethodImplOptions.AggressiveInlining)]
        public static void ReadStruct<T>(this IUnrealStream stream, out T item)
            where T : struct, IUnrealDeserializableClass
        {
            item = new T();
            item.Deserialize(stream);
        }

        [MethodImpl(MethodImplOptions.AggressiveInlining)]
        public static void ReadStruct<T>(this IUnrealStream stream, T item)
            where T : struct, IUnrealDeserializableClass =>
            item.Deserialize(stream);

        public static unsafe void ReadStructMarshal<T>(this IUnrealStream stream, out T item)
            where T : unmanaged, IUnrealAtomicStruct
        {
            int structSize = sizeof(T);
            byte[] data = new byte[structSize];
            stream.UR.Read(data, 0, structSize);
            fixed (byte* ptr = &data[0])
            {
                item = *(T*)ptr;
            }
        }

        [MethodImpl(MethodImplOptions.AggressiveInlining)]
        public static void ReadClass<T>(this IUnrealStream stream, out T item)
            where T : class, IUnrealDeserializableClass, new()
        {
            item = new T();
            item.Deserialize(stream);
        }

        // Can't seem to overload this :(
        public static unsafe void ReadArrayMarshal<T>(this IUnrealStream stream, out UArray<T> array, int count)
            where T : unmanaged, IUnrealAtomicStruct
        {
            int structSize = sizeof(T);
            array = new UArray<T>(count);
            byte[] data = new byte[structSize * count];
            stream.UR.Read(data, 0, structSize * count);

            for (int i = 0; i < count; ++i)
            {
                fixed (byte* ptr = &data[i * structSize])
                {
                    var element = *(T*)ptr;
                    array.Add(element);
                }
            }
        }

        public static void ReadArray(this IUnrealStream stream, out UArray<byte> array)
        {
            int c = stream.ReadLength();
            array = new UArray<byte>(c);
            for (int i = 0; i < c; ++i)
            {
                stream.Read(out byte element);
                array.Add(element);
            }
        }

        public static void ReadArray(this IUnrealStream stream, out UArray<int> array)
        {
            int c = stream.ReadLength();
            array = new UArray<int>(c);
            for (int i = 0; i < c; ++i)
            {
                stream.Read(out int element);
                array.Add(element);
            }
        }

        public static void ReadArray(this IUnrealStream stream, out UArray<float> array)
        {
            int c = stream.ReadLength();
            array = new UArray<float>(c);
            for (int i = 0; i < c; ++i)
            {
                Read(stream, out float element);
                array.Add(element);
            }
        }

        public static void ReadArray(this IUnrealStream stream, out UArray<string> array)
        {
            int c = stream.ReadLength();
            array = new UArray<string>(c);
            for (int i = 0; i < c; ++i)
            {
                string element = stream.ReadString();
                array.Add(element);
            }
        }

        public static void ReadArray(this IUnrealStream stream, out UArray<UName> array)
        {
            int c = stream.ReadLength();
            array = new UArray<UName>(c);
            for (int i = 0; i < c; ++i)
            {
                var element = stream.ReadNameReference();
                array.Add(element);
            }
        }

        public static void ReadArray(this IUnrealStream stream, out UArray<UObject> array)
        {
            int c = stream.ReadLength();
            array = new UArray<UObject>(c);
            for (int i = 0; i < c; ++i)
            {
                var element = stream.ReadObject<UObject>();
                array.Add(element);
            }
        }

        public static void ReadArray(this IUnrealStream stream, out UArray<UObject> array, int count)
        {
            array = new UArray<UObject>(count);
            for (int i = 0; i < count; ++i)
            {
                var element = stream.ReadObject<UObject>();
                array.Add(element);
            }
        }

        public static void ReadMap(this IUnrealStream stream, out UMap<ushort, ushort> map)
        {
            int c = stream.ReadLength();
            map = new UMap<ushort, ushort>(c);
            for (int i = 0; i < c; ++i)
            {
                Read(stream, out ushort key);
                Read(stream, out ushort value);
                map.Add(key, value);
            }
        }

        public static void ReadMap<TKey, TValue>(this IUnrealStream stream, out UMap<TKey, TValue> map)
            where TKey : UName
            where TValue : UObject
        {
            int c = stream.ReadLength();
            map = new UMap<TKey, TValue>(c);
            for (int i = 0; i < c; ++i)
            {
                Read(stream, out UName key);
                Read(stream, out TValue value);
                map.Add((TKey)key, value);
            }
        }

        public static void ReadMap(this IUnrealStream stream, out UMap<string, UArray<string>> map)
        {
            int c = stream.ReadLength();
            map = new UMap<string, UArray<string>>(c);
            for (int i = 0; i < c; ++i)
            {
                Read(stream, out UName key);
                ReadArray(stream, out UArray<string> value);
                map.Add(key, value);
            }
        }

        public static void ReadMap(this IUnrealStream stream, out UMap<UObject, UName> map)
        {
            int c = stream.ReadLength();
            map = new UMap<UObject, UName>(c);
            for (int i = 0; i < c; ++i)
            {
                Read(stream, out UObject key);
                Read(stream, out UName value);
                map.Add(key, value);
            }
        }

        [Obsolete("See UGuid")]
        public static Guid ReadGuid(this IUnrealStream stream)
        {
            // A, B, C, D
            byte[] guidBuffer = new byte[16];
            stream.Read(guidBuffer, 0, 16);
            var guid = new Guid(guidBuffer);
            return guid;
        }

        public static UnrealFlags<TEnum> ReadFlags32<TEnum>(this IUnrealStream stream)
            where TEnum : Enum
        {
            stream.Package.Branch.EnumFlagsMap.TryGetValue(typeof(TEnum), out ulong[] enumMap);
            Debug.Assert(enumMap != null, nameof(enumMap) + " != null");

            ulong flags = stream.UR.ReadUInt32();
            return new UnrealFlags<TEnum>(flags, ref enumMap);
        }

        public static UnrealFlags<TEnum> ReadFlags64<TEnum>(this IUnrealStream stream)
            where TEnum : Enum
        {
            stream.Package.Branch.EnumFlagsMap.TryGetValue(typeof(TEnum), out ulong[] enumMap);
            Debug.Assert(enumMap != null, nameof(enumMap) + " != null");

            ulong flags = stream.UR.ReadUInt64();
            return new UnrealFlags<TEnum>(flags, ref enumMap);
        }

        [MethodImpl(MethodImplOptions.AggressiveInlining)]
        public static void VersionedDeserialize(this IUnrealStream stream, IUnrealDeserializableClass obj)
        {
            Debug.Assert(stream.Package.Branch.Serializer != null, "stream.Package.Branch.Serializer != null");
            stream.Package.Branch.Serializer.Deserialize(stream, obj);
        }

        [MethodImpl(MethodImplOptions.AggressiveInlining)]
        public static void Read<T>(this IUnrealStream stream, out T value)
            where T : UObject =>
            value = ReadObject<T>(stream);

<<<<<<< HEAD
        public static void Read<T>(this IUnrealStream stream, out IUnrealDeserializableClass item)
            where T : struct, IUnrealDeserializableClass
        {
            item = new T();
            item.Deserialize(stream);
        }

=======
>>>>>>> d342cf36
        [MethodImpl(MethodImplOptions.AggressiveInlining)]
        public static void Read<T>(this IUnrealStream stream, out UBulkData<T> value)
            where T : unmanaged =>
            ReadStruct(stream, out value);

        [MethodImpl(MethodImplOptions.AggressiveInlining)]
        public static void Read(this IUnrealStream stream, out UObject value) => value = ReadObject<UObject>(stream);

        [MethodImpl(MethodImplOptions.AggressiveInlining)]
        public static void Read(this IUnrealStream stream, out string value) => value = stream.UR.ReadString();

        [MethodImpl(MethodImplOptions.AggressiveInlining)]
        public static void Read(this IUnrealStream stream, out UName value) => value = ReadNameReference(stream);

        [MethodImpl(MethodImplOptions.AggressiveInlining)]
        public static void Read<T>(this IUnrealStream stream, out UArray<T> array)
            where T : IUnrealSerializableClass, new() =>
            ReadArray(stream, out array);

        [MethodImpl(MethodImplOptions.AggressiveInlining)]
        public static void Read(this IUnrealStream stream, out UArray<UObject> array) => ReadArray(stream, out array);

        [MethodImpl(MethodImplOptions.AggressiveInlining)]
        public static void Read(this IUnrealStream stream, out UArray<UName> array) => ReadArray(stream, out array);

        [MethodImpl(MethodImplOptions.AggressiveInlining)]
        public static void Read(this IUnrealStream stream, out UArray<string> array) => ReadArray(stream, out array);

        [MethodImpl(MethodImplOptions.AggressiveInlining)]
        public static void Read<TKey, TValue>(this IUnrealStream stream, out UMap<TKey, TValue> map)
            where TKey : UName
            where TValue : UObject =>
            ReadMap(stream, out map);

        [MethodImpl(MethodImplOptions.AggressiveInlining)]
        public static void Read(this IUnrealStream stream, out UMap<ushort, ushort> map) => ReadMap(stream, out map);

        [MethodImpl(MethodImplOptions.AggressiveInlining)]
        public static void Read(this IUnrealStream stream, byte[] data) => stream.UR.Read(data, 0, data.Length);

        [MethodImpl(MethodImplOptions.AggressiveInlining)]
        public static void Read(this IUnrealStream stream, out byte value) => value = stream.UR.ReadByte();

        [MethodImpl(MethodImplOptions.AggressiveInlining)]
        public static void Read(this IUnrealStream stream, out short value) => value = stream.UR.ReadInt16();

        [MethodImpl(MethodImplOptions.AggressiveInlining)]
        public static void Read(this IUnrealStream stream, out ushort value) => value = stream.UR.ReadUInt16();

        [MethodImpl(MethodImplOptions.AggressiveInlining)]
        public static void Read(this IUnrealStream stream, out int value) => value = stream.UR.ReadInt32();

        [MethodImpl(MethodImplOptions.AggressiveInlining)]
        public static void Read(this IUnrealStream stream, out uint value) => value = stream.UR.ReadUInt32();

        [MethodImpl(MethodImplOptions.AggressiveInlining)]
        public static void Read(this IUnrealStream stream, out long value) => value = stream.UR.ReadInt64();

        [MethodImpl(MethodImplOptions.AggressiveInlining)]
        public static void Read(this IUnrealStream stream, out ulong value) => value = stream.UR.ReadUInt64();

        [MethodImpl(MethodImplOptions.AggressiveInlining)]
        public static void Read(this IUnrealStream stream, out float value) => value = stream.UR.ReadSingle();

        [MethodImpl(MethodImplOptions.AggressiveInlining)]
        public static void Read(this IUnrealStream stream, out bool value) => value = ReadBool(stream);

        [MethodImpl(MethodImplOptions.AggressiveInlining)]
        public static void WriteString(this IUnrealStream stream, string value) => stream.UW.WriteString(value);

        [MethodImpl(MethodImplOptions.AggressiveInlining)]
        public static void WriteArray<T>(this IUnrealStream stream, in UArray<T> array)
            where T : IUnrealSerializableClass
        {
            Debug.Assert(array != null);
            WriteIndex(stream, array.Count);
            foreach (var element in array)
            {
                element.Serialize(stream);
            }
        }

        [MethodImpl(MethodImplOptions.AggressiveInlining)]
<<<<<<< HEAD
        public static void WriteArray(this IUnrealStream stream, [CanBeNull] in UArray<int> array)
        {
            if (array == null)
            {
                WriteIndex(stream, 0);

                return;
            }

            WriteIndex(stream, array.Count);
            foreach (int element in array)
            {
                stream.Write(element);
            }
        }

        [MethodImpl(MethodImplOptions.AggressiveInlining)]
        public static void WriteArray(this IUnrealStream stream, [CanBeNull] in UArray<byte> array)
        {
            if (array == null)
            {
                WriteIndex(stream, 0);

                return;
            }

            WriteIndex(stream, array.Count);
            Write(stream, array.ToArray());
        }

        [MethodImpl(MethodImplOptions.AggressiveInlining)]
        public static void WriteArray(this IUnrealStream stream, [CanBeNull] in UArray<string> array)
        {
            if (array == null)
            {
                WriteIndex(stream, 0);

                return;
            }

            WriteIndex(stream, array.Count);
            foreach (string element in array)
            {
                stream.Write(element);
            }
        }

        [MethodImpl(MethodImplOptions.AggressiveInlining)]
        public static void Write<T>(this IUnrealStream stream, ref T item)
            where T : struct, IUnrealSerializableClass => item.Serialize(stream);

        [MethodImpl(MethodImplOptions.AggressiveInlining)]
=======
>>>>>>> d342cf36
        public static void WriteStruct<T>(this IUnrealStream stream, ref T item)
            where T : struct, IUnrealSerializableClass => item.Serialize(stream);

        public static unsafe void WriteStructMarshal<T>(this IUnrealStream stream, ref T item)
            where T : unmanaged, IUnrealAtomicStruct
        {
            int structSize = sizeof(T);
            byte[] data = new byte[structSize];

            fixed (void* ptr = &item)
            {
                //Marshal.Copy((IntPtr)ptr, data, 0, structSize);
                fixed (byte* dataPtr = data)
                {
                    Unsafe.CopyBlock(dataPtr, ptr, (uint)structSize);
                }
            }
            stream.UW.Write(data, 0, data.Length);
        }

        [MethodImpl(MethodImplOptions.AggressiveInlining)]
        public static void WriteClass<T>(this IUnrealStream stream, ref T item)
            where T : class, IUnrealSerializableClass, new() =>
            item.Serialize(stream);

        [MethodImpl(MethodImplOptions.AggressiveInlining)]
        public static void Write(this IUnrealStream stream, byte[] data) => stream.UW.Write(data, 0, data.Length);

        [MethodImpl(MethodImplOptions.AggressiveInlining)]
        public static void Write(this IUnrealStream stream, string value) => stream.UW.WriteString(value);

        [MethodImpl(MethodImplOptions.AggressiveInlining)]
        public static void Write(this IUnrealStream stream, UName name)
        {
            stream.UW.WriteIndex(name.Index);
            if (stream.Version < (uint)PackageObjectLegacyVersion.NumberAddedToName)
            {
                return;
            }

            stream.UW.Write((uint)name.Number + 1);
        }

        [MethodImpl(MethodImplOptions.AggressiveInlining)]
        public static void Write<T>(this IUnrealStream stream, ref UBulkData<T> value)
            where T : unmanaged =>
            WriteStruct(stream, ref value);

<<<<<<< HEAD
        [MethodImpl(MethodImplOptions.AggressiveInlining)]
        public static void Write(this IUnrealStream stream, UObject obj) => stream.WriteObject(obj);

        [MethodImpl(MethodImplOptions.AggressiveInlining)]
        public static void Write<T>(this IUnrealStream stream, UArray<T> array)
            where T : IUnrealSerializableClass =>
            WriteArray(stream, in array);
=======
        [MethodImpl(MethodImplOptions.AggressiveInlining)]
        public static void Write(this IUnrealStream stream, UObject obj) =>
            stream.UW.WriteIndex(obj != null ? (int)obj : 0);
>>>>>>> d342cf36

        [MethodImpl(MethodImplOptions.AggressiveInlining)]
        public static void Write<T>(this IUnrealStream stream, ref UArray<T> array)
            where T : IUnrealSerializableClass =>
            WriteArray(stream, in array);

        //[MethodImpl(MethodImplOptions.AggressiveInlining)]
        //public static void Write<T>(this IUnrealStream stream, ref T item)
        //    where T : struct, IUnrealSerializableClass =>
        //    stream.WriteStruct(ref item);

        [MethodImpl(MethodImplOptions.AggressiveInlining)]
        public static void Write(this IUnrealStream stream, byte value) => stream.UW.Write(value);

        [MethodImpl(MethodImplOptions.AggressiveInlining)]
        public static void Write(this IUnrealStream stream, short value) => stream.UW.Write(value);

        [MethodImpl(MethodImplOptions.AggressiveInlining)]
        public static void Write(this IUnrealStream stream, ushort value) => stream.UW.Write(value);

        [MethodImpl(MethodImplOptions.AggressiveInlining)]
        public static void Write(this IUnrealStream stream, int value) => stream.UW.Write(value);

        [MethodImpl(MethodImplOptions.AggressiveInlining)]
        public static void Write(this IUnrealStream stream, uint value) => stream.UW.Write(value);

        [MethodImpl(MethodImplOptions.AggressiveInlining)]
        public static void Write(this IUnrealStream stream, long value) => stream.UW.Write(value);

        [MethodImpl(MethodImplOptions.AggressiveInlining)]
        public static void Write(this IUnrealStream stream, ulong value) => stream.UW.Write(value);

        [MethodImpl(MethodImplOptions.AggressiveInlining)]
        public static void Write(this IUnrealStream stream, float value) => stream.UW.Write(value);

        [MethodImpl(MethodImplOptions.AggressiveInlining)]
        public static void Write(this IUnrealStream stream, bool value) => stream.UW.Write(Convert.ToInt32(value));

        [MethodImpl(MethodImplOptions.AggressiveInlining)]
        public static void Write(this IUnrealStream stream, byte[] buffer, int index, int count) =>
            stream.UW.Write(buffer, index, count);

        [MethodImpl(MethodImplOptions.AggressiveInlining)]
        public static void WriteIndex(this IUnrealStream stream, int index) => stream.UW.WriteIndex(index);
    }
}<|MERGE_RESOLUTION|>--- conflicted
+++ resolved
@@ -11,6 +11,7 @@
 using UELib.Core;
 using UELib.Decoding;
 using UELib.Flags;
+using UELib.Services;
 
 namespace UELib
 {
@@ -41,7 +42,6 @@
 
         // HACK: To be deprecated, but for now we need this to help us retrieve the absolute position when serializing within an UObject's buffer.
         long AbsolutePosition { get; set; }
-<<<<<<< HEAD
 
         // We need to virtualize this so we can override the logic to track where objects are read.
         T ReadObject<T>() where T : UObject;
@@ -62,13 +62,11 @@
 
         public IUnrealStream Record(string name, [CanBeNull] object value);
         public void ConformRecordPosition();
-=======
->>>>>>> d342cf36
-
-        [Obsolete("use ReadObject or ReadIndex instead")]
+
+        [Obsolete("Use ReadObject or ReadIndex instead")]
         int ReadObjectIndex();
 
-        [Obsolete("UE Explorer")]
+        [Obsolete("Use ReadObject")]
         UObject ParseObject(int index);
 
         [Obsolete("use ReadName instead")]
@@ -77,13 +75,8 @@
         [Obsolete("use ReadName instead")]
         int ReadNameIndex(out int num);
 
-        [Obsolete("UE Explorer")]
+        [Obsolete("Use ReadName")]
         string ParseName(int index);
-
-        void Skip(int byteCount);
-
-        int Read(byte[] buffer, int index, int count);
-        long Seek(long offset, SeekOrigin origin);
     }
 
     public class UnrealWriter : BinaryWriter
@@ -125,6 +118,23 @@
                 BaseStream.WriteByte(0);
                 BaseStream.WriteByte(0);
             }
+        }
+
+        public void WriteAnsi(string s)
+        {
+            byte[] data = Encoding.UTF8.GetBytes(s);
+            // TODO: Byte-order
+            BaseStream.Write(data, 0, data.Length);
+            BaseStream.WriteByte(0);
+        }
+
+        public void WriteUnicode(string s)
+        {
+            byte[] data = Encoding.Unicode.GetBytes(s);
+            // TODO: Byte-order
+            BaseStream.Write(data, 0, data.Length);
+            BaseStream.WriteByte(0);
+            BaseStream.WriteByte(0);
         }
 
         public void WriteCompactIndex(int index)
@@ -173,6 +183,39 @@
             WriteCompactIndex(index);
         }
 
+        /// <summary>
+        /// Serializes a <seealso cref="UName"/>
+        /// TODO: Version logic should be wrapped by an overlaying stream instead.
+        /// </summary>
+        public void WriteName(in UName value)
+        {
+#if R6
+            if (Archive.Package.Build == UnrealPackage.GameBuild.BuildName.R6Vegas)
+            {
+                Write(value.Index | ((value.Number + 1) << 18));
+
+                return;
+            }
+#endif
+            WriteIndex(value.Index);
+
+#if SHADOWSTRIKE
+            if (Archive.Package.Build == BuildGeneration.ShadowStrike)
+            {
+                LibServices.LogService.SilentException(new NotSupportedException("Writing index 0 for ShadowStrike."));
+                WriteIndex(0);
+            }
+#endif
+            if (Archive.Version >= (uint)PackageObjectLegacyVersion.NumberAddedToName
+#if BIOSHOCK
+                || Archive.Package.Build == UnrealPackage.GameBuild.BuildName.BioShock
+#endif
+               )
+            {
+                Write(value.Number + 1);
+            }
+        }
+
         protected override void Dispose(bool disposing)
         {
             base.Dispose(disposing);
@@ -300,8 +343,8 @@
             short w = ReadInt16();
             if (w != 0)
             {
+                strBytes.Add((byte)w);
                 strBytes.Add((byte)(w >> 8));
-                strBytes.Add((byte)(w & 0x00FF));
                 goto nextWord;
             }
 
@@ -355,7 +398,6 @@
                 ? ReadInt32()
                 : ReadCompactIndex();
 
-<<<<<<< HEAD
         /// <summary>
         /// Deserializes a <seealso cref="UName"/> from the base stream.
         /// TODO: Version logic should be wrapped by an overlaying stream instead.
@@ -363,8 +405,21 @@
         /// <returns>A unique UName representing the number and index to a <seealso cref="UNameTableItem"/></returns>
         public UName ReadName()
         {
-            int index = ReadIndex();
-            int number = -1;
+            int index, number;
+#if R6
+            if (Archive.Package.Build == UnrealPackage.GameBuild.BuildName.R6Vegas)
+            {
+                // Some changes were made with licensee version 71, but I couldn't make much sense of it.
+                index = ReadInt32();
+                number = (index >> 18) - 1;
+                index &= 0x3FFFF;
+
+                // only the 18 lower bits are used.
+                return new UName(Archive.Package.Names[index], number);
+            }
+#endif
+            index = ReadIndex();
+            number = -1;
 
 #if SHADOWSTRIKE
             if (Archive.Package.Build == BuildGeneration.ShadowStrike)
@@ -381,12 +436,9 @@
                 number = ReadInt32() - 1;
             }
 
-            var nameEntry = Archive.Package.Names[index];
-            return new UName(nameEntry, number);
-        }
-
-=======
->>>>>>> d342cf36
+            return new UName(Archive.Package.Names[index], number);
+        }
+
         [Obsolete]
         // HACK: Specific builds logic should be displaced by a specialized stream.
 
@@ -597,6 +649,16 @@
             return byteCount;
         }
 
+        public IUnrealStream Record(string name, object value)
+        {
+            return this;
+        }
+
+        public void ConformRecordPosition()
+        {
+            // Do nothing, we don't record anything for this stream.
+        }
+
         [Obsolete]
         public int ReadObjectIndex() => Reader.ReadIndex();
 
@@ -611,6 +673,28 @@
 
         [Obsolete]
         public int ReadNameIndex(out int num) => Reader.ReadNameIndex(out num);
+
+        [CanBeNull]
+        public T ReadObject<T>() where T : UObject
+        {
+            int index = Reader.ReadIndex();
+            return (T)Package.GetIndexObject(index);
+        }
+
+        public void WriteObject<T>([CanBeNull] T value) where T : UObject
+        {
+            Writer.WriteIndex((int)value);
+        }
+
+        public UName ReadName()
+        {
+            return Reader.ReadName();
+        }
+
+        public void WriteName(in UName value)
+        {
+            Writer.WriteName(value);
+        }
 
         public void Skip(int byteCount) => Position += byteCount;
 
@@ -654,6 +738,8 @@
             {
                 throw new FileLoadException(package.PackageName + " isn't an UnrealPackage!");
             }
+
+            Package.Summary.Tag = readSignature;
 
             Position = 4;
         }
@@ -743,7 +829,7 @@
         private UnrealReader Reader { get; set; }
         private UnrealWriter Writer { get; set; }
 
-        [Obsolete]
+        [Obsolete("Displaced")]
         public long LastPosition { get; set; }
 
         public UnrealPackage Package { get; }
@@ -790,6 +876,15 @@
             return byteCount;
         }
 
+        public virtual IUnrealStream Record(string name, object value)
+        {
+            return this;
+        }
+
+        public void ConformRecordPosition()
+        {
+        }
+
         public long Seek(long offset, SeekOrigin origin) => _BaseStream.Seek(offset, origin);
         public void Close() => _BaseStream.Close();
 
@@ -807,6 +902,28 @@
 
         [Obsolete]
         public int ReadNameIndex(out int num) => Reader.ReadNameIndex(out num);
+
+        [CanBeNull]
+        public T ReadObject<T>() where T : UObject
+        {
+            int index = Reader.ReadIndex();
+            return (T?)Package.GetIndexObject(index);
+        }
+
+        public void WriteObject<T>([CanBeNull] T value) where T : UObject
+        {
+            Writer.WriteIndex((int)value);
+        }
+
+        public UName ReadName()
+        {
+            return Reader.ReadName();
+        }
+
+        public void WriteName(in UName value)
+        {
+            Writer.WriteName(value);
+        }
 
         [MethodImpl(MethodImplOptions.AggressiveInlining)]
         public void Skip(int byteCount) => Position += byteCount;
@@ -855,8 +972,9 @@
 
     public sealed class UObjectRecordStream : UObjectStream
     {
+#if BINARYMETADATA
         private long _LastRecordPosition;
-
+#endif
         public UObjectRecordStream(IUnrealStream packageStream, byte[] buffer)
             : base(packageStream, buffer)
         {
@@ -866,7 +984,7 @@
             : base(packageStream, baseStream)
         {
         }
-
+#if BINARYMETADATA
         public BinaryMetaData BinaryMetaData { get; } = new();
 
         /// <summary>
@@ -876,13 +994,15 @@
         /// </summary>
         /// <param name="varName">The struct that was read from the previous buffer position.</param>
         /// <param name="varObject">The struct's value that was read.</param>
-        [Conditional("BINARYMETADATA")]
-        public void Record(string varName, object varObject = null)
+        public override IUnrealStream Record(string varName, object varObject = null)
         {
             long size = Position - _LastRecordPosition;
             BinaryMetaData.AddField(varName, varObject, _LastRecordPosition, size);
             _LastRecordPosition = Position;
-        }
+
+            return this;
+        }
+#endif
 
         [Conditional("BINARYMETADATA")]
         [MethodImpl(MethodImplOptions.AggressiveInlining)]
@@ -946,33 +1066,16 @@
         public static int ReadIndex(this IUnrealStream stream) => stream.UR.ReadIndex();
 
         [MethodImpl(MethodImplOptions.AggressiveInlining)]
-        public static UObject ReadObject(this IUnrealStream stream) =>
-            stream.Package.GetIndexObject(stream.UR.ReadIndex());
-
-        [MethodImpl(MethodImplOptions.AggressiveInlining)]
-        public static T ReadObject<T>(this IUnrealStream stream) where T : UObject =>
-            (T)stream.Package.GetIndexObject(stream.UR.ReadIndex());
+        public static UObject ReadObject(this IUnrealStream stream) => stream.ReadObject<UObject>();
+
+        [MethodImpl(MethodImplOptions.AggressiveInlining)]
+        public static T ReadObject<T>(this IUnrealStream stream) where T : UObject => stream.ReadObject<T>();
 
         [Obsolete("To be deprecated")]
-        public static string ReadName(this IUnrealStream stream)
-        {
-            int index = stream.ReadNameIndex(out int num);
-            string name = stream.Package.GetIndexName(index);
-            if (num > UName.Numeric)
-            {
-                name += $"_{num}";
-            }
-
-            return name;
-        }
-
-        [MethodImpl(MethodImplOptions.AggressiveInlining)]
-        public static UName ReadNameReference(this IUnrealStream stream)
-        {
-            int index = stream.ReadNameIndex(out int number);
-            var entry = stream.Package.Names[index];
-            return new UName(entry, number);
-        }
+        public static string ReadName(this IUnrealStream stream) => stream.ReadName();
+
+        [MethodImpl(MethodImplOptions.AggressiveInlining)]
+        public static UName ReadNameReference(this IUnrealStream stream) => stream.ReadName();
 
         /// <summary>
         ///     Use this to read a compact integer for Arrays/Maps.
@@ -1210,8 +1313,12 @@
             Debug.Assert(enumMap != null, nameof(enumMap) + " != null");
 
             ulong flags = stream.UR.ReadUInt32();
-            return new UnrealFlags<TEnum>(flags, ref enumMap);
-        }
+            return new UnrealFlags<TEnum>(flags, enumMap);
+        }
+
+        [MethodImpl(MethodImplOptions.AggressiveInlining)]
+        public static void Read<T>(this IUnrealStream stream, out UnrealFlags<T> value) where T : Enum =>
+            value = ReadFlags32<T>(stream);
 
         public static UnrealFlags<TEnum> ReadFlags64<TEnum>(this IUnrealStream stream)
             where TEnum : Enum
@@ -1220,14 +1327,14 @@
             Debug.Assert(enumMap != null, nameof(enumMap) + " != null");
 
             ulong flags = stream.UR.ReadUInt64();
-            return new UnrealFlags<TEnum>(flags, ref enumMap);
+            return new UnrealFlags<TEnum>(flags, enumMap);
         }
 
         [MethodImpl(MethodImplOptions.AggressiveInlining)]
         public static void VersionedDeserialize(this IUnrealStream stream, IUnrealDeserializableClass obj)
         {
-            Debug.Assert(stream.Package.Branch.Serializer != null, "stream.Package.Branch.Serializer != null");
-            stream.Package.Branch.Serializer.Deserialize(stream, obj);
+            Debug.Assert(stream.Serializer != null, "stream.Serializer != null");
+            stream.Serializer.Deserialize(stream, obj);
         }
 
         [MethodImpl(MethodImplOptions.AggressiveInlining)]
@@ -1235,7 +1342,6 @@
             where T : UObject =>
             value = ReadObject<T>(stream);
 
-<<<<<<< HEAD
         public static void Read<T>(this IUnrealStream stream, out IUnrealDeserializableClass item)
             where T : struct, IUnrealDeserializableClass
         {
@@ -1243,8 +1349,6 @@
             item.Deserialize(stream);
         }
 
-=======
->>>>>>> d342cf36
         [MethodImpl(MethodImplOptions.AggressiveInlining)]
         public static void Read<T>(this IUnrealStream stream, out UBulkData<T> value)
             where T : unmanaged =>
@@ -1316,10 +1420,23 @@
         public static void WriteString(this IUnrealStream stream, string value) => stream.UW.WriteString(value);
 
         [MethodImpl(MethodImplOptions.AggressiveInlining)]
-        public static void WriteArray<T>(this IUnrealStream stream, in UArray<T> array)
+        public static void WriteAnsiNullString(this IUnrealStream stream, string value) => stream.UW.WriteAnsi(value);
+
+        [MethodImpl(MethodImplOptions.AggressiveInlining)]
+        public static void WriteUnicodeNullString(this IUnrealStream stream, string value) =>
+            stream.UW.WriteUnicode(value);
+
+        [MethodImpl(MethodImplOptions.AggressiveInlining)]
+        public static void WriteArray<T>(this IUnrealStream stream, [CanBeNull] in UArray<T> array)
             where T : IUnrealSerializableClass
         {
-            Debug.Assert(array != null);
+            if (array == null)
+            {
+                WriteIndex(stream, 0);
+
+                return;
+            }
+
             WriteIndex(stream, array.Count);
             foreach (var element in array)
             {
@@ -1328,7 +1445,6 @@
         }
 
         [MethodImpl(MethodImplOptions.AggressiveInlining)]
-<<<<<<< HEAD
         public static void WriteArray(this IUnrealStream stream, [CanBeNull] in UArray<int> array)
         {
             if (array == null)
@@ -1381,8 +1497,6 @@
             where T : struct, IUnrealSerializableClass => item.Serialize(stream);
 
         [MethodImpl(MethodImplOptions.AggressiveInlining)]
-=======
->>>>>>> d342cf36
         public static void WriteStruct<T>(this IUnrealStream stream, ref T item)
             where T : struct, IUnrealSerializableClass => item.Serialize(stream);
 
@@ -1415,23 +1529,13 @@
         public static void Write(this IUnrealStream stream, string value) => stream.UW.WriteString(value);
 
         [MethodImpl(MethodImplOptions.AggressiveInlining)]
-        public static void Write(this IUnrealStream stream, UName name)
-        {
-            stream.UW.WriteIndex(name.Index);
-            if (stream.Version < (uint)PackageObjectLegacyVersion.NumberAddedToName)
-            {
-                return;
-            }
-
-            stream.UW.Write((uint)name.Number + 1);
-        }
+        public static void Write(this IUnrealStream stream, UName name) => stream.WriteName(name);
 
         [MethodImpl(MethodImplOptions.AggressiveInlining)]
         public static void Write<T>(this IUnrealStream stream, ref UBulkData<T> value)
             where T : unmanaged =>
             WriteStruct(stream, ref value);
 
-<<<<<<< HEAD
         [MethodImpl(MethodImplOptions.AggressiveInlining)]
         public static void Write(this IUnrealStream stream, UObject obj) => stream.WriteObject(obj);
 
@@ -1439,11 +1543,6 @@
         public static void Write<T>(this IUnrealStream stream, UArray<T> array)
             where T : IUnrealSerializableClass =>
             WriteArray(stream, in array);
-=======
-        [MethodImpl(MethodImplOptions.AggressiveInlining)]
-        public static void Write(this IUnrealStream stream, UObject obj) =>
-            stream.UW.WriteIndex(obj != null ? (int)obj : 0);
->>>>>>> d342cf36
 
         [MethodImpl(MethodImplOptions.AggressiveInlining)]
         public static void Write<T>(this IUnrealStream stream, ref UArray<T> array)
@@ -1488,5 +1587,12 @@
 
         [MethodImpl(MethodImplOptions.AggressiveInlining)]
         public static void WriteIndex(this IUnrealStream stream, int index) => stream.UW.WriteIndex(index);
+
+        [MethodImpl(MethodImplOptions.AggressiveInlining)]
+        public static IUnrealStream Record(this IUnrealStream stream, string name, [CanBeNull] object value) =>
+            stream.Record(name, value);
+
+        [MethodImpl(MethodImplOptions.AggressiveInlining)]
+        public static void ConformRecordPosition(this IUnrealStream stream) => stream.ConformRecordPosition();
     }
 }