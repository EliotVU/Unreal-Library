--- conflicted
+++ resolved
@@ -54,11 +54,8 @@
     /// </summary>
     public sealed class UnrealPackage : IDisposable, IBuffered
     {
-<<<<<<< HEAD
         #region General Members
 
-=======
->>>>>>> ab49963c
         // Reference to the stream used when reading this package
         public readonly UPackageStream Stream;
 
@@ -69,7 +66,6 @@
 
         public const uint Signature_BigEndian = 0xC1832A9E;
 
-<<<<<<< HEAD
         /// <summary>
         /// The full name of this package including directory.
         /// </summary>
@@ -83,83 +79,8 @@
 
         #endregion
 
-        #region Serialized Members
-
-        public uint Version { get; set; }
-=======
-        [PublicAPI]
-        public string FullPackageName { get; }
-
-        [PublicAPI]
-        public string PackageName => Path.GetFileNameWithoutExtension( FullPackageName );
-
-        [PublicAPI]
-        public string PackageDirectory => Path.GetDirectoryName( FullPackageName );
-
-        private uint _Version;
-        public uint Version
-        {
-            get => OverrideVersion > 0 ? OverrideVersion : _Version;
-            private set => _Version = value;
-        }
->>>>>>> ab49963c
-
-        /// <summary>
-        /// For debugging purposes. Change this to override the present Version deserialized from the package.
-        /// </summary>
-        public static ushort OverrideVersion;
-
-        #region Version history
-
-        public const int VSIZEPREFIXDEPRECATED = 64;
-        public const int VINDEXDEPRECATED = 178;
-        public const int VCOOKEDPACKAGES = 277;
-
-        /// <summary>
-        /// DLLBind(Name)
-        /// </summary>
-        public const int VDLLBIND = 655;
-
-        /// <summary>
-        /// New class modifier "ClassGroup(Name[,Name])"
-        /// </summary>
-        public const int VCLASSGROUP = 789;
-
-        private const int VCompression = 334;
-        private const int VEngineVersion = 245;
-        private const int VGroup = 269;
-        private const int VHeaderSize = 249;
-        private const int VPackageSource = 482;
-        private const int VAdditionalPackagesToCook = 516;
-        private const int VTextureAllocations = 767;
-
-        #endregion
-
-<<<<<<< HEAD
-        public ushort LicenseeVersion { get; set; }
-=======
-        private ushort _LicenseeVersion;
-        public ushort LicenseeVersion
-        {
-            get => OverrideLicenseeVersion > 0 ? OverrideLicenseeVersion : _LicenseeVersion;
-            private set => _LicenseeVersion = value;
-        }
->>>>>>> ab49963c
-
-        /// <summary>
-        /// For debugging purposes. Change this to override the present Version deserialized from the package.
-        /// </summary>
-        public static ushort OverrideLicenseeVersion;
-
-<<<<<<< HEAD
         // TODO: Move to UnrealBuild.cs
         public sealed class GameBuild : object
-=======
-        public uint UE4Version{ get; private set; }
-        public uint UE4LicenseeVersion{ get; private set; }
-
-        public sealed class GameBuild
->>>>>>> ab49963c
         {
             [UsedImplicitly]
             [AttributeUsage(AttributeTargets.Field)]
@@ -234,13 +155,13 @@
                     Generation = gen;
                 }
 
-                public bool Verify(GameBuild gb, UnrealPackage package)
+                public bool Verify(GameBuild gb, PackageFileSummary summary)
                 {
                     return _VerifyEqual
-                        ? package.Version == _MinVersion && package.LicenseeVersion == _MinLicensee
-                        : package.Version >= _MinVersion && package.Version <= _MaxVersion
-                                                         && package.LicenseeVersion >= _MinLicensee
-                                                         && package.LicenseeVersion <= _MaxLicensee;
+                        ? summary.Version == _MinVersion && summary.LicenseeVersion == _MinLicensee
+                        : summary.Version >= _MinVersion && summary.Version <= _MaxVersion
+                                                         && summary.LicenseeVersion >= _MinLicensee
+                                                         && summary.LicenseeVersion <= _MaxLicensee;
                 }
             }
 
@@ -292,8 +213,7 @@
                 /// <summary>
                 /// 110/2609
                 /// </summary>
-                [Build(110, 110, 2481u, 2609u)] 
-                Unreal2,
+                [Build(110, 110, 2481u, 2609u)] Unreal2,
 
                 /// <summary>
                 /// Tom Clancy's Rainbow Six 3: Raven Shield
@@ -373,12 +293,13 @@
                 /// 490/009
                 /// </summary>
                 [Build(490, 9)] GoW1,
-                
+
                 [Build(511, 039, BuildGeneration.HMS)] // The Bourne Conspiracy
                 [Build(511, 145, BuildGeneration.HMS)] // Transformers: War for Cybertron (PC version)
-                [Build(511, 144, BuildGeneration.HMS)] // Transformers: War for Cybertron (PS3 and XBox 360 version)
+                [Build(511, 144, BuildGeneration.HMS)]
+                // Transformers: War for Cybertron (PS3 and XBox 360 version)
                 Transformers,
-                
+
                 /// <summary>
                 /// 512/000
                 /// </summary>
@@ -392,9 +313,8 @@
                 /// <summary>
                 /// Transformers: Dark of the Moon
                 /// </summary>
-                [Build(537, 174, BuildGeneration.HMS)]
-                Transformers2,
-                
+                [Build(537, 174, BuildGeneration.HMS)] Transformers2,
+
                 /// <summary>
                 /// 539/091
                 /// </summary>
@@ -525,8 +445,7 @@
                 /// Transformers: Fall of Cybertron
                 /// 846/181
                 /// </summary>
-                [Build(846, 181, BuildGeneration.HMS)]
-                [OverridePackageVersion(587)]
+                [Build(846, 181, BuildGeneration.HMS)] [OverridePackageVersion(587)]
                 Transformers3,
 
                 /// <summary>
@@ -590,15 +509,15 @@
                 foreach (var build in builds)
                 {
                     var buildAttributes = build.GetCustomAttributes<BuildAttribute>(false);
-                    var buildAttribute = buildAttributes.FirstOrDefault(attr => attr.Verify(this, package));
+                    var buildAttribute = buildAttributes.FirstOrDefault(attr => attr.Verify(this, package.Summary));
                     if (buildAttribute == null)
                         continue;
 
-                    Version = package.Version;
-                    LicenseeVersion = package.LicenseeVersion;
+                    Version = package.Summary.Version;
+                    LicenseeVersion = package.Summary.LicenseeVersion;
                     Flags = buildAttribute.Flags;
                     Generation = buildAttribute.Generation;
-                    
+
                     var overrideAttribute = build.GetCustomAttribute<OverridePackageVersionAttribute>(false);
                     if (overrideAttribute != null)
                     {
@@ -618,7 +537,7 @@
                 }
 
                 if (Name == BuildName.Unset)
-                    Name = package.LicenseeVersion == 0 ? BuildName.Default : BuildName.Unknown;
+                    Name = package.Summary.LicenseeVersion == 0 ? BuildName.Default : BuildName.Unknown;
             }
 
             public static bool operator ==(GameBuild b, BuildGeneration gen)
@@ -659,49 +578,9 @@
             }
         }
 
-        public GameBuild Build { get; private set; }
-
-        /// <summary>
-        /// Whether the package was serialized in BigEndian encoding.
-        /// </summary>
-<<<<<<< HEAD
-        public bool IsBigEndianEncoded { get; }
-=======
-        public bool IsBigEndianEncoded{ get; }
->>>>>>> ab49963c
-
-        /// <summary>
-        /// The bitflags of this package.
-        /// </summary>
-        public uint PackageFlags;
-
-        /// <summary>
-        /// Size of the Header. Basically points to the first Object in the package.
-        /// </summary>
-        public int HeaderSize { get; private set; }
-
-        /// <summary>
-        /// The group the package is associated with in the Content Browser.
-        /// </summary>
-        public string Group;
-
-<<<<<<< HEAD
-        public struct PackageFileSummary : IUnrealSerializableClass
-        {
-            public int NameCount, NameOffset;
-            public int ExportCount, ExportOffset;
-            public int ImportCount, ImportOffset;
-            public int HeritageCount, HeritageOffset;
-            
-            /// <summary>
-            /// List of heritages. UE1 way of defining generations.
-            /// </summary>
-            public UArray<Guid> Heritages;
-            
-            private const int VDependsOffset = 415;
-            public int DependsOffset;
-=======
-        private struct UEngineVersion : IUnrealDeserializableClass
+        public GameBuild Build => Summary.Build;
+
+        public struct PackageFileEngineVersion : IUnrealDeserializableClass
         {
             public uint Major, Minor, Patch;
             public uint Changelist;
@@ -722,85 +601,230 @@
             }
         }
 
-        private struct UPackageSummary : IUnrealSerializableClass
-        {
-            public uint NamesCount{ get; internal set; }
-            public uint NamesOffset{ get; internal set; }
-
-            public uint ExportsCount{ get; internal set; }
-            public uint ExportsOffset{ get; private set; }
->>>>>>> ab49963c
+        public struct PackageFileSummary : IUnrealSerializableClass
+        {
+            public GameBuild Build;
+
+            public uint Version;
+            public ushort LicenseeVersion;
+
+            public uint UE4Version;
+            public uint UE4LicenseeVersion;
+
+            /// <summary>
+            /// See <seealso cref="Flags.PackageFlags"/>
+            /// </summary>
+            public uint PackageFlags;
+            
+            private const int VHeaderSize = 249;
+            public int HeaderSize;
+
+            private const int VFolderName = 269;
+            /// <summary>
+            /// UPK content category e.g. Weapons, Sounds or Meshes.
+            /// </summary>
+            public string FolderName;
+
+            public int NameCount, NameOffset;
+            public int ExportCount, ExportOffset;
+            public int ImportCount, ImportOffset;
+            public int HeritageCount, HeritageOffset;
+
+            /// <summary>
+            /// List of heritages. UE1 way of defining generations.
+            /// </summary>
+            public UArray<Guid> Heritages;
+
+            private const int VDependsOffset = 415;
+            public int DependsOffset;
+
+            public Guid Guid;
+            public UArray<UGenerationTableItem> Generations;
+            
+            private PackageFileEngineVersion PackageEngineVersion;
+            private PackageFileEngineVersion PackageCompatibleEngineVersion;
+            
+            private const int VEngineVersion = 245;
+            public int EngineVersion;
+            public const int VCookerVersion = 277;
+            public int CookerVersion;
+
+            private const int VCompression = 334;
+            public uint CompressionFlags;
+            public UArray<CompressedChunk> CompressedChunks;
+
+            private const int VPackageSource = 482;
+            public uint PackageSource;
+            
+            private const int VAdditionalPackagesToCook = 516;
+            public UArray<string> AdditionalPackagesToCook;
 
             private const int VImportExportGuidsOffset = 623;
             public int ImportExportGuidsOffset;
             public int ImportGuidsCount;
             public int ExportGuidsCount;
 
-<<<<<<< HEAD
             private const int VThumbnailTableOffset = 584;
             public int ThumbnailTableOffset;
-=======
-            public uint DependsOffset{ get; internal set; }
-            public uint DependsCount => ExportsCount;
-
-            public string Guid { get; private set; }
-            public UArray<UGenerationTableItem> Generations { get; private set; }
-
-            [DefaultValue(-1)]
-            public int EngineVersion { get; private set; }
-            public int CookerVersion { get; private set; }
-
-            public uint CompressionFlags { get; private set; }
-            public UArray<CompressedChunk> CompressedChunks { get; private set; }
->>>>>>> ab49963c
+            
+            private const int VTextureAllocations = 767;
+
+            public int GatherableTextDataCount;
+            public int GatherableTextDataOffset;
+
+            public int StringAssetReferencesCount;
+            public int StringAssetReferencesOffset;
+
+            public int SearchableNamesOffset;
+
+            // In UELib 2.0 we pass the version to the Archives instead.
+            private void SetupBuild(UnrealPackage package)
+            {
+                Build = new GameBuild(package);
+
+                if (Build.OverrideVersion.HasValue) Version = Build.OverrideVersion.Value;
+                if (Build.OverrideLicenseeVersion.HasValue) LicenseeVersion = Build.OverrideLicenseeVersion.Value;
+
+                if (OverrideVersion != 0) Version = OverrideVersion;
+                if (OverrideLicenseeVersion != 0) LicenseeVersion = OverrideLicenseeVersion;
+            }
 
             public void Serialize(IUnrealStream stream)
             {
-                stream.Write(NameCount);
-                stream.Write(NameOffset);
-
-                stream.Write(ExportCount);
-                stream.Write(ExportOffset);
-
-                stream.Write(ImportCount);
-                stream.Write(ImportOffset);
-
-                if (stream.Version >= 414)
-                    stream.Write(DependsOffset);
+                throw new NotImplementedException();
             }
 
             public void Deserialize(IUnrealStream stream)
             {
+                const short maxLegacyVersion = -7;
+
+                // Read as one variable due Big Endian Encoding.       
+                int legacyVersion = stream.ReadInt32();
+                if (legacyVersion < 0)
+                {
+#if UE4
+                    if (legacyVersion < maxLegacyVersion)
+                    {
+                        throw new NotSupportedException("This version of the Unreal Engine 4 is not supported!");
+                    }
+
+                    uint ue3Version = 0;
+                    if (legacyVersion != -4)
+                    {
+                        ue3Version = stream.ReadUInt32();
+                    }
+
+                    UE4Version = stream.ReadUInt32();
+                    UE4LicenseeVersion = stream.ReadUInt32();
+
+                    Version = ue3Version;
+
+                    // Really old, probably no longer in production files? Other than some UE4 assets found in the first public release
+                    if (UE4Version >= 138 && UE4Version < 142)
+                    {
+                        stream.Skip(8); // CookedVersion, CookedLicenseeVersion   
+                    }
+
+                    if (legacyVersion <= -2)
+                    {
+                        // Read enum based version
+                        if (legacyVersion == -2)
+                        {
+                            int count = stream.ReadInt32(); // Versions
+                            stream.Skip(count * (4 + 4)); // Tag, Version
+                        }
+                        else if (legacyVersion >= -5)
+                        {
+                            int count = stream.ReadInt32();
+                            for (var i = 0; i < count; ++i)
+                            {
+                                // Key
+                                stream.ReadGuid();
+                                // Version
+                                stream.ReadInt32();
+                                // FriendlyName
+                                stream.ReadText();
+                            }
+                        }
+                        else
+                        {
+                            int count = stream.ReadInt32();
+                            for (var i = 0; i < count; ++i)
+                            {
+                                stream.ReadGuid(); // Key
+                                stream.ReadInt32(); // Version
+                            }
+                        }
+                    }
+#else
+                    throw new NotSupportedException("This version of the Unreal Engine 4 is not supported!");
+#endif
+                }
+                else
+                {
+                    Version = (uint)legacyVersion;
+                }
+
+                LicenseeVersion = (ushort)(Version >> 16);
+                Version &= 0xFFFFU;
+                Console.WriteLine("Package Version:" + Version + "/" + LicenseeVersion);
+
+                SetupBuild(stream.Package);
+                Console.WriteLine("Build:" + Build.Name);
+                stream.Package.Decoder?.DecodeBuild(stream, Build);
+#if BIOSHOCK
+                if (stream.Package.Build == GameBuild.BuildName.Bioshock_Infinite)
+                {
+                    int unk = stream.ReadInt32();
+                }
+#endif
+#if MKKE
+                if (stream.Package.Build == GameBuild.BuildName.MKKE) stream.Skip(8);
+#endif
+#if TRANSFORMERS
+                if (stream.Package.Build == BuildGeneration.HMS &&
+                    stream.LicenseeVersion >= 55)
+                {
+                    if (stream.LicenseeVersion >= 181) stream.Skip(16);
+
+                    stream.Skip(4);
+                }
+#endif
+                if (stream.Version >= VHeaderSize)
+                {
+                    // Offset to the first class(not object) in the package.
+                    HeaderSize = stream.ReadInt32();
+                    Console.WriteLine("Header Size: " + HeaderSize);
+                }
+
+                if (stream.Version >= VFolderName)
+                {
+                    FolderName = stream.ReadText();
+                }
+
+                PackageFlags = stream.ReadUInt32();
+                Console.WriteLine("Package Flags:" + PackageFlags);
 #if HAWKEN
                 if (stream.Package.Build == GameBuild.BuildName.Hawken &&
-                    stream.Package.LicenseeVersion >= 2)
+                    stream.LicenseeVersion >= 2)
                     stream.Skip(4);
 #endif
-<<<<<<< HEAD
                 NameCount = stream.ReadInt32();
                 NameOffset = stream.ReadInt32();
+#if UE4
+                if (stream.UE4Version >= 459)
+                {
+                    GatherableTextDataCount = stream.ReadInt32();
+                    GatherableTextDataOffset = stream.ReadInt32();
+                }
+#endif
                 ExportCount = stream.ReadInt32();
                 ExportOffset = stream.ReadInt32();
-=======
-                NamesCount = stream.ReadUInt32();
-                NamesOffset = stream.ReadUInt32();
-
-#if UE4
-                if (stream.Package.UE4Version >= 459)
-                {
-                    uint gatherableTextDataCount = stream.ReadUInt32();
-                    uint gatherableTextDataOffset = stream.ReadUInt32();
-                }
-#endif
-
-                ExportsCount = stream.ReadUInt32();
-                ExportsOffset = stream.ReadUInt32();
->>>>>>> ab49963c
 #if APB
                 if (stream.Package.Build == GameBuild.BuildName.APB &&
-                    stream.Package.LicenseeVersion >= 28)
-                {
-                    if (stream.Package.LicenseeVersion >= 29)
+                    stream.LicenseeVersion >= 28)
+                {
+                    if (stream.LicenseeVersion >= 29)
                     {
                         stream.Skip(4);
                     }
@@ -816,39 +840,46 @@
                                   + " Imports Count:" + ImportCount + " Imports Offset:" + ImportOffset
                 );
 
-<<<<<<< HEAD
+                if (stream.Version < 68)
+                {
+                    HeritageCount = stream.ReadInt32();
+                    Contract.Assert(HeritageCount > 0);
+                    HeritageOffset = stream.ReadInt32();
+                    return;
+                }
+
                 if (stream.Version >= VDependsOffset)
                 {
                     DependsOffset = stream.ReadInt32();
                 }
-
-                if (stream.Version >= VImportExportGuidsOffset
+#if THIEF_DS || DEUSEX_IW
+                if (stream.Package.Build == GameBuild.BuildName.Thief_DS ||
+                    stream.Package.Build == GameBuild.BuildName.DeusEx_IW)
+                {
+                    //stream.Skip( 4 );
+                    int unknown = stream.ReadInt32();
+                    Console.WriteLine("Unknown:" + unknown);
+                }
+#endif
+#if BORDERLANDS
+                if (stream.Package.Build == GameBuild.BuildName.Borderlands) stream.Skip(4);
+#endif
+                if (stream.UE4Version >= 384)
+                {
+                    StringAssetReferencesCount = stream.ReadInt32();
+                    StringAssetReferencesOffset = stream.ReadInt32();
+                }
+
+                if (stream.UE4Version >= 510)
+                {
+                    SearchableNamesOffset = stream.ReadInt32();
+                }
+
+                if (stream.Version >= VImportExportGuidsOffset &&
+                    stream.UE4Version == 0
                     // FIXME: Correct the output version of these games instead.
 #if BIOSHOCK
                     && stream.Package.Build != GameBuild.BuildName.Bioshock_Infinite
-=======
-                if (stream.Version >= 415)
-                {
-                    DependsOffset = stream.ReadUInt32();
-                    if (stream.Version >= 584 ||
-                        (stream.Package.Build == GameBuild.BuildName.Transformers && stream.Version >= 535))
-                    {
-                        if (stream.Package.UE4Version > 0)
-                        {
-                            if (stream.Package.UE4Version >= 384)
-                            {
-                                stream.Skip(4 + 4); // StringAssetReferencesCount, StringAssetReferencesOffset
-                                if (stream.Package.UE4Version >= 510)
-                                {
-                                    uint searchableNamesOffset = stream.ReadUInt32();
-                                }
-                            }
-                        }
-                        // Additional tables, like thumbnail, and guid data.
-                        else if (stream.Version >= 623
-#if BIOSHOCK
-                            && stream.Package.Build != GameBuild.BuildName.Bioshock_Infinite
->>>>>>> ab49963c
 #endif
                    )
                 {
@@ -857,8 +888,7 @@
                     ExportGuidsCount = stream.ReadInt32();
                 }
 #if TRANSFORMERS
-<<<<<<< HEAD
-                if (stream.Package.Build == BuildGeneration.HMS && 
+                if (stream.Package.Build == BuildGeneration.HMS &&
                     stream.Version >= 535)
                 {
                     // ThumbnailTableOffset? But if so, the partial-upgrade must have skipped @AdditionalPackagesToCook
@@ -873,613 +903,22 @@
 #endif
                     ThumbnailTableOffset = stream.ReadInt32();
                 }
-
-                // Generations
-                // ... etc, see Deserialize() below
-            }
-        }
-
-        public PackageFileSummary Summary;
-=======
-                            && stream.Package.Build != GameBuild.BuildName.Transformers
-#endif
-                        )
-                        {
-                            stream.Skip(12);
-                        }
-
-                        stream.Skip(4);
-                    }
-                    else
-                    {
-                        return;
-                    }
-                }
-
-                if (stream.Version < 68)
-                {
-                    int heritageCount = stream.ReadInt32();
-                    int heritageOffset = stream.ReadInt32();
-
-                    // Uncommented because this is not in use and should in theory only be read after PackageSummary's deserialization.
-//                    stream.Seek(heritageOffset, SeekOrigin.Begin);
-//                    var heritages = new List<ushort>(heritageCount);
-//                    for (var i = 0; i < heritageCount; ++i)
-//                    {
-//                        heritages.Add(stream.ReadUInt16());
-//                    }
-                }
-                else
-                {
-#if DEUSEXINVISIBLEWAR
-                if( stream.Package.Build == GameBuild.BuildName.DeusEx_IW )
-                {
-                    //stream.Skip( 4 );
-                    int unknown = stream.ReadInt32();
-                    Console.WriteLine( "\tUnknown:" + unknown );
-                }
-#endif
-#if THIEFDEADLYSHADOWS
-                    if (stream.Package.Build == GameBuild.BuildName.Thief_DS)
-                    {
-                        //stream.Skip( 4 );
-                        int unknown = stream.ReadInt32();
-                        Console.WriteLine("\tUnknown:" + unknown);
-                    }
-#endif
-#if BORDERLANDS
-                    if (stream.Package.Build == GameBuild.BuildName.Borderlands)
-                    {
-                        stream.Skip(4);
-                    }
-#endif
 #if MKKE
-                    if (stream.Package.Build == GameBuild.BuildName.MKKE)
-                    {
-                        stream.Skip(4);
-                    }
-#endif
-                    Guid = stream.ReadGuid();
-                    Console.Write("\r\n\tGUID:" + Guid + "\r\n");
-#if TERA
-                    if (stream.Package.Build == GameBuild.BuildName.Tera)
-                    {
-                        stream.Position -= 4;
-                    }
-#endif
-#if MKKE
-                    if (stream.Package.Build != GameBuild.BuildName.MKKE)
-                    {
-#endif
-                        int generationCount = stream.ReadInt32();
-                        Generations = new UArray<UGenerationTableItem>(stream, generationCount);
-                        Console.WriteLine("Deserialized {0} generations", Generations.Count);
-#if MKKE
-                    }
-#endif
-#if TERA
-                    if (stream.Package.Build == GameBuild.BuildName.Tera)
-                    {
-                        NamesCount = (uint)Generations.Last().NamesCount;
-                    }
-#endif
-                    if (stream.Version < VEngineVersion)
-                        return;
-#if UE4
-                    if (stream.Package.UE4Version >= 336)
-                    {
-                        // EngineVersion
-                        var engineVersion = new UEngineVersion();
-                        engineVersion.Deserialize(stream);
-                    }
-                    else
-                    {
-#endif
-                        // The Engine Version this package was created with
-                        EngineVersion = stream.ReadInt32();
-                        Console.WriteLine("\tEngineVersion:" + EngineVersion);
-#if UE4
-                    }
-
-                    if (stream.Package.UE4Version >= 444)
-                    {
-                        // Compatible EngineVersion
-                        var engineVersion = new UEngineVersion();
-                        engineVersion.Deserialize(stream);
-                    }
-#endif
-                    if (stream.Version < VCOOKEDPACKAGES)
-                        return;
-#if UE4
-                    if (stream.Package.UE4Version == 0)
-                    {
-#endif
-                        // The Cooker Version this package was cooked with
-                        CookerVersion = stream.ReadInt32();
-                        Console.WriteLine("\tCookerVersion:" + CookerVersion);
-#if UE4
-                    }
-#endif
-                    // Read compressed info?
-                    if (stream.Version < VCompression)
-                        return;
-
-                    if (stream.Package.IsCooked())
-                    {
-                        CompressionFlags = stream.ReadUInt32();
-                        Console.WriteLine("\tCompressionFlags:" + CompressionFlags);
-                        CompressedChunks = new UArray<CompressedChunk> { Capacity = stream.ReadInt32() };
-                        //long uncookedSize = stream.Position;
-                        if (CompressedChunks.Capacity > 0)
-                        {
-                            CompressedChunks.Deserialize(stream, CompressedChunks.Capacity);
-                            return;
-
-                            //try
-                            //{
-                            //    UPackageStream outStream = new UPackageStream( packagePath + ".dec", System.IO.FileMode.Create, FileAccess.ReadWrite );
-                            //    //File.SetAttributes( packagePath + ".dec", FileAttributes.Temporary );
-                            //    outStream.Package = pkg;
-                            //    outStream._BigEndianCode = stream._BigEndianCode;
-
-                            //    var headerBytes = new byte[uncookedSize];
-                            //    stream.Seek( 0, SeekOrigin.Begin );
-                            //    stream.Read( headerBytes, 0, (int)uncookedSize );
-                            //    outStream.Write( headerBytes, 0, (int)uncookedSize );
-                            //    foreach( var chunk in pkg.CompressedChunks )
-                            //    {
-                            //        chunk.Decompress( stream, outStream );
-                            //    }
-                            //    outStream.Flush();
-                            //    pkg.Stream = outStream;
-                            //    stream = outStream;
-                            //    return pkg;
-                            //}
-                            //catch( Exception e )
-                            //{
-                            //    throw new DecompressPackageException();
-                            //}
-                        }
-                    }
-#if UE4
-                    if (stream.Package.UE4Version <= 0)
-                        return;
-
-                    uint source = stream.ReadUInt32();
-                    Console.WriteLine("\tSource:{0}", source);
-
-                    // AdditionalPackagesToCook
-                    // NumTextureAllocations
-#endif
-                }
-
-            }
-        }
-
-        private UPackageSummary _Summary;
->>>>>>> ab49963c
-
-        /// <summary>
-        /// The guid of this package. Used to test if the package on a client is equal to the one on a server.
-        /// </summary>
-        [PublicAPI]
-<<<<<<< HEAD
-        public string GUID { get; private set; }
-=======
-        public string GUID => _Summary.Guid;
->>>>>>> ab49963c
-
-        /// <summary>
-        /// List of package generations.
-        /// </summary>
-        [PublicAPI]
-<<<<<<< HEAD
-        public UArray<UGenerationTableItem> Generations => _Generations;
-
-        private UArray<UGenerationTableItem> _Generations;
-=======
-        public UArray<UGenerationTableItem> Generations => _Summary.Generations;
->>>>>>> ab49963c
-
-        /// <summary>
-        /// The Engine version the package was created with.
-        /// </summary>
-        [DefaultValue(-1)]
-        [PublicAPI]
-<<<<<<< HEAD
-        public int EngineVersion { get; private set; }
-=======
-        public int EngineVersion => _Summary.EngineVersion;
->>>>>>> ab49963c
-
-        /// <summary>
-        /// The Cooker version the package was cooked with.
-        /// </summary>
-        [PublicAPI]
-<<<<<<< HEAD
-        public int CookerVersion { get; private set; }
-=======
-        public int CookerVersion => _Summary.CookerVersion;
->>>>>>> ab49963c
-
-        /// <summary>
-        /// The type of compression the package is compressed with.
-        /// </summary>
-        [PublicAPI]
-<<<<<<< HEAD
-        public uint CompressionFlags { get; private set; }
-=======
-        public uint CompressionFlags => _Summary.CompressionFlags;
->>>>>>> ab49963c
-
-        /// <summary>
-        /// List of compressed chunks throughout the package.
-        /// Null if package version less is than <see cref="VCompression" />
-        /// </summary>
-<<<<<<< HEAD
-        [PublicAPI("UE Explorer requires 'get'")]
-        [CanBeNull]
-        public UArray<CompressedChunk> CompressedChunks => _CompressedChunks;
-
-        [CanBeNull] private UArray<CompressedChunk> _CompressedChunks;
-=======
-        [PublicAPI]
-        public UArray<CompressedChunk> CompressedChunks => _Summary.CompressedChunks;
->>>>>>> ab49963c
-
-        /// <summary>
-        /// List of unique unreal names.
-        /// </summary>
-        [PublicAPI]
-        public List<UNameTableItem> Names { get; private set; }
-
-        /// <summary>
-        /// List of info about exported objects.
-        /// </summary>
-        [PublicAPI]
-        public List<UExportTableItem> Exports { get; private set; }
-
-        /// <summary>
-        /// List of info about imported objects.
-        /// </summary>
-        [PublicAPI]
-        public List<UImportTableItem> Imports { get; private set; }
-
-        /// <summary>
-        /// List of info about dependency objects.
-        /// </summary>
-        //public List<UDependencyTableItem> Dependencies{ get; private set; }
-<<<<<<< HEAD
-
-        #endregion
-=======
->>>>>>> ab49963c
-
-        #region Initialized Members
-
-        /// <summary>
-        /// Class types that should get added to the ObjectsList.
-        /// </summary>
-        private readonly Dictionary<string, Type> _ClassTypes = new Dictionary<string, Type>();
-
-        /// <summary>
-        /// List of UObjects that were constructed by function ConstructObjects, later deserialized and linked.
-        ///
-        /// Includes Exports and Imports!.
-        /// </summary>
-        [PublicAPI]
-        public List<UObject> Objects { get; private set; }
-
-        [PublicAPI] public NativesTablePackage NTLPackage;
-
-        [PublicAPI] public IBufferDecoder Decoder;
-
-        #endregion
-
-        #region Constructors
-
-        /// <summary>
-        /// A Collection of flags describing how a package should be initialized.
-        /// </summary>
-        [Flags]
-        [Obfuscation(Exclude = true)]
-        public enum InitFlags : ushort
-        {
-            Construct = 0x0001,
-            Deserialize = 0x0002,
-            [Obsolete] Import = 0x0004,
-            Link = 0x0008,
-            All = RegisterClasses | Construct | Deserialize | Link,
-            RegisterClasses = 0x0010
-        }
-
-        [PublicAPI]
-        [Obsolete]
-        public static UnrealPackage DeserializePackage(string packagePath, FileAccess fileAccess = FileAccess.Read)
-        {
-            var stream = new UPackageStream(packagePath, FileMode.Open, fileAccess);
-            var pkg = new UnrealPackage(stream);
-            pkg.Deserialize(stream);
-            return pkg;
-        }
-
-        /// <summary>
-        /// Creates a new instance of the UELib.UnrealPackage class with a PackageStream and name.
-        /// </summary>
-        /// <param name="stream">A loaded UELib.PackageStream.</param>
-        public UnrealPackage(UPackageStream stream)
-        {
-            FullPackageName = stream.Name;
-            Stream = stream;
-            Stream.PostInit(this);
-
-            // File Type
-            // Signature is tested in UPackageStream
-            IsBigEndianEncoded = stream.BigEndianCode;
-        }
-
-        public void Serialize(IUnrealStream stream)
-        {
-            // Serialize tables
-            var namesBuffer = new UObjectStream(stream);
-            foreach (var name in Names) name.Serialize(namesBuffer);
-
-            var importsBuffer = new UObjectStream(stream);
-            foreach (var import in Imports) import.Serialize(importsBuffer);
-
-            var exportsBuffer = new UObjectStream(stream);
-            foreach (var export in Exports) export.Serialize(exportsBuffer);
-
-            stream.Seek(0, SeekOrigin.Begin);
-            stream.Write(Signature);
-
-            // Serialize header
-            int version = (int)(Version & 0x0000FFFFU) | (LicenseeVersion << 16);
-            stream.Write(version);
-
-            long headerSizePosition = stream.Position;
-            if (Version >= VHeaderSize)
-            {
-                stream.Write(HeaderSize);
-                if (Version >= VGroup) stream.Write(Group);
-            }
-
-            stream.Write(PackageFlags);
-
-<<<<<<< HEAD
-            Summary.NameCount = Names.Count;
-            Summary.ExportCount = Exports.Count;
-            Summary.ImportCount = Imports.Count;
-
-            long tablesDataPosition = stream.Position;
-            Summary.Serialize(stream);
-=======
-            _Summary.NamesCount = (uint)Names.Count;
-            _Summary.ExportsCount = (uint)Exports.Count;
-            _Summary.ImportsCount = (uint)Imports.Count;
-
-            var tablesDataPosition = stream.Position;
-            _Summary.Serialize( stream );
->>>>>>> ab49963c
-
-            // TODO: Serialize Heritages
-
-            stream.Write(Guid.NewGuid().ToByteArray(), 0, 16);
-            //Generations.Serialize(stream);
-
-            if (Version >= VEngineVersion)
-            {
-                stream.Write(EngineVersion);
-                if (Version >= VCOOKEDPACKAGES)
-                {
-                    stream.Write(CookerVersion);
-
-                    if (Version >= VCompression)
-                        if (IsCooked())
-                            stream.Write(CompressionFlags);
-                    //CompressedChunks.Serialize(stream);
-                }
-            }
-
-            // TODO: Unknown data
-            stream.Write((uint)0);
-
-            // Serialize objects
-
-            // Write tables
-
-            // names
-<<<<<<< HEAD
-            Console.WriteLine("Writing names at position " + stream.Position);
-            Summary.NameOffset = (int)stream.Position;
-            byte[] namesBytes = namesBuffer.GetBuffer();
-            stream.Write(namesBytes, 0, (int)namesBuffer.Length);
-
-            // imports
-            Console.WriteLine("Writing imports at position " + stream.Position);
-            Summary.ImportOffset = (int)stream.Position;
-            byte[] importsBytes = importsBuffer.GetBuffer();
-            stream.Write(importsBytes, 0, (int)importsBuffer.Length);
-=======
-            Console.WriteLine( "Writing names at position " + stream.Position );
-            _Summary.NamesOffset = (uint)stream.Position;
-            var namesBytes = namesBuffer.GetBuffer();
-            stream.Write( namesBytes, 0, (int)namesBuffer.Length );
-
-            // imports
-            Console.WriteLine( "Writing imports at position " + stream.Position );
-            _Summary.ImportsOffset = (uint)stream.Position;
-            var importsBytes = importsBuffer.GetBuffer();
-            stream.Write( importsBytes, 0, (int)importsBuffer.Length );
->>>>>>> ab49963c
-
-            // exports
-            Console.WriteLine("Writing exports at position " + stream.Position);
-
-            // Serialize tables data again now that offsets are known.
-<<<<<<< HEAD
-            long currentPosition = stream.Position;
-            stream.Seek(tablesDataPosition, SeekOrigin.Begin);
-            Summary.Serialize(stream);
-            stream.Seek(currentPosition, SeekOrigin.Begin);
-        }
-
-        // TODO: Move to FilePackageSummary, but first we want to merge the support-* branches
-        public void Deserialize(UPackageStream stream)
-=======
-            var currentPosition = stream.Position;
-            stream.Seek( tablesDataPosition, SeekOrigin.Begin );
-            _Summary.Serialize( stream );
-            stream.Seek( currentPosition, SeekOrigin.Begin );
-        }
-
-        private const short MaxLegacyVersion = -7;
-        public void Deserialize( UPackageStream stream )
->>>>>>> ab49963c
-        {
-            // Read as one variable due Big Endian Encoding.       
-            int legacyVersion = stream.ReadInt32();
-            if( legacyVersion < 0 )
-            {
-#if UE4
-                if( legacyVersion < MaxLegacyVersion)
-                {
-                    throw new Exception( "This version of the Unreal Engine 4 is not supported!" );
-                }
-
-                uint ue3Version = 0;
-                if (legacyVersion != -4)
-                {
-                    ue3Version = stream.ReadUInt32();
-                }
-                UE4Version = stream.ReadUInt32();
-                UE4LicenseeVersion = stream.ReadUInt32();
-
-                Version = ue3Version;
-
-                // Really old, probably no longer in production files? Other than some UE4 assets found in the first public release
-                if ( UE4Version >= 138 && UE4Version < 142 )
-                {
-                    stream.Skip( 8 ); // CookedVersion, CookedLicenseeVersion   
-                }
-
-                if( legacyVersion <= -2 )
-                {
-                    // Read enum based version
-                    if( legacyVersion == -2 )
-                    {
-                        int count = stream.ReadInt32(); // Versions
-                        stream.Skip( count*(4 + 4) ); // Tag, Version
-                    }
-                    else if( legacyVersion < -2 && legacyVersion >= -5)
-                    {
-                        int count = stream.ReadInt32();
-                        for( var i = 0; i < count; ++ i )
-                        {
-                            // Key
-                            stream.ReadGuid();
-                            // Version
-                            stream.ReadInt32();
-                            // FriendlyName
-                            stream.ReadText();
-                        }
-                    }
-                    else
-                    {
-                        int count = stream.ReadInt32();
-                        for( var i = 0; i < count; ++ i )
-                        {
-                            stream.ReadGuid(); // Key
-                            stream.ReadInt32(); // Version
-                        }
-                    }
-                }
-#endif
-            }
-            else
-            {
-                Version = (uint)legacyVersion;
-            }
-            LicenseeVersion = (ushort)(Version >> 16);
-            Version &= 0xFFFFU;
-            Console.WriteLine("Package Version:" + Version + "/" + LicenseeVersion);
-            SetupBuild(stream);
-            stream.BuildDetected(Build);
-            Console.WriteLine("Build:" + Build.Name);
-
-            if (Version >= VHeaderSize)
-            {
-#if BIOSHOCK
-                if (Build == GameBuild.BuildName.Bioshock_Infinite)
-                {
-                    int unk = stream.ReadInt32();
-                }
-#endif
-#if MKKE
-                if (Build == GameBuild.BuildName.MKKE) stream.Skip(8);
-#endif
-#if TRANSFORMERS
-                if (Build == BuildGeneration.HMS && 
-                    LicenseeVersion >= 55)
-                {
-                    if (LicenseeVersion >= 181) stream.Skip(16);
-
-                    stream.Skip(4);
-                }
-#endif
-                // Offset to the first class(not object) in the package.
-                HeaderSize = stream.ReadInt32();
-                Console.WriteLine("Header Size: " + HeaderSize);
-            }
-
-            if (Version >= VGroup)
-            {
-                // UPK content category e.g. Weapons, Sounds or Meshes.
-                Group = stream.ReadText();
-            }
-
-            // Bitflags such as AllowDownload.
-            PackageFlags = stream.ReadUInt32();
-            Console.WriteLine("Package Flags:" + PackageFlags);
-
-            // Summary data such as ObjectCount.
-<<<<<<< HEAD
-            Summary = new PackageFileSummary();
-            Summary.Deserialize(stream);
-            if (Version < 68)
-            {
-                Summary.HeritageCount = stream.ReadInt32();
-                Contract.Assert(Summary.HeritageCount > 0);
-                Summary.HeritageOffset = stream.ReadInt32();
-            }
-            else
-            {
-#if THIEF_DS || DEUSEX_IW
-                if (Build == GameBuild.BuildName.Thief_DS ||
-                    Build == GameBuild.BuildName.DeusEx_IW)
-                {
-                    //stream.Skip( 4 );
-                    int unknown = stream.ReadInt32();
-                    Console.WriteLine("Unknown:" + unknown);
-                }
-#endif
-#if BORDERLANDS
-                if (Build == GameBuild.BuildName.Borderlands) stream.Skip(4);
-#endif
-#if MKKE
-                if (Build == GameBuild.BuildName.MKKE) stream.Skip(4);
-#endif
-                if (Build == GameBuild.BuildName.Spellborn
+                if (stream.Package.Build == GameBuild.BuildName.MKKE) stream.Skip(4);
+#endif
+#if SPELLBORN
+                if (stream.Package.Build == GameBuild.BuildName.Spellborn
                     && stream.Version >= 148)
                     goto skipGuid;
-                GUID = stream.ReadGuid().ToString();
-                Console.WriteLine("GUID:" + GUID);
-                skipGuid:
+#endif
+                Guid = stream.ReadGuid();
+                Console.WriteLine("GUID:" + Guid);
+            skipGuid:
 #if TERA
-                if (Build == GameBuild.BuildName.Tera) stream.Position -= 4;
+                if (stream.Package.Build == GameBuild.BuildName.Tera) stream.Position -= 4;
 #endif
 #if MKKE
-                if (Build != GameBuild.BuildName.MKKE)
+                if (stream.Package.Build != GameBuild.BuildName.MKKE)
                 {
 #endif
                     int generationCount = stream.ReadInt32();
@@ -1488,23 +927,39 @@
 #if APB
                     // Guid, however only serialized for the first generation item.
                     if (stream.Package.Build == GameBuild.BuildName.APB &&
-                        stream.Package.LicenseeVersion >= 32)
+                        stream.LicenseeVersion >= 32)
                     {
                         stream.Skip(16);
                     }
 #endif
-                    stream.ReadArray(out _Generations, generationCount);
+                    stream.ReadArray(out Generations, generationCount);
 #if MKKE
                 }
 #endif
-                if (Version >= VEngineVersion)
+                if (stream.Version >= VEngineVersion &&
+                    stream.UE4Version == 0)
                 {
                     // The Engine Version this package was created with
                     EngineVersion = stream.ReadInt32();
-                    Console.WriteLine("EngineVersion:" + EngineVersion);
-                }
-
-                if (Version >= VCOOKEDPACKAGES)
+                    Console.WriteLine("\tEngineVersion:" + EngineVersion);
+                }
+#if UE4
+                if (stream.UE4Version >= 336)
+                {
+                    // EngineVersion
+                    PackageEngineVersion = new PackageFileEngineVersion();
+                    PackageEngineVersion.Deserialize(stream);
+                }
+
+                if (stream.UE4Version >= 444)
+                {
+                    // Compatible EngineVersion
+                    PackageCompatibleEngineVersion = new PackageFileEngineVersion();
+                    PackageCompatibleEngineVersion.Deserialize(stream);
+                }
+#endif
+                if (stream.Version >= VCookerVersion &&
+                    stream.UE4Version == 0)
                 {
                     // The Cooker Version this package was cooked with
                     CookerVersion = stream.ReadInt32();
@@ -1512,50 +967,52 @@
                 }
 
                 // Read compressed info?
-                if (Version >= VCompression)
+                if (stream.Version >= VCompression)
                 {
                     CompressionFlags = stream.ReadUInt32();
                     Console.WriteLine("CompressionFlags:" + CompressionFlags);
-                    stream.ReadArray(out _CompressedChunks);
-                }
-
-                if (Version >= VPackageSource)
-                {
-                    uint packageSource = stream.ReadUInt32();
-                    Console.WriteLine("PackageSource:" + packageSource);
-                }
-
-                if (Version >= VAdditionalPackagesToCook)
+                    stream.ReadArray(out CompressedChunks);
+                }
+
+                if (stream.Version >= VPackageSource)
+                {
+                    PackageSource = stream.ReadUInt32();
+                    Console.WriteLine("PackageSource:" + PackageSource);
+                }
+#if UE4
+                if (stream.UE4Version > 0)
+                    return;
+#endif
+                if (stream.Version >= VAdditionalPackagesToCook)
                 {
 #if TRANSFORMERS
-                    if (Build == BuildGeneration.HMS)
+                    if (stream.Package.Build == BuildGeneration.HMS)
                     {
-                        goto endOfSummary;
+                        return;
                     }
 #endif
-                    UArray<string> additionalPackagesToCook;
-                    stream.ReadArray(out additionalPackagesToCook);
+                    stream.ReadArray(out AdditionalPackagesToCook);
 #if DCUO
-                    if (Build == GameBuild.BuildName.DCUO)
+                    if (stream.Package.Build == GameBuild.BuildName.DCUO)
                     {
                         var realNameOffset = (int)stream.Position;
                         Debug.Assert(
-                            realNameOffset <= Summary.NameOffset,
+                            realNameOffset <= NameOffset,
                             "realNameOffset is > the parsed name offset for a DCUO package, we don't know where to go now!"
                         );
 
-                        int offsetDif = Summary.NameOffset - realNameOffset;
-                        Summary.NameOffset -= offsetDif;
-                        Summary.ImportOffset -= offsetDif;
-                        Summary.ExportOffset -= offsetDif;
-                        Summary.DependsOffset = 0; // not working
-                        Summary.ImportExportGuidsOffset -= offsetDif;
-                        Summary.ThumbnailTableOffset -= offsetDif;
+                        int offsetDif = NameOffset - realNameOffset;
+                        NameOffset -= offsetDif;
+                        ImportOffset -= offsetDif;
+                        ExportOffset -= offsetDif;
+                        DependsOffset = 0; // not working
+                        ImportExportGuidsOffset -= offsetDif;
+                        ThumbnailTableOffset -= offsetDif;
                     }
 #endif
                 }
 
-                if (Version >= VTextureAllocations)
+                if (stream.Version >= VTextureAllocations)
                 {
                     // TextureAllocations, TextureTypes
                     int count = stream.ReadInt32();
@@ -1570,27 +1027,215 @@
                         stream.Skip(count2 * 4);
                     }
                 }
-            }
 #if ROCKETLEAGUE
-            if (Build == GameBuild.BuildName.RocketLeague
-                && IsCooked())
-            {
-                int garbageSize = stream.ReadInt32();
-                Debug.WriteLine(garbageSize, "GarbageSize");
-                int compressedChunkInfoOffset = stream.ReadInt32();
-                Debug.WriteLine(compressedChunkInfoOffset, "CompressedChunkInfoOffset");
-                int lastBlockSize = stream.ReadInt32();
-                Debug.WriteLine(lastBlockSize, "LastBlockSize");
-                Debug.Assert(stream.Position == Summary.NameOffset, "There is more data before the NameTable");
-                // Data after this is encrypted
-            }
-#endif
-            endOfSummary:
+                if (stream.Package.Build == GameBuild.BuildName.RocketLeague
+                    && stream.Package.IsCooked())
+                {
+                    int garbageSize = stream.ReadInt32();
+                    Debug.WriteLine(garbageSize, "GarbageSize");
+                    int compressedChunkInfoOffset = stream.ReadInt32();
+                    Debug.WriteLine(compressedChunkInfoOffset, "CompressedChunkInfoOffset");
+                    int lastBlockSize = stream.ReadInt32();
+                    Debug.WriteLine(lastBlockSize, "LastBlockSize");
+                    Debug.Assert(stream.Position == NameOffset, "There is more data before the NameTable");
+                    // Data after this is encrypted
+                }
+#endif
+            }
+        }
+
+        public PackageFileSummary Summary;
+        
+        /// <summary>
+        /// Whether the package was serialized in BigEndian encoding.
+        /// </summary>
+        public bool IsBigEndianEncoded { get; }
+        
+        public const int VSIZEPREFIXDEPRECATED = 64;
+        public const int VINDEXDEPRECATED = 178;
+
+        /// <summary>
+        /// DLLBind(Name)
+        /// </summary>
+        public const int VDLLBIND = 655;
+
+        /// <summary>
+        /// New class modifier "ClassGroup(Name[,Name])"
+        /// </summary>
+        public const int VCLASSGROUP = 789;
+        
+        public uint Version => Summary.Version;
+
+        /// <summary>
+        /// For debugging purposes. Change this to override the present Version deserialized from the package.
+        /// </summary>
+        public static ushort OverrideVersion;
+        
+        public ushort LicenseeVersion => Summary.LicenseeVersion;
+
+        /// <summary>
+        /// For debugging purposes. Change this to override the present Version deserialized from the package.
+        /// </summary>
+        public static ushort OverrideLicenseeVersion;
+
+        /// <summary>
+        /// The bitflags of this package.
+        /// </summary>
+        [Obsolete] public uint PackageFlags;
+
+        /// <summary>
+        /// Size of the Header. Basically points to the first Object in the package.
+        /// </summary>
+        [Obsolete]
+        public int HeaderSize => Summary.HeaderSize;
+
+        /// <summary>
+        /// The group the package is associated with in the Content Browser.
+        /// </summary>
+        [Obsolete] public string Group;
+
+        /// <summary>
+        /// The guid of this package. Used to test if the package on a client is equal to the one on a server.
+        /// </summary>
+        [Obsolete]
+        public string GUID => Summary.Guid.ToString();
+
+        /// <summary>
+        /// List of package generations.
+        /// </summary>
+        [Obsolete]
+        public UArray<UGenerationTableItem> Generations => Summary.Generations;
+
+        /// <summary>
+        /// The Engine version the package was created with.
+        /// </summary>
+        [Obsolete]
+        public int EngineVersion => Summary.EngineVersion;
+
+        /// <summary>
+        /// The Cooker version the package was cooked with.
+        /// </summary>
+        [Obsolete]
+        public int CookerVersion => Summary.CookerVersion;
+
+        /// <summary>
+        /// The type of compression the package is compressed with.
+        /// </summary>
+        [Obsolete]
+        public uint CompressionFlags => Summary.CompressionFlags;
+
+        /// <summary>
+        /// List of compressed chunks throughout the package.
+        /// Null if package version less is than <see cref="VCompression" />
+        /// </summary>
+        [Obsolete]
+        public UArray<CompressedChunk> CompressedChunks => Summary.CompressedChunks;
+
+        /// <summary>
+        /// List of unique unreal names.
+        /// </summary>
+        [PublicAPI]
+        public List<UNameTableItem> Names { get; private set; }
+
+        /// <summary>
+        /// List of info about exported objects.
+        /// </summary>
+        [PublicAPI]
+        public List<UExportTableItem> Exports { get; private set; }
+
+        /// <summary>
+        /// List of info about imported objects.
+        /// </summary>
+        [PublicAPI]
+        public List<UImportTableItem> Imports { get; private set; }
+
+        /// <summary>
+        /// List of info about dependency objects.
+        /// </summary>
+        //public List<UDependencyTableItem> Dependencies{ get; private set; }
+
+        #region Initialized Members
+
+        /// <summary>
+        /// Class types that should get added to the ObjectsList.
+        /// </summary>
+        private readonly Dictionary<string, Type> _ClassTypes = new Dictionary<string, Type>();
+
+        /// <summary>
+        /// List of UObjects that were constructed by function ConstructObjects, later deserialized and linked.
+        ///
+        /// Includes Exports and Imports!.
+        /// </summary>
+        [PublicAPI]
+        public List<UObject> Objects { get; private set; }
+
+        [PublicAPI] public NativesTablePackage NTLPackage;
+
+        [PublicAPI] public IBufferDecoder Decoder;
+
+        #endregion
+
+        #region Constructors
+
+        /// <summary>
+        /// A Collection of flags describing how a package should be initialized.
+        /// </summary>
+        [Flags]
+        [Obfuscation(Exclude = true)]
+        public enum InitFlags : ushort
+        {
+            Construct = 0x0001,
+            Deserialize = 0x0002,
+            [Obsolete] Import = 0x0004,
+            Link = 0x0008,
+            All = RegisterClasses | Construct | Deserialize | Link,
+            RegisterClasses = 0x0010
+        }
+
+        [PublicAPI]
+        [Obsolete]
+        public static UnrealPackage DeserializePackage(string packagePath, FileAccess fileAccess = FileAccess.Read)
+        {
+            var stream = new UPackageStream(packagePath, FileMode.Open, fileAccess);
+            var pkg = new UnrealPackage(stream);
+            pkg.Deserialize(stream);
+            return pkg;
+        }
+
+        /// <summary>
+        /// Creates a new instance of the UELib.UnrealPackage class with a PackageStream and name.
+        /// </summary>
+        /// <param name="stream">A loaded UELib.PackageStream.</param>
+        public UnrealPackage(UPackageStream stream)
+        {
+            _FullPackageName = stream.Name;
+            Stream = stream;
+            Stream.PostInit(this);
+
+            // File Type
+            // Signature is tested in UPackageStream
+            IsBigEndianEncoded = stream.BigEndianCode;
+        }
+
+        public void Serialize(IUnrealStream stream)
+        {
+            throw new NotImplementedException();
+        }
+
+        public void Deserialize(UPackageStream stream)
+        {
+            Summary = new PackageFileSummary();
+            Summary.Deserialize(stream);
+
+            // FIXME: For backwards compatibility.
+            PackageFlags = Summary.PackageFlags;
+            Group = Summary.FolderName;
+
             // We can't continue without decompressing.
-            if (CompressionFlags != 0 || (_CompressedChunks != null && _CompressedChunks.Any()))
+            if (CompressionFlags != 0 || (CompressedChunks != null && CompressedChunks.Any()))
             {
                 // HACK: To fool UE Explorer
-                if (_CompressedChunks.Capacity == 0) _CompressedChunks.Capacity = 1;
+                if (CompressedChunks.Capacity == 0) CompressedChunks.Capacity = 1;
                 return;
             }
 #if AA2
@@ -1622,10 +1267,6 @@
                         Debug.Assert((unscrambledNoneLength & 0x3F) == 5);
                     }
                 }
-=======
-            _Summary = new UPackageSummary();
-            _Summary.Deserialize( stream );
->>>>>>> ab49963c
 
                 // Always one
                 //int unkCount = stream.ReadInt32();
@@ -1647,7 +1288,6 @@
             }
 #endif
             // Read the name table
-<<<<<<< HEAD
 #if TERA
             if (Build == GameBuild.BuildName.Tera) Summary.NameCount = Generations.Last().NamesCount;
 #endif
@@ -1656,15 +1296,6 @@
                 stream.Seek(Summary.NameOffset, SeekOrigin.Begin);
                 Names = new List<UNameTableItem>(Summary.NameCount);
                 for (var i = 0; i < Summary.NameCount; ++i)
-=======
-            if( _Summary.NamesCount > 0 )
-            {
-                Console.WriteLine( "P: " + stream.Position + " NP: " + _Summary.NamesOffset );
-
-                stream.Seek( _Summary.NamesOffset, SeekOrigin.Begin );
-                Names = new List<UNameTableItem>( (int)_Summary.NamesCount );
-                for( var i = 0; i < _Summary.NamesCount; ++ i )
->>>>>>> ab49963c
                 {
                     var nameEntry = new UNameTableItem { Offset = (int)stream.Position, Index = i };
                     nameEntry.Deserialize(stream);
@@ -1681,13 +1312,12 @@
 #endif
             }
 
-<<<<<<< HEAD
             // Read Heritages
             if (Summary.HeritageCount > 0)
             {
                 stream.Seek(Summary.HeritageOffset, SeekOrigin.Begin);
                 Summary.Heritages = new UArray<Guid>(Summary.HeritageCount);
-                for (var i = 0; i < Summary.HeritageCount; ++i) 
+                for (var i = 0; i < Summary.HeritageCount; ++i)
                     Summary.Heritages.Add(stream.ReadGuid());
             }
 
@@ -1697,16 +1327,6 @@
                 stream.Seek(Summary.ImportOffset, SeekOrigin.Begin);
                 Imports = new List<UImportTableItem>(Summary.ImportCount);
                 for (var i = 0; i < Summary.ImportCount; ++i)
-=======
-            // Read Import Table
-            if( _Summary.ImportsCount > 0 )
-            {
-                Console.WriteLine( "P: " + stream.Position + " IP: " + _Summary.ImportsOffset );
-
-                stream.Seek( _Summary.ImportsOffset, SeekOrigin.Begin );
-                Imports = new List<UImportTableItem>( (int)_Summary.ImportsCount );
-                for( var i = 0; i < _Summary.ImportsCount; ++ i )
->>>>>>> ab49963c
                 {
                     var imp = new UImportTableItem { Offset = (int)stream.Position, Index = i, Owner = this };
                     imp.Deserialize(stream);
@@ -1716,7 +1336,6 @@
             }
 
             // Read Export Table
-<<<<<<< HEAD
             if (Summary.ExportCount > 0)
             {
                 stream.Seek(Summary.ExportOffset, SeekOrigin.Begin);
@@ -1730,15 +1349,6 @@
                 }
 
                 if (Summary.DependsOffset > 0)
-=======
-            if( _Summary.ExportsCount > 0 )
-            {
-                Console.WriteLine( "P: " + stream.Position + " EP: " + _Summary.ExportsOffset );
-
-                stream.Seek( _Summary.ExportsOffset, SeekOrigin.Begin );
-                Exports = new List<UExportTableItem>( (int)_Summary.ExportsCount );
-                for( var i = 0; i < _Summary.ExportsCount; ++ i )
->>>>>>> ab49963c
                 {
                     stream.Seek(Summary.DependsOffset, SeekOrigin.Begin);
                     int dependsCount = Summary.ExportCount;
@@ -1788,18 +1398,7 @@
             }
 
             Debug.Assert(stream.Position <= int.MaxValue);
-            HeaderSize = (int)stream.Position;
-        }
-
-        private void SetupBuild(UPackageStream stream)
-        {
-            Build = new GameBuild(this);
-            
-            if (Build.OverrideVersion.HasValue) Version = Build.OverrideVersion.Value;
-            if (Build.OverrideLicenseeVersion.HasValue) LicenseeVersion = Build.OverrideLicenseeVersion.Value;
-
-            if (OverrideVersion != 0) Version = OverrideVersion;
-            if (OverrideLicenseeVersion != 0) LicenseeVersion = OverrideLicenseeVersion;
+            Summary.HeaderSize = (int)stream.Position;
         }
 
         /// <summary>
@@ -2186,7 +1785,7 @@
         [PublicAPI]
         public bool HasPackageFlag(PackageFlags flag)
         {
-            return (PackageFlags & (uint)flag) != 0;
+            return (Summary.PackageFlags & (uint)flag) != 0;
         }
 
         /// <summary>
@@ -2197,7 +1796,7 @@
         [PublicAPI]
         public bool HasPackageFlag(uint flag)
         {
-            return (PackageFlags & flag) != 0;
+            return (Summary.PackageFlags & flag) != 0;
         }
 
         /// <summary>
@@ -2207,7 +1806,7 @@
         [PublicAPI]
         public bool IsCooked()
         {
-            return HasPackageFlag(Flags.PackageFlags.Cooked) && Version >= VCOOKEDPACKAGES;
+            return HasPackageFlag(Flags.PackageFlags.Cooked) && Version >= PackageFileSummary.VCookerVersion;
         }
 
         /// <summary>
