--- conflicted
+++ resolved
@@ -25,6 +25,7 @@
     using Branch.UE2.DVS;
     using Branch.UE3.RL;
     using Branch.UE3.SFX;
+    using Branch.UE2.ShadowStrike;
 
     /// <summary>
     /// Represents the method that will handle the UELib.UnrealPackage.NotifyObjectAdded
@@ -357,7 +358,9 @@
                 /// 275/000
                 /// Overriden to version 120, so we can pickup the CppText property in UStruct (although this might be a ProcessedText reference)
                 /// </summary>
-                [Build(275, 0, BuildGeneration.ShadowStrike)] [OverridePackageVersion(120)]
+                [Build(275, 0, BuildGeneration.ShadowStrike)]
+                [BuildEngineBranch(typeof(EngineBranchShadowStrike))]
+                [OverridePackageVersion(120)]
                 SC_DA_Online,
 
                 /// <summary>
@@ -1168,10 +1171,6 @@
                 {
                     FolderName = stream.ReadString();
                 }
-<<<<<<< HEAD
-
-                PackageFlags = stream.ReadFlags32<PackageFlag>();
-=======
 #if SHADOW_STRIKE
                 if (stream.Package.Build == BuildGeneration.SCX &&
                     stream.LicenseeVersion >= 83)
@@ -1180,8 +1179,7 @@
                     int scInt32 = stream.ReadInt32();
                 }
 #endif
-                PackageFlags = stream.ReadFlags32<PackageFlags>();
->>>>>>> b5a5fea1
+                PackageFlags = stream.ReadFlags32<PackageFlag>();
                 Console.WriteLine("Package Flags:" + PackageFlags);
 #if HAWKEN || GIGANTIC
                 if ((stream.Package.Build == GameBuild.BuildName.Hawken ||
@@ -1355,15 +1353,9 @@
                     goto skipGenerations;
                 }
 #endif
-<<<<<<< HEAD
-                    int generationCount = stream.ReadInt32();
-                    Contract.Assert(generationCount >= 0);
-                    Console.WriteLine("Generations Count:" + generationCount);
-=======
                 int generationCount = stream.ReadInt32();
-                Contract.Assert(generationCount > 0);
+                Contract.Assert(generationCount >= 0);
                 Console.WriteLine("Generations Count:" + generationCount);
->>>>>>> b5a5fea1
 #if APB
                 // Guid, however only serialized for the first generation item.
                 if (stream.Package.Build == GameBuild.BuildName.APB &&
