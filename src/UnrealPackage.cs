﻿using System;
using System.Collections.Generic;
using System.ComponentModel;
using System.Diagnostics.CodeAnalysis;
using System.IO;
using System.Linq;
using System.Reflection;
using UELib.Annotations;
using UELib.Flags;

namespace UELib
{
    using Core;
    using Decoding;

    /// <summary>
    /// Represents the method that will handle the UELib.UnrealPackage.NotifyObjectAdded
    /// event of a new added UELib.Core.UObject.
    /// </summary>
    /// <param name="sender">The source of the event.</param>
    /// <param name="e">A UELib.UnrealPackage.ObjectEventArgs that contains the event data.</param>
    public delegate void NotifyObjectAddedEventHandler( object sender, ObjectEventArgs e );

    /// <summary>
    /// Represents the method that will handle the UELib.UnrealPackage.NotifyPackageEvent
    /// event of a triggered event within the UELib.UnrealPackage.
    /// </summary>
    /// <param name="sender">The source of the event.</param>
    /// <param name="e">A UELib.UnrealPackage.PackageEventArgs that contains the event data.</param>
    public delegate void PackageEventHandler( object sender, UnrealPackage.PackageEventArgs e );

    /// <summary>
    /// Represents the method that will handle the UELib.UnrealPackage.NotifyInitializeUpdate
    /// event of a UELib.Core.UObject update.
    /// </summary>
    [PublicAPI]
    public delegate void NotifyUpdateEvent();

    /// <summary>
    /// Registers the class as an Unreal class. The class's name is required to begin with the letter "U".
    /// When an Unreal Package is initializing, all described objects will be initialized as the registered class if its name matches as described by its export item.
    /// 
    /// Note: Usage restricted to the executing assembly(UELib) only!
    /// </summary>
    [AttributeUsage(AttributeTargets.Class, AllowMultiple = false)]
    public sealed class UnrealRegisterClassAttribute : Attribute
    {
    }

    /// <summary>
    /// Represents data of a loaded unreal package.
    /// </summary>
    public sealed class UnrealPackage : IDisposable, IBuffered
    {
        #region General Members
        // Reference to the stream used when reading this package
        public readonly UPackageStream Stream;

        /// <summary>
        /// The signature of a 'Unreal Package'.
        /// </summary>
        public const uint Signature = 0x9E2A83C1;
        public const uint Signature_BigEndian = 0xC1832A9E;

        /// <summary>
        /// The full name of this package including directory.
        /// </summary>
        private readonly string _FullPackageName = "UnrealPackage";
        [PublicAPI]
        public string FullPackageName
        {
            get{ return _FullPackageName; }
        }

        [PublicAPI]
        public string PackageName
        {
            get{ return Path.GetFileNameWithoutExtension( _FullPackageName ); }
        }

        [PublicAPI]
        public string PackageDirectory
        {
            get{ return Path.GetDirectoryName( _FullPackageName ); }
        }
        #endregion

        #region Serialized Members
        private uint _Version;
        public uint Version
        {
            get{ return OverrideVersion > 0 ? OverrideVersion : _Version; }
            private set{ _Version = value; }
        }

        /// <summary>
        /// For debugging purposes. Change this to override the present Version deserialized from the package.
        /// </summary>
        [SuppressMessage( "Microsoft.Usage", "CA2211:NonConstantFieldsShouldNotBeVisible" )]
        public static ushort OverrideVersion;

        #region Version history
        /// <summary>
        /// 64
        /// </summary>
        public const ushort VSIZEPREFIXDEPRECATED   = 64;

        /// <summary>
        /// 178
        /// </summary>
        public const ushort VINDEXDEPRECATED        = 178;

        /// <summary>
        /// 277
        /// </summary>
        public const ushort VCOOKEDPACKAGES         = 277;

        /// <summary>
        /// DLLBind(Name)
        /// 655
        /// </summary>
        public const ushort VDLLBIND                = 655;

        /// <summary>
        /// New class modifier "ClassGroup(Name[,Name])"
        /// 789
        /// </summary>
        public const ushort VCLASSGROUP             = 789;

        private const int VCompression = 334;
        private const int VEngineVersion = 245;
        private const int VGroup = 269;
        private const int VHeaderSize = 249;
        #endregion

        private ushort _LicenseeVersion;
        public ushort LicenseeVersion
        {
            get{ return OverrideLicenseeVersion > 0 ? OverrideLicenseeVersion : _LicenseeVersion; }
            private set{ _LicenseeVersion = value; }
        }

        /// <summary>
        /// For debugging purposes. Change this to override the present Version deserialized from the package.
        /// </summary>
        [SuppressMessage( "Microsoft.Usage", "CA2211:NonConstantFieldsShouldNotBeVisible" )]
        public static ushort OverrideLicenseeVersion;

        public sealed class GameBuild
        {
<<<<<<< HEAD
            [AttributeUsage(AttributeTargets.Field, AllowMultiple = true)]
=======
            [UsedImplicitly]
            [AttributeUsage(AttributeTargets.Field, AllowMultiple = false)]
            private sealed class BuildDecoderAttribute : Attribute
            {
                private readonly Type _BuildDecoder;

                public BuildDecoderAttribute( Type buildDecoder )
                {
                    _BuildDecoder = buildDecoder;
                }

                public IBufferDecoder CreateDecoder()
                {
                    return (IBufferDecoder)Activator.CreateInstance( _BuildDecoder );
                }
            }

            [AttributeUsage(AttributeTargets.Field, AllowMultiple = false)]
>>>>>>> 3135e312
            private sealed class BuildAttribute : Attribute
            {
                private readonly int _MinVersion;
                private readonly int _MaxVersion;
                private readonly uint _MinLicensee;
                private readonly byte _IsConsoleCompressed;
                private readonly byte _IsXenonCompressed;
                private readonly uint _MaxLicensee;

                private readonly bool _VerifyEqual;

                public BuildAttribute( int minVersion, uint minLicensee,
                    byte isConsoleCompressed = 2, byte isXenonCompressed = 2 )
                {
                    _MinVersion = minVersion;
                    _MinLicensee = minLicensee;
                    _IsConsoleCompressed = isConsoleCompressed;
                    _IsXenonCompressed = isXenonCompressed;
                    _VerifyEqual = true;
                }

                public BuildAttribute( int minVersion, int maxVersion, uint minLicensee, uint maxLicensee,
                    byte isConsoleCompressed = 2, byte isXenonCompressed = 2 )
                {
                    _MinVersion = minVersion;
                    _MaxVersion = maxVersion;
                    _MinLicensee = minLicensee;
                    _MaxLicensee = maxLicensee;
                    _IsConsoleCompressed = isConsoleCompressed;
                    _IsXenonCompressed = isXenonCompressed;
                }

                public bool Verify( GameBuild gb, UnrealPackage package )
                {
                    if( _VerifyEqual
                        ? package.Version != _MinVersion || package.LicenseeVersion != _MinLicensee
                        : package.Version < _MinVersion || package.Version > _MaxVersion ||
                          package.LicenseeVersion < _MinLicensee || package.LicenseeVersion > _MaxLicensee )
                        return false;

                    gb.Version = package.Version;
                    gb.LicenseeVersion = package.LicenseeVersion;

                    if( _IsConsoleCompressed < 2 )
                    {
                        gb.IsConsoleCompressed = _IsConsoleCompressed == 1;
                    }

                    if( _IsXenonCompressed < 2 )
                    {
                        gb.IsXenonCompressed = _IsXenonCompressed == 1;
                    }
                    return true;
                }
            }

            public enum BuildName
            {
                Unset,
                Default,
                Unknown,

                /// <summary>
                /// 61/000
                /// </summary>
                [Build( 61, 0 )]
                Unreal1,

                /// <summary>
                /// 68:69/000
                /// </summary>
                [Build( 68, 69, 0u, 0u )]
                UT,

                /// <summary>
                /// 95/133
                /// </summary>
                [Build( 95, 133 )]
                Thief_DS,

                /// <summary>
                /// 99:117/005:008
                /// </summary>
                [Build( 99, 117, 5u, 8u )]
                UT2003,

                /// <summary>
                /// 100/058
                /// </summary>
                [Build( 100, 58 )]
                XIII,

                /// <summary>
                /// 110/2609
                /// </summary>
                [Build( 110, 2609 )]
                Unreal2,

                /// <summary>
                /// 118/025:029
                /// </summary>
                [Build( 118, 128, 25u, 29u )]
                UT2004,

                /// <summary>
                /// 129/027
                /// </summary>
                [Build( 129, 27 )]
                Swat4,

                /// <summary>
                /// 129/035
                /// </summary>
                [Build( 129, 35 )]
                Vanguard,

                /// <summary>
                /// 130:143/056:059
                /// </summary>
                [Build( 130, 143, 56u, 59u, 0, 0 )]
                Bioshock,

                // IrrationalGames - 129:143/027:059

                /// <summary>
                /// 369/006
                /// </summary>
                [Build( 369, 6 )]
                RoboBlitz,

                /// <summary>
                /// 421/011
                /// </summary>
                [Build( 421, 11 )]
                MOHA,

                /// <summary>
                /// 472/046
                /// </summary>
                [Build( 472, 46, 1 )]
                MKKE,

                /// <summary>
                /// 490/009
                /// </summary>
                [Build( 490, 9 )]
                GoW1,

                /// <summary>
                /// 512/000
                /// </summary>
                [Build( 512, 0 )]
                UT3,

                /// <summary>
                /// 536/043
                /// </summary>
                [Build( 536, 43 )]
                MirrorsEdge,

                /// <summary>
                /// 539/091
                /// </summary>
                [Build( 539, 91 )]
                AlphaProtcol,

                /// <summary>
                /// 547/028:032
                /// </summary>
                [Build( 547, 547, 28u, 32u )]
                APB,

                /// <summary>
                /// 575/000
                /// </summary>
                [Build( 575, 0, 0, 1 )]
                GoW2,

                /// <summary>
                /// 576/005
                /// </summary>
                [Build( 576, 5 )]
                CrimeCraft,

                /// <summary>
                /// 576/100
                /// </summary>
                [Build( 576, 100 )]
                Homefront,

                /// <summary>
                /// 584/058
                /// </summary>
                [Build( 584, 58 )]
                Borderlands,

                /// <summary>
                /// 584/126
                /// </summary>
                [Build( 584, 126 )]
                Singularity,

                /// <summary>
                /// 590/001
                /// </summary>
                [Build( 590, 1, 0, 1 )]
                ShadowComplex,

                /// <summary>
                /// 610/014
                /// </summary>
                [Build( 610, 14 )]
                Tera,

                /// <summary>
                /// 727/075
                /// </summary>
                [Build( 727, 75 )]
                Bioshock_Infinite,

                /// <summary>
                /// 742/029
                /// </summary>
                [Build( 742, 29 )]
                BulletStorm,

                /// <summary>
                /// 801/030
                /// </summary>
                [Build( 801, 30 )]
                Dishonored,

                /// <summary>
                /// 828/000
                /// </summary>
                [Build( 828, 0 )]
                InfinityBlade,

                /// <summary>
                /// 828/000
                /// </summary>
                [Build( 828, 0 )]
                GoW3,

                /// <summary>
                /// 832/021
                /// </summary>
                [Build( 832, 21 )]
                RememberMe,

                /// <summary>
                /// 832/046
                /// </summary>
                [Build( 832, 46 )]
                Borderlands2,

                /// <summary>
                /// 842/001
                /// </summary>
                [Build( 842, 1, 1 )]
                InfinityBlade2,

                /// <summary>
                /// 845/059
                /// </summary>
                [Build( 845, 59 )]
                XCOM_EU,

                /// <summary>
                /// 846/181
                /// </summary>
                [Build( 511, 039 )] // The Bourne Conspiracy
                [Build( 511, 145 )] // Transformers: War for Cybertron (PC version)
                [Build( 511, 144 )] // Transformers: War for Cybertron (PS3 and XBox 360 version)
                [Build( 537, 174 )] // Transformers: Dark of the Moon
                [Build( 846, 181, 2, 1 )] // Transformers: Fall of Cybertron
                Transformers,

                /// <summary>
                /// 860/004
                /// </summary>
                [Build( 860, 4 )]
                Hawken,

                /// <summary>
                /// 904/009
                /// </summary>
                [Build( 904, 904, 9u, 9u, 0, 0 )]
                SpecialForce2
            }

            public BuildName Name
            {
                get;
                private set;
            }

            public uint Version{ get; private set; }
            public uint LicenseeVersion{ get; private set; }

            /// <summary>
            /// Is cooked for consoles.
            /// </summary>
            public bool IsConsoleCompressed{ get; private set; }

            /// <summary>
            /// Is cooked for Xenon(Xbox 360). Could be true on PC games.
            /// </summary>
            public bool IsXenonCompressed{ get; private set; }

            public GameBuild( UnrealPackage package )
            {
                if( UnrealConfig.Platform == UnrealConfig.CookedPlatform.Console )
                {
                    IsConsoleCompressed = true;
                }

                var gameBuilds = Enum.GetValues( typeof(BuildName) ) as BuildName[];
                foreach( var gameBuild in gameBuilds )
                {
                    var gameBuildMember = typeof(BuildName).GetMember( gameBuild.ToString() );
                    if( gameBuildMember.Length == 0 )
                        continue;

                    var attribs = gameBuildMember[0].GetCustomAttributes( false );
<<<<<<< HEAD
                    var game = attribs.OfType<BuildAttribute>().SingleOrDefault(attr => attr.Verify( this, package ));
                    if( game == null ) 
=======
                    if( attribs.Length == 0 )
                        continue;

                    var buildAttr = attribs.SingleOrDefault( attr => attr is BuildAttribute ) as BuildAttribute;
                    if( buildAttr == null )
                        continue;

                    if( !buildAttr.Verify( this, package ) )
>>>>>>> 3135e312
                        continue;

                    Name = (BuildName)Enum.Parse( typeof(BuildName), Enum.GetName( typeof(BuildName), gameBuild ) );
                    if( package.Decoder != null )
                    {
                        continue;
                    }

                    var buildDecoderAttr = attribs.SingleOrDefault( attr => attr is BuildDecoderAttribute ) as BuildDecoderAttribute;
                    if( buildDecoderAttr == null )
                        continue;

                    package.Decoder = buildDecoderAttr.CreateDecoder();
                    break;
                }

                if( Name == BuildName.Unset )
                {
                    Name = package.LicenseeVersion == 0 ? BuildName.Default : BuildName.Unknown;
                }
            }

            public static bool operator ==( GameBuild b, BuildName i )
            {
                return b != null && b.Name == i;
            }

            public static bool operator !=( GameBuild b, BuildName i )
            {
                return b != null && b.Name != i;
            }

            /// <inheritdoc/>
            public override bool Equals( object obj )
            {
                return Name == (BuildName)obj;
            }

            /// <inheritdoc/>
            public override int GetHashCode()
            {
                return (int)Name;
            }
        }

        public GameBuild Build{ get; private set; }

        /// <summary>
        /// Whether the package was serialized in BigEndian encoding.
        /// </summary>
        public bool IsBigEndianEncoded{ get; private set; }

        /// <summary>
        /// The bitflags of this package.
        /// </summary>
        public uint PackageFlags;

        /// <summary>
        /// Size of the Header. Basically points to the first Object in the package.
        /// </summary>
        public long HeaderSize{ get; private set; }

        /// <summary>
        /// The group the package is associated with in the Content Browser.
        /// </summary>
        public string Group;

        private struct TablesData : IUnrealSerializableClass
        {
            public uint NamesCount{ get; internal set; }
            public uint NamesOffset{ get; internal set; }

            public uint ExportsCount{ get; internal set; }
            public uint ExportsOffset{ get; internal set; }

            public uint ImportsCount{ get; internal set; }
            public uint ImportsOffset{ get; internal set; }

            public uint DependsOffset{ get; internal set; }
            public uint DependsCount{ get{ return ExportsCount; } }

            public void Serialize( IUnrealStream stream )
            {
                stream.Write( NamesCount );
                stream.Write( NamesOffset );

                stream.Write( ExportsCount );
                stream.Write( ExportsOffset );

                stream.Write( ImportsCount );
                stream.Write( ImportsOffset );

                if( stream.Version < 415 )
                    return;

                // DependsOffset
                stream.Write( DependsOffset );
            }

            public void Deserialize( IUnrealStream stream )
            {
#if HAWKEN
                if( stream.Package.Build == GameBuild.BuildName.Hawken )
                {
                    stream.Skip( 4 );
                }
#endif
                NamesCount = stream.ReadUInt32();
                NamesOffset = stream.ReadUInt32();
                ExportsCount = stream.ReadUInt32();
                ExportsOffset = stream.ReadUInt32();
#if APB
                if( stream.Package.Build == GameBuild.BuildName.APB )
                {
                    stream.Skip( 24 );
                }
#endif
                ImportsCount = stream.ReadUInt32();
                ImportsOffset = stream.ReadUInt32();

                Console.WriteLine( "\tNames Count:" + NamesCount + "\tNames Offset:" + NamesOffset
                    + "\r\n\tExports Count:" + ExportsCount + "\tExports Offset:" + ExportsOffset
                    + "\r\n\tImports Count:" + ImportsCount + "\tImports Offset:" + ImportsOffset
                );

                if( stream.Version < 415 )
                    return;

                DependsOffset = stream.ReadUInt32();
                if( stream.Version >= 584 
#if TRANSFORMERS
                    || (stream.Package.Build == GameBuild.BuildName.Transformers && stream.Version >= 535)
#endif
                    )
                {
                    // Additional tables, like thumbnail, and guid data.
                    if( stream.Version >= 623
#if BIOSHOCK
                        && stream.Package.Build != GameBuild.BuildName.Bioshock_Infinite
#endif
#if TRANSFORMERS
                        && stream.Package.Build != GameBuild.BuildName.Transformers // FIXME: This is not skipped Gildor's UModel game support odd?
#endif
                        )
                    {
                        stream.Skip( 12 );
                    }
                    stream.Skip( 4 );
                }
            }
        }

        private TablesData _TablesData;

        /// <summary>
        /// The guid of this package. Used to test if the package on a client is equal to the one on a server.
        /// </summary>
        [PublicAPI]
        public string GUID{ get; private set; }

        /// <summary>
        /// List of heritages. UE1 way of defining generations.
        /// </summary>
        private IList<ushort> _Heritages;

        /// <summary>
        /// List of package generations.
        /// </summary>
        [PublicAPI]
        public UArray<UGenerationTableItem> Generations{ get; private set; }

        /// <summary>
        /// The Engine version the package was created with.
        /// </summary>
        [DefaultValue(-1)]
        [PublicAPI]
        public int EngineVersion{ get; private set; }

        /// <summary>
        /// The Cooker version the package was cooked with.
        /// </summary>
        [PublicAPI]
        public int CookerVersion{ get; private set; }

        /// <summary>
        /// The type of compression the package is compressed with.
        /// </summary>
        [PublicAPI]
        public uint CompressionFlags{ get; private set; }

        /// <summary>
        /// List of compressed chunks throughout the package.
        /// </summary>
        [PublicAPI]
        public UArray<CompressedChunk> CompressedChunks{ get; private set; }

        /// <summary>
        /// List of unique unreal names.
        /// </summary>
        [PublicAPI]
        public List<UNameTableItem> Names{ get; private set; }

        /// <summary>
        /// List of info about exported objects.
        /// </summary>
        [PublicAPI]
        public List<UExportTableItem> Exports{ get; private set; }

        /// <summary>
        /// List of info about imported objects.
        /// </summary>
        [PublicAPI]
        public List<UImportTableItem> Imports{ get; private set; }

        /// <summary>
        /// List of info about dependency objects.
        /// </summary>
        //public List<UDependencyTableItem> Dependencies{ get; private set; }
        #endregion

        #region Initialized Members
        private struct ClassType
        {
            public string Name;
            public Type Class;
        }

        /// <summary>
        /// Class types that should get added to the ObjectsList.
        /// </summary>
        private readonly List<ClassType> _RegisteredClasses = new List<ClassType>();

        /// <summary>
        /// List of UObjects that were constructed by function ConstructObjects, later deserialized and linked.
        ///
        /// Includes Exports and Imports!.
        /// </summary>
        [PublicAPI]
        public List<UObject> Objects{ get; private set; }

        [PublicAPI]
        public NativesTablePackage NTLPackage;

        [PublicAPI]
        public IBufferDecoder Decoder;
        #endregion

        #region Constructors
        /// <summary>
        /// A Collection of flags describing how a package should be initialized.
        /// </summary>
        [Flags]
        [Obfuscation(Exclude = true)]
        public enum InitFlags : ushort
        {
            Construct       =   0x0001,
            Deserialize     =   0x0002,//           | Construct,
            Import          =   0x0004,//           | Serialize,
            Link            =   0x0008,//           | Serialize,
            All             =   RegisterClasses     | Construct     | Deserialize   | Import    | Link,
            RegisterClasses =   0x0010
        }

        [Obsolete]
        [PublicAPI]
        public static UnrealPackage DeserializePackage( string packagePath, FileAccess fileAccess = FileAccess.Read )
        {
            var stream = new UPackageStream( packagePath, FileMode.Open, fileAccess );
            var pkg = new UnrealPackage( stream );
            pkg.Deserialize( stream );
            return pkg;
        }

        /// <summary>
        /// Creates a new instance of the UELib.UnrealPackage class with a PackageStream and name.
        /// </summary>
        /// <param name="stream">A loaded UELib.PackageStream.</param>
        public UnrealPackage( UPackageStream stream )
        {
            _FullPackageName = stream.Name;
            Stream = stream;
            Stream.PostInit( this );

            // File Type
            // Signature is tested in UPackageStream
            IsBigEndianEncoded = stream.BigEndianCode;
        }

        public void Serialize( IUnrealStream stream )
        {
            // Serialize tables
            var namesBuffer = new UObjectStream( stream );
            foreach( var name in Names )
            {
                name.Serialize( namesBuffer );
            }

            var importsBuffer = new UObjectStream( stream );
            foreach( var import in Imports )
            {
                import.Serialize( importsBuffer );
            }

            var exportsBuffer = new UObjectStream( stream );
            foreach( var export in Exports )
            {
                //export.Serialize( exportsBuffer );
            }

            stream.Seek( 0, SeekOrigin.Begin );

            stream.Write( Signature );

            // Serialize header
            var version = (int)(Version & 0x0000FFFFU) | (LicenseeVersion << 16);
            stream.Write( version );

            var headerSizePosition = stream.Position;
            if( Version >= VHeaderSize )
            {
                stream.Write( (int)HeaderSize );
                if( Version >= VGroup )
                {
                    stream.WriteString( Group );
                }
            }

            stream.Write( PackageFlags );

            _TablesData.NamesCount = (uint)Names.Count;
            _TablesData.ExportsCount = (uint)Exports.Count;
            _TablesData.ImportsCount = (uint)Imports.Count;

            var tablesDataPosition = stream.Position;
            _TablesData.Serialize( stream );

            // TODO: Serialize Heritages

            stream.Write( Guid.NewGuid().ToByteArray(), 0, 16 );
            Generations.Serialize( stream );

            if( Version >= VEngineVersion )
            {
                stream.Write( EngineVersion );
                if( Version >= VCOOKEDPACKAGES )
                {
                    stream.Write( CookerVersion );

                    if( Version >= VCompression )
                    {
                        if( IsCooked() )
                        {
                            stream.Write( CompressionFlags );
                            CompressedChunks.Serialize( stream );
                        }
                    }
                }
            }

            // TODO: Unknown data
            stream.Write( (uint)0 );

            // Serialize objects

            // Write tables

            // names
            Console.WriteLine( "Writing names at position " + stream.Position );
            _TablesData.NamesOffset = (uint)stream.Position;
            var namesBytes = namesBuffer.GetBuffer();
            stream.Write( namesBytes, 0, (int)namesBuffer.Length );

            // imports
            Console.WriteLine( "Writing imports at position " + stream.Position );
            _TablesData.ImportsOffset = (uint)stream.Position;
            var importsBytes = importsBuffer.GetBuffer();
            stream.Write( importsBytes, 0, (int)importsBuffer.Length );

            // exports
            Console.WriteLine( "Writing exports at position " + stream.Position );

            // Serialize tables data again now that offsets are known.
            var currentPosition = stream.Position;
            stream.Seek( tablesDataPosition, SeekOrigin.Begin );
            _TablesData.Serialize( stream );
            stream.Seek( currentPosition, SeekOrigin.Begin );
        }

        public void Deserialize( UPackageStream stream )
        {
            // Read as one variable due Big Endian Encoding.
            Version = stream.ReadUInt32();
            LicenseeVersion = (ushort)(Version >> 16);
            Version = (Version & 0xFFFFU);
            Console.WriteLine( "\tPackage Version:" + Version + "/" + LicenseeVersion );

            Build = new GameBuild( this );
            Console.WriteLine( "\tBuild:" + Build.Name );

            stream.BuildDetected( Build );

            if( Version >= VHeaderSize )
            {
#if BIOSHOCK
                if( Build == GameBuild.BuildName.Bioshock_Infinite )
                {
                    var unk = stream.ReadInt32();
                }
#endif
#if MKKE
                if( Build == GameBuild.BuildName.MKKE )
                {
                    stream.Skip( 8 );
                }
#endif
#if TRANSFORMERS
                if( Build == GameBuild.BuildName.Transformers && LicenseeVersion >= 55 )
                {
                    if( LicenseeVersion >= 181 )
                    {
                        stream.Skip( 16 );
                    }
                    stream.Skip( 4 );
                }
#endif
                // Offset to the first class(not object) in the package.
                HeaderSize = stream.ReadUInt32();
                Console.WriteLine( "\tHeader Size: " + HeaderSize );
                if( Version >= VGroup )
                {
                    // UPK content category e.g. Weapons, Sounds or Meshes.
                    Group = stream.ReadText();
                }
            }

            // Bitflags such as AllowDownload.
            PackageFlags = stream.ReadUInt32();
            Console.WriteLine( "\tPackage Flags:" + PackageFlags );

            // Summary data such as ObjectCount.
            _TablesData = new TablesData();
            _TablesData.Deserialize( stream );
            if( Version < 68 )
            {
                int heritageCount = stream.ReadInt32();
                int heritageOffset = stream.ReadInt32();

                stream.Seek( heritageOffset, SeekOrigin.Begin );
                _Heritages = new List<ushort>( heritageCount );
                for( var i = 0; i < heritageCount; ++ i )
                {
                    _Heritages.Add( stream.ReadUShort() );
                }
            }
            else
            {
#if THIEFDEADLYSHADOWS
                if( Build == GameBuild.BuildName.Thief_DS )
                {
                    stream.Skip( 4 );
                }
#endif
#if BORDERLANDS
                if( Build == GameBuild.BuildName.Borderlands )
                {
                    stream.Skip( 4 );
                }
#endif
#if MKKE
                if( Build == GameBuild.BuildName.MKKE )
                {
                    stream.Skip( 4 );
                }
#endif
                GUID = stream.ReadGuid();
                Console.Write( "\r\n\tGUID:" + GUID + "\r\n" );
#if TERA
                if( Build == GameBuild.BuildName.Tera )
                {
                    stream.Position -= 4;
                }
#endif
#if MKKE
                if( Build != GameBuild.BuildName.MKKE )
                {
#endif
                int generationCount = stream.ReadInt32();
                Generations = new UArray<UGenerationTableItem>( stream, generationCount );
                Console.WriteLine( "Deserialized {0} generations", Generations.Count );
#if MKKE
                }
#endif
#if TERA
                if( Build == GameBuild.BuildName.Tera )
                {
                    _TablesData.NamesCount = (uint)Generations.Last().NamesCount;
                }
#endif
                if( Version >= VEngineVersion )
                {
                    // The Engine Version this package was created with
                    EngineVersion = stream.ReadInt32();
                    Console.WriteLine( "\tEngineVersion:" + EngineVersion );
                    if( Version >= VCOOKEDPACKAGES )
                    {
                        // The Cooker Version this package was cooked with
                        CookerVersion = stream.ReadInt32();
                        Console.WriteLine( "\tCookerVersion:" + CookerVersion );

                        // Read compressed info?
                        if( Version >= VCompression )
                        {
                            if( IsCooked() )
                            {
                                CompressionFlags = stream.ReadUInt32();
                                Console.WriteLine( "\tCompressionFlags:" + CompressionFlags );
                                CompressedChunks = new UArray<CompressedChunk>{Capacity = stream.ReadInt32()};
                                //long uncookedSize = stream.Position;
                                if( CompressedChunks.Capacity > 0 )
                                {
                                    CompressedChunks.Deserialize( stream, CompressedChunks.Capacity );
                                    return;

                                    //try
                                    //{
                                    //    UPackageStream outStream = new UPackageStream( packagePath + ".dec", System.IO.FileMode.Create, FileAccess.ReadWrite );
                                    //    //File.SetAttributes( packagePath + ".dec", FileAttributes.Temporary );
                                    //    outStream.Package = pkg;
                                    //    outStream._BigEndianCode = stream._BigEndianCode;

                                    //    var headerBytes = new byte[uncookedSize];
                                    //    stream.Seek( 0, SeekOrigin.Begin );
                                    //    stream.Read( headerBytes, 0, (int)uncookedSize );
                                    //    outStream.Write( headerBytes, 0, (int)uncookedSize );
                                    //    foreach( var chunk in pkg.CompressedChunks )
                                    //    {
                                    //        chunk.Decompress( stream, outStream );
                                    //    }
                                    //    outStream.Flush();
                                    //    pkg.Stream = outStream;
                                    //    stream = outStream;
                                    //    return pkg;
                                    //}
                                    //catch( Exception e )
                                    //{
                                    //    throw new DecompressPackageException();
                                    //}
                                }
                            }
                        }
                    }
                }
            }

            // Read the name table
            if( _TablesData.NamesCount > 0 )
            {
                Console.WriteLine( "P: " + stream.Position + " NP: " + _TablesData.NamesOffset );

                stream.Seek( _TablesData.NamesOffset, SeekOrigin.Begin );
                Names = new List<UNameTableItem>( (int)_TablesData.NamesCount );
                for( var i = 0; i < _TablesData.NamesCount; ++ i )
                {
                    var nameEntry = new UNameTableItem{Offset = (int)stream.Position, Index = i};
                    nameEntry.Deserialize( stream );
                    nameEntry.Size = (int)(stream.Position - nameEntry.Offset);
                    Names.Add( nameEntry );
                }
                Console.WriteLine( "Deserialized {0} names", Names.Count );
            }

            // Read Import Table
            if( _TablesData.ImportsCount > 0 )
            {
                Console.WriteLine( "P: " + stream.Position + " IP: " + _TablesData.ImportsOffset );

                stream.Seek( _TablesData.ImportsOffset, SeekOrigin.Begin );
                Imports = new List<UImportTableItem>( (int)_TablesData.ImportsCount );
                for( var i = 0; i < _TablesData.ImportsCount; ++ i )
                {
                    var imp = new UImportTableItem{Offset = (int)stream.Position, Index = i, Owner = this};
                    imp.Deserialize( stream );
                    imp.Size = (int)(stream.Position - imp.Offset);
                    Imports.Add( imp );
                }
                Console.WriteLine( "Deserialized {0} imports", Imports.Count );
            }

            // Read Export Table
            if( _TablesData.ExportsCount > 0 )
            {
                Console.WriteLine( "P: " + stream.Position + " EP: " + _TablesData.ExportsOffset );

                stream.Seek( _TablesData.ExportsOffset, SeekOrigin.Begin );
                Exports = new List<UExportTableItem>( (int)_TablesData.ExportsCount );
                for( var i = 0; i < _TablesData.ExportsCount; ++ i )
                {
                    var exp = new UExportTableItem{Offset = (int)stream.Position, Index = i, Owner = this};
                    // For the GetObjectName like functions
                    try
                    {
                        exp.Deserialize( stream );
                    }
                    catch
                    {
                        Console.WriteLine( "Failed to deserialize export object at index:" + i );
                        break;
                    }
                    finally
                    {
                        exp.Size = (int)(stream.Position - exp.Offset);
                        Exports.Add( exp );
                    }
                }
                Console.WriteLine( "Deserialized {0} exports", Exports.Count );
            }

            /*if( pkg.Data.DependsOffset > 0 )
            {
                stream.Seek( pkg.Data.DependsOffset, SeekOrigin.Begin );
                pkg._DependsTableList = new List<UnrealDependsTable>( (int)pkg.Data.DependsCount );
                for( var i = 0; i < pkg.Data.DependsCount; ++ i )
                {
                    var dep = new UnrealDependsTable{TableOffset = stream.Position, TableIndex = i, Owner = pkg};
                    dep.Deserialize( stream );
                    dep.TableSize = (int)(stream.Position - dep.TableOffset);
                    pkg.DependsTableList.Add( dep );
                }
                Console.WriteLine( "Deserialized {0} dependencies", pkg.DependsTableList.Count );
            }*/

            HeaderSize = stream.Position;
        }

        /// <summary>
        /// Constructs all export objects.
        /// </summary>
        /// <param name="initFlags">Initializing rules such as deserializing and/or linking.</param>
        [PublicAPI]
        public void InitializeExportObjects( InitFlags initFlags = InitFlags.All )
        {
            Objects = new List<UObject>( Exports.Count );
            foreach( var exp in Exports )
            {
                CreateObjectForTable( exp );
            }

            if( (initFlags & InitFlags.Deserialize) == 0 )
                return;

            DeserializeObjects();
            if( (initFlags & InitFlags.Link) != 0 )
            {
                LinkObjects();
            }
        }

        /// <summary>
        /// Constructs all import objects.
        /// </summary>
        /// <param name="initialize">If TRUE initialize all constructed objects.</param>
        [PublicAPI]
        public void InitializeImportObjects( bool initialize = true )
        {
            Objects = new List<UObject>( Imports.Count );
            foreach( var imp in Imports )
            {
                CreateObjectForTable( imp );
            }

            if( !initialize )
            {
                return;
            }

            foreach( var obj in Objects )
            {
                obj.PostInitialize();
            }
        }

        /// <summary>
        /// Initializes all the objects that resist in this package as well tries to import deserialized data from imported objects.
        /// </summary>
        /// <param name="initFlags">A collection of initializing flags to notify what should be initialized.</param>
        /// <example>InitializePackage( UnrealPackage.InitFlags.All )</example>
        [PublicAPI]
        public void InitializePackage( InitFlags initFlags = InitFlags.All )
        {
            if( (initFlags & InitFlags.RegisterClasses) != 0 )
            {
                RegisterAllClasses();
            }

            if( (initFlags & InitFlags.Construct) == 0 )
            {
                return;
            }

            ConstructObjects();
            if( (initFlags & InitFlags.Deserialize) == 0 )
                return;

            try
            {
                DeserializeObjects();
            }
            catch
            {
                throw new DeserializingObjectsException();
            }

            try
            {
                if( (initFlags & InitFlags.Import) != 0 )
                {
                    ImportObjects();
                }
            }
            catch( Exception e )
            {
                //can be treat with as a warning!
                throw new Exception( "An exception occurred while importing objects", e );
            }

            try
            {
                if( (initFlags & InitFlags.Link) != 0 )
                {
                    LinkObjects();
                }
            }
            catch
            {
                throw new LinkingObjectsException();
            }
            DisposeStream();
        }

        /// <summary>
        ///
        /// </summary>
        public class PackageEventArgs : EventArgs
        {
            /// <summary>
            /// Event identification.
            /// </summary>
            public enum Id : byte
            {
                /// <summary>
                /// Constructing Export/Import objects.
                /// </summary>
                Construct = 0,

                /// <summary>
                /// Deserializing objects.
                /// </summary>
                Deserialize = 1,

                /// <summary>
                /// Importing objects from linked packages.
                /// </summary>
                Import = 2,

                /// <summary>
                /// Connecting deserialized object indexes.
                /// </summary>
                Link = 3,

                /// <summary>
                /// Deserialized a Export/Import object.
                /// </summary>
                Object = 0xFF,
            }

            /// <summary>
            /// The event identification.
            /// </summary>
            [PublicAPI]
            public readonly Id EventId;

            /// <summary>
            /// Constructs a new event with @eventId.
            /// </summary>
            /// <param name="eventId">Event identification.</param>
            public PackageEventArgs( Id eventId )
            {
                EventId = eventId;
            }
        }

        /// <summary>
        ///
        /// </summary>
        [PublicAPI]
        public event PackageEventHandler NotifyPackageEvent = null;
        private void OnNotifyPackageEvent( PackageEventArgs e )
        {
            if( NotifyPackageEvent != null )
            {
                NotifyPackageEvent.Invoke( this, e );
            }
        }

        /// <summary>
        /// Called when an object is added to the ObjectsList via the AddObject function.
        /// </summary>
        [PublicAPI]
        public event NotifyObjectAddedEventHandler NotifyObjectAdded = null;

        /// <summary>
        /// Constructs all the objects based on data from _ExportTableList and _ImportTableList, and
        /// all constructed objects are added to the _ObjectsList.
        /// </summary>
        private void ConstructObjects()
        {
            Objects = new List<UObject>();
            OnNotifyPackageEvent( new PackageEventArgs( PackageEventArgs.Id.Construct ) );
            foreach( var exp in Exports )
            {
                try
                {
                    CreateObjectForTable( exp );
                }
                catch( Exception exc )
                {
                    throw new UnrealException( "couldn't create export object for " + exp, exc );
                }
            }

            foreach( var imp in Imports )
            {
                try
                {
                    CreateObjectForTable( imp );
                }
                catch( Exception exc )
                {
                    throw new UnrealException( "couldn't create import object for " + imp, exc );
                }
            }
        }

        /// <summary>
        /// Deserializes all exported objects.
        /// </summary>
        private void DeserializeObjects()
        {
            // Only exports should be deserialized and PostInitialized!
            OnNotifyPackageEvent( new PackageEventArgs( PackageEventArgs.Id.Deserialize ) );
            foreach( var exp in Exports )
            {
                if( !(exp.Object is UnknownObject || exp.Object.ShouldDeserializeOnDemand) )
                {
                    //Console.WriteLine( "Deserializing object:" + exp.ObjectName );
                    exp.Object.BeginDeserializing();
                }
                OnNotifyPackageEvent( new PackageEventArgs( PackageEventArgs.Id.Object ) );
            }
        }

        /// <summary>
        /// Tries to import necessary deserialized data from imported objects.
        /// </summary>
        private void ImportObjects()
        {
            // TODO:Figure out why this freezes.
            /*OnNotifyPackageEvent( new PackageEventArgs( PackageEventArgs.Id.Import ) );
            foreach( UnrealImportTable Imp in _ImportTableList )
            {
                if( !(Imp.Object.GetType() == typeof(UnknownObject)) )
                {
                    Imp.Object.InitializeImports();
                }
                OnNotifyPackageEvent( new PackageEventArgs( PackageEventArgs.Id.Object ) );
            }
            UnrealLoader.CachedPackages.Clear();*/
        }

        /// <summary>
        /// Initializes all exported objects.
        /// </summary>
        private void LinkObjects()
        {
            // Notify that deserializing is done on all objects, now objects can read properties that were dependent on deserializing
            OnNotifyPackageEvent( new PackageEventArgs( PackageEventArgs.Id.Link ) );
            foreach( var exp in Exports )
            {
                try
                {
                    if( !(exp.Object is UnknownObject) )
                    {
                        exp.Object.PostInitialize();
                    }
                    OnNotifyPackageEvent( new PackageEventArgs( PackageEventArgs.Id.Object ) );
                }
                catch( InvalidCastException )
                {
                    Console.WriteLine( "InvalidCastException occurred on object: " + exp.Object );
                }
            }
        }

        private void RegisterAllClasses()
        {
            var exportedTypes = Assembly.GetExecutingAssembly().GetExportedTypes();
            foreach( var exportedType in exportedTypes )
            {
                var attributes = exportedType.GetCustomAttributes( typeof(UnrealRegisterClassAttribute), false );
                if( attributes.Length == 1 )
                {
                    RegisterClass( exportedType.Name.Substring( 1 ), exportedType );
                }
            }
        }
        #endregion

        #region Methods
        [System.Diagnostics.Contracts.Pure]private Type GetClassTypeByClassName( string className )
        {
            return _RegisteredClasses.FirstOrDefault
            (
                registered => String.Compare( registered.Name, className, StringComparison.OrdinalIgnoreCase ) == 0
            ).Class;
        }

        private void CreateObjectForTable( UObjectTableItem table )
        {
            var objectType = GetClassTypeByClassName( table.ClassName );
            table.Object = objectType == null ? new UnknownObject() : (UObject)Activator.CreateInstance( objectType );
            AddObject( table.Object, table );
            OnNotifyPackageEvent( new PackageEventArgs( PackageEventArgs.Id.Object ) );
        }

        private void AddObject( UObject obj, UObjectTableItem T )
        {
            T.Object = obj;
            obj.Package = this;
            obj.Table = T;

            Objects.Add( obj );
            if( NotifyObjectAdded != null )
            {
                NotifyObjectAdded.Invoke( this, new ObjectEventArgs( obj ) );
            }
        }

        /// <summary>
        /// Writes the present PackageFlags to disk. HardCoded!
        /// Only supports UT2004.
        /// </summary>
        public void WritePackageFlags()
        {
            Stream.Position = 8;
            Stream.UW.Write( PackageFlags );
        }

        [PublicAPI]
        public void RegisterClass( string className, Type classObject )
        {
            var obj = new ClassType{ Name = className, Class = classObject };
            _RegisteredClasses.Add( obj );
        }

        /// <summary>
        ///
        /// </summary>
        /// <param name="className"></param>
        /// <returns></returns>
        [PublicAPI]
        [System.Diagnostics.Contracts.Pure]public bool IsRegisteredClass( string className )
        {
            return _RegisteredClasses.Exists( o => o.Name.ToLower() == className.ToLower() );
        }

        /// <summary>
        /// Returns an Object that resides at the specified ObjectIndex.
        ///
        /// if index is positive an exported Object will be returned.
        /// if index is negative an imported Object will be returned.
        /// if index is zero null will be returned.
        /// </summary>
        /// <param name="objectIndex">The index of the Object in a tablelist.</param>
        /// <returns>The found UELib.Core.UObject if any.</returns>
        [PublicAPI]
        [System.Diagnostics.Contracts.Pure]public UObject GetIndexObject( int objectIndex )
        {
            return (objectIndex < 0 ? Imports[-objectIndex - 1].Object
                        : (objectIndex > 0 ? Exports[objectIndex - 1].Object
                        : null));
        }

        /// <summary>
        /// Returns an Object name that resides at the specified ObjectIndex.
        /// </summary>
        /// <param name="objectIndex">The index of the object in a tablelist.</param>
        /// <returns>The found UELib.Core.UObject name if any.</returns>
        [PublicAPI]
        [System.Diagnostics.Contracts.Pure]public string GetIndexObjectName( int objectIndex )
        {
            return GetIndexTable( objectIndex ).ObjectName;
        }

        /// <summary>
        /// Returns a name that resides at the specified NameIndex.
        /// </summary>
        /// <param name="nameIndex">A NameIndex into the NameTableList.</param>
        /// <returns>The name at specified NameIndex.</returns>
        [PublicAPI]
        [System.Diagnostics.Contracts.Pure]public string GetIndexName( int nameIndex )
        {
            return Names[nameIndex].Name;
        }

        /// <summary>
        /// Returns an UnrealTable that resides at the specified TableIndex.
        ///
        /// if index is positive an ExportTable will be returned.
        /// if index is negative an ImportTable will be returned.
        /// if index is zero null will be returned.
        /// </summary>
        /// <param name="tableIndex">The index of the Table.</param>
        /// <returns>The found UELib.Core.UnrealTable if any.</returns>
        [PublicAPI]
        [System.Diagnostics.Contracts.Pure]public UObjectTableItem GetIndexTable( int tableIndex )
        {
            return  (tableIndex < 0 ? Imports[-tableIndex - 1]
                    : (tableIndex > 0 ? (UObjectTableItem)Exports[tableIndex - 1]
                    : null));
        }

        /// <summary>
        /// Tries to find an UELib.Core.UObject with a specified name and type.
        /// </summary>
        /// <param name="objectName">The name of the object to find.</param>
        /// <param name="type">The type of the object to find.</param>
        /// <param name="checkForSubclass">Whether to test for subclasses of type as well.</param>
        /// <returns>The found UELib.Core.UObject if any.</returns>
        [PublicAPI]
        [System.Diagnostics.Contracts.Pure]public UObject FindObject( string objectName, Type type, bool checkForSubclass = false )
        {
            if( Objects == null )
            {
                return null;
            }

            var obj = Objects.Find( o => String.Compare( o.Name, objectName, StringComparison.OrdinalIgnoreCase ) == 0 &&
                (checkForSubclass ? o.GetType().IsSubclassOf( type ) : o.GetType() == type) );
            return obj;
        }

        [PublicAPI]
        [System.Diagnostics.Contracts.Pure]public UObject FindObjectByGroup( string objectGroup )
        {
            var groups = objectGroup.Split( '.' );
            UObject lastObj = null;
            for( var i = 0; i < groups.Length; ++ i )
            {
                var obj = Objects.Find( o => String.Compare( o.Name, groups[i], StringComparison.OrdinalIgnoreCase ) == 0 && o.Outer == lastObj );
                if( obj != null )
                {
                    lastObj = obj;
                }
                else
                {
                    lastObj = Objects.Find( o => String.Compare( o.Name, groups[i], StringComparison.OrdinalIgnoreCase ) == 0 );
                    break;
                }
            }

            return lastObj;
        }

        /// <summary>
        /// Checks whether this package is marked with @flag.
        /// </summary>
        /// <param name="flag">The enum @flag to test.</param>
        /// <returns>Whether this package is marked with @flag.</returns>
        [PublicAPI]
        [System.Diagnostics.Contracts.Pure]public bool HasPackageFlag( PackageFlags flag )
        {
            return (PackageFlags & (uint)flag) != 0;
        }

        /// <summary>
        /// Checks whether this package is marked with @flag.
        /// </summary>
        /// <param name="flag">The uint @flag to test</param>
        /// <returns>Whether this package is marked with @flag.</returns>
        [PublicAPI]
        [System.Diagnostics.Contracts.Pure]public bool HasPackageFlag( uint flag )
        {
            return (PackageFlags & flag) != 0;
        }

        /// <summary>
        /// Tests the packageflags of this UELib.UnrealPackage instance whether it is cooked.
        /// </summary>
        /// <returns>True if cooked or False if not.</returns>
        [PublicAPI]
        [System.Diagnostics.Contracts.Pure]public bool IsCooked()
        {
            return HasPackageFlag( Flags.PackageFlags.Cooked ) && Version >= VCOOKEDPACKAGES;
        }

        /// <summary>
        /// Tests the package for console build indications.
        /// </summary>
        /// <returns>Whether package is cooked for consoles.</returns>
        [PublicAPI]
        [System.Diagnostics.Contracts.Pure]public bool IsConsoleCooked()
        {
            return IsCooked() && (IsBigEndianEncoded || Build.IsConsoleCompressed) && !Build.IsXenonCompressed;
        }

        /// <summary>
        /// Checks for the Map flag in PackageFlags.
        /// </summary>
        /// <returns>Whether if this package is a map.</returns>
        [PublicAPI]
        [System.Diagnostics.Contracts.Pure]public bool IsMap()
        {
            return HasPackageFlag( Flags.PackageFlags.Map );
        }

        /// <summary>
        /// Checks if this package contains code classes.
        /// </summary>
        /// <returns>Whether if this package contains code classes.</returns>
        [PublicAPI]
        [System.Diagnostics.Contracts.Pure]public bool IsScript()
        {
            return HasPackageFlag( Flags.PackageFlags.Script );
        }

        /// <summary>
        /// Checks if this package was built using the debug configuration.
        /// </summary>
        /// <returns>Whether if this package was built in debug configuration.</returns>
        [PublicAPI]
        [System.Diagnostics.Contracts.Pure]public bool IsDebug()
        {
            return HasPackageFlag( Flags.PackageFlags.Debug );
        }

        /// <summary>
        /// Checks for the Stripped flag in PackageFlags.
        /// </summary>
        /// <returns>Whether if this package is stripped.</returns>
        [PublicAPI]
        [System.Diagnostics.Contracts.Pure]public bool IsStripped()
        {
            return HasPackageFlag( Flags.PackageFlags.Stripped );
        }

        /// <summary>
        /// Tests the packageflags of this UELib.UnrealPackage instance whether it is encrypted.
        /// </summary>
        /// <returns>True if encrypted or False if not.</returns>
        [PublicAPI]
        [System.Diagnostics.Contracts.Pure]public bool IsEncrypted()
        {
            return HasPackageFlag( Flags.PackageFlags.Encrypted );
        }

        #region IBuffered
        public byte[] CopyBuffer()
        {
            var buff = new byte[HeaderSize];
            Stream.Seek( 0, SeekOrigin.Begin );
            Stream.Read( buff, 0, (int)HeaderSize );
            if( Stream.BigEndianCode )
            {
                Array.Reverse( buff );
            }
            return buff;
        }

        [System.Diagnostics.Contracts.Pure]
        public IUnrealStream GetBuffer()
        {
            return Stream;
        }

        [System.Diagnostics.Contracts.Pure]
        public int GetBufferPosition()
        {
            return 0;
        }

        [System.Diagnostics.Contracts.Pure]
        public int GetBufferSize()
        {
            return (int)HeaderSize;
        }

        [System.Diagnostics.Contracts.Pure]
        public string GetBufferId( bool fullName = false )
        {
            return fullName ? FullPackageName : PackageName;
        }
        #endregion

        /// <inheritdoc/>
        public override string ToString()
        {
            return PackageName;
        }

        /// <inheritdoc/>
        public void Dispose()
        {
            Console.WriteLine( "Disposing {0}", PackageName );

            DisposeStream();
            if( Objects != null && Objects.Any() )
            {
                foreach( var obj in Objects )
                {
                    obj.Dispose();
                }
                Objects.Clear();
                Objects = null;
            }
        }

        private void DisposeStream()
        {
            if( Stream == null )
                return;

            Console.WriteLine( "Disposing package stream" );
            Stream.Dispose();
        }
        #endregion
    }
}<|MERGE_RESOLUTION|>--- conflicted
+++ resolved
@@ -148,9 +148,6 @@
 
         public sealed class GameBuild
         {
-<<<<<<< HEAD
-            [AttributeUsage(AttributeTargets.Field, AllowMultiple = true)]
-=======
             [UsedImplicitly]
             [AttributeUsage(AttributeTargets.Field, AllowMultiple = false)]
             private sealed class BuildDecoderAttribute : Attribute
@@ -168,8 +165,7 @@
                 }
             }
 
-            [AttributeUsage(AttributeTargets.Field, AllowMultiple = false)]
->>>>>>> 3135e312
+            [AttributeUsage(AttributeTargets.Field, AllowMultiple = true)]
             private sealed class BuildAttribute : Attribute
             {
                 private readonly int _MinVersion;
@@ -495,30 +491,19 @@
                         continue;
 
                     var attribs = gameBuildMember[0].GetCustomAttributes( false );
-<<<<<<< HEAD
                     var game = attribs.OfType<BuildAttribute>().SingleOrDefault(attr => attr.Verify( this, package ));
                     if( game == null ) 
-=======
-                    if( attribs.Length == 0 )
-                        continue;
-
-                    var buildAttr = attribs.SingleOrDefault( attr => attr is BuildAttribute ) as BuildAttribute;
-                    if( buildAttr == null )
-                        continue;
-
-                    if( !buildAttr.Verify( this, package ) )
->>>>>>> 3135e312
                         continue;
 
                     Name = (BuildName)Enum.Parse( typeof(BuildName), Enum.GetName( typeof(BuildName), gameBuild ) );
                     if( package.Decoder != null )
                     {
-                        continue;
+                        break;
                     }
 
                     var buildDecoderAttr = attribs.SingleOrDefault( attr => attr is BuildDecoderAttribute ) as BuildDecoderAttribute;
                     if( buildDecoderAttr == null )
-                        continue;
+                        break;
 
                     package.Decoder = buildDecoderAttr.CreateDecoder();
                     break;
