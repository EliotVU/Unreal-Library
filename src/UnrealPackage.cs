--- conflicted
+++ resolved
@@ -573,12 +573,8 @@
                 ///
                 /// 576/021 (Missing most changes guarded by <see cref="BuildGeneration.RSS"/>)
                 /// </summary>
-<<<<<<< HEAD
-                [Build(576, 21)]
+                [Build(576, 21, BuildGeneration.RSS)]
                 [BuildEngineBranch(typeof(EngineBranchRSS))]
-=======
-                [Build(576, 21, BuildGeneration.RSS)] [BuildEngineBranch(typeof(EngineBranchRSS))]
->>>>>>> 84fd9102
                 Batman1,
 
                 /// <summary>
