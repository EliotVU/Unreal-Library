--- conflicted
+++ resolved
@@ -23,11 +23,8 @@
     using Core;
     using Decoding;
     using Branch.UE2.DVS;
-<<<<<<< HEAD
-    using UELib.Branch.UE3.RL;
-=======
+    using Branch.UE3.RL;
     using Branch.UE3.SFX;
->>>>>>> 699a78b0
 
     /// <summary>
     /// Represents the method that will handle the UELib.UnrealPackage.NotifyObjectAdded
@@ -315,8 +312,7 @@
                 /// 
                 /// 130/004
                 /// </summary>
-                [Build(130, 4, BuildGeneration.UE2_5)]
-                SG1_TA,
+                [Build(130, 4, BuildGeneration.UE2_5)] SG1_TA,
 
                 /// <summary>
                 /// BioShock 1 & 2
@@ -349,8 +345,7 @@
                 /// 
                 /// 369/006
                 /// </summary>
-                [Build(329, 0)]
-                [OverridePackageVersion((uint)PackageObjectLegacyVersion.AddedInterfacesFeature)]
+                [Build(329, 0)] [OverridePackageVersion((uint)PackageObjectLegacyVersion.AddedInterfacesFeature)]
                 EndWar,
 
                 /// <summary>
@@ -924,8 +919,16 @@
             public int EngineVersion;
             public int CookerVersion;
 
-            [Obsolete] private const int VCompression = 334;
             public uint CompressionFlags;
+
+            /// <summary>
+            /// A list of compressed chunks in the package.
+            /// The package should be considered compressed if any.
+            ///
+            /// If <see cref="CompressionFlags"/> equals 0 then the list will be cleared on <see cref="UnrealPackage.Deserialize"/>
+            /// 
+            /// Will be null if not deserialized (<see cref="Version"/> &lt; <see cref="PackageObjectLegacyVersion.CompressionAdded"/>)
+            /// </summary>
             public UArray<CompressedChunk> CompressedChunks;
 
             [Obsolete] private const int VPackageSource = 482;
@@ -1116,11 +1119,17 @@
                 }
 #endif
 #if MASS_EFFECT
-                if (stream.Package.Build == BuildGeneration.SFX && 
-                    stream.LicenseeVersion >= 194 &&
-                    stream.LicenseeVersion != 1008) // Oh why, this high number...
-                {
-                    if (PackageFlags.HasFlag(Flags.PackageFlags.Cooked))
+                if (stream.Package.Build == BuildGeneration.SFX)
+                {
+                    // Untested, but seen in the reverse-engineered assembly...
+                    if ((int)PackageFlags < 0)
+                    {
+                        // ... virtual call (didn't reverse)
+                    }
+
+                    if (PackageFlags.HasFlag(PackageFlag.Cooked) &&
+                        stream.LicenseeVersion >= 194 &&
+                        stream.LicenseeVersion != 1008)
                     {
                         // SFXPatch Version (according to a localized string that references the same global constant)
                         int v94 = stream.ReadInt32();
@@ -1167,7 +1176,9 @@
                 {
                     HeritageCount = stream.ReadInt32();
                     Contract.Assert(HeritageCount > 0);
+
                     HeritageOffset = stream.ReadInt32();
+
                     return;
                 }
 
@@ -1227,6 +1238,7 @@
                 {
                     // ThumbnailTableOffset? But if so, the partial-upgrade must have skipped @AdditionalPackagesToCook
                     stream.Skip(4);
+
                     return;
                 }
 #endif
@@ -1245,7 +1257,9 @@
 #if SPELLBORN
                 if (stream.Package.Build == GameBuild.BuildName.Spellborn
                     && stream.Version >= 148)
+                {
                     goto skipGuid;
+                }
 #endif
                 stream.ReadStruct(out Guid);
                 Console.WriteLine("GUID:" + Guid);
@@ -1337,27 +1351,68 @@
 #if MASS_EFFECT
                 if (stream.Package.Build == BuildGeneration.SFX)
                 {
-                    // changelist 1376256
-                    stream.ReadInt32();
-                    stream.ReadInt32();
+                    // Appears to be similar to a PackageFileEngineVersion
+
+                    if (stream.LicenseeVersion >= 16 && stream.LicenseeVersion < 136)
+                    {
+                        stream.Read(out int _);
+                    }
+
+                    if (stream.LicenseeVersion >= 32 && stream.LicenseeVersion < 136)
+                    {
+                        stream.Read(out int _);
+                    }
+
+                    if (stream.LicenseeVersion >= 35 && stream.LicenseeVersion < 113)
+                    {
+                        stream.ReadMap(out UMap<string, UArray<string>> branch);
+                        Console.WriteLine("Branch:" + branch);
+                    }
+
+                    if (stream.LicenseeVersion >= 37)
+                    {
+                        // Compiler-Constant ? 1
+                        stream.Read(out int _);
+
+                        // Compiler-Constant changelist? 1376256 (Mass Effect 1: LE)
+                        stream.Read(out int _);
+                    }
+
+                    if (stream.LicenseeVersion >= 39 && stream.LicenseeVersion < 136)
+                    {
+                        stream.Read(out int _);
+                    }
                 }
 #endif
                 // Read compressed info?
-                if (stream.Version >= VCompression)
+                if (stream.Version >= (uint)PackageObjectLegacyVersion.CompressionAdded)
                 {
                     CompressionFlags = stream.ReadUInt32();
                     Console.WriteLine("CompressionFlags:" + CompressionFlags);
+
                     stream.ReadArray(out CompressedChunks);
                 }
 
+                // SFX reads 392?
                 if (stream.Version >= VPackageSource)
                 {
                     PackageSource = stream.ReadUInt32();
                     Console.WriteLine("PackageSource:" + PackageSource);
                 }
+#if MASS_EFFECT
+                if (stream.Package.Build == BuildGeneration.SFX)
+                {
+                    if (stream.LicenseeVersion >= 44 && stream.LicenseeVersion < 136)
+                    {
+                        stream.Read(out int _);
+                    }
+                }
+#endif
 #if UE4
                 if (stream.UE4Version > 0)
+                {
                     return;
+                }
 #endif
                 if (stream.Version >= VAdditionalPackagesToCook)
                 {
@@ -1398,6 +1453,7 @@
                 {
                     // FIXME: Package format is being deserialized incorrectly and fails here.
                     stream.ReadUInt32();
+
                     return;
                 }
 #endif
