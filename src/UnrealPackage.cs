using System;
using System.Collections.Generic;
using System.Diagnostics;
using System.Diagnostics.Contracts;
using System.IO;
using System.Linq;
using System.Reflection;
using System.Runtime.CompilerServices;
using System.Text;
using UELib.Annotations;
using UELib.Branch;
using UELib.Branch.UE2.AA2;
using UELib.Branch.UE2.CT;
using UELib.Branch.UE2.DNF;
using UELib.Branch.UE2.DVS;
using UELib.Branch.UE2.Eon;
using UELib.Branch.UE2.Lead;
using UELib.Branch.UE2.SCX;
using UELib.Branch.UE2.ShadowStrike;
using UELib.Branch.UE3.APB;
using UELib.Branch.UE3.DD2;
using UELib.Branch.UE3.GIGANTIC;
using UELib.Branch.UE3.HUXLEY;
using UELib.Branch.UE3.MOH;
using UELib.Branch.UE3.R6;
using UELib.Branch.UE3.RL;
using UELib.Branch.UE3.RSS;
using UELib.Branch.UE3.SFX;
using UELib.Branch.UE3.Willow;
using UELib.Branch.UE4;
using UELib.Core;
using UELib.Decoding;
using UELib.Flags;
using UELib.Services;

namespace UELib
{
<<<<<<< HEAD
=======
    using System.Text;
    using Branch.UE2.DVS;
    using Branch.UE2.ShadowStrike;
    using Branch.UE3.RL;
    using Branch.UE3.SFX;
    using Core;
    using Decoding;
    using IO;

>>>>>>> 7095d6b9
    public class ObjectEventArgs : EventArgs
    {
        public UObject ObjectRef { get; }

        public ObjectEventArgs(UObject objectRef)
        {
            ObjectRef = objectRef;
        }
    }

    /// <summary>
    /// Represents the method that will handle the UELib.UnrealPackage.NotifyObjectAdded
    /// event of a new added UELib.Core.UObject.
    /// </summary>
    /// <param name="sender">The source of the event.</param>
    /// <param name="e">A UELib.UnrealPackage.ObjectEventArgs that contains the event data.</param>
    public delegate void NotifyObjectAddedEventHandler(object sender, ObjectEventArgs e);

    /// <summary>
    /// Represents the method that will handle the UELib.UnrealPackage.NotifyPackageEvent
    /// event of a triggered event within the UELib.UnrealPackage.
    /// </summary>
    /// <param name="sender">The source of the event.</param>
    /// <param name="e">A UELib.UnrealPackage.PackageEventArgs that contains the event data.</param>
    public delegate void PackageEventHandler(object sender, UnrealPackage.PackageEventArgs e);

    /// <summary>
    /// Represents the method that will handle the UELib.UnrealPackage.NotifyInitializeUpdate
    /// event of a UELib.Core.UObject update.
    /// </summary>
    public delegate void NotifyUpdateEvent();

    /// <summary>
    /// Registers the class as an Unreal class. The class's name is required to begin with the letter "U".
    /// When an Unreal Package is initializing, all described objects will be initialized as the registered class if its name matches as described by its export item.
    /// 
    /// Note: Usage restricted to the executing assembly(UELib) only!
    /// </summary>
    [MeansImplicitUse]
    [AttributeUsage(AttributeTargets.Class)]
    public sealed class UnrealRegisterClassAttribute : Attribute
    {
    }

    /// <summary>
    /// An Unreal package i.e. a file ending in .upk, .u, or others like .utx, .uax, and .ut2 etc.
    /// </summary>
    public sealed partial class UnrealPackage : IDisposable, IBinaryData
    {
        public const uint Signature = UnrealFile.Signature;
        public const uint Signature_BigEndian = UnrealFile.BigEndianSignature;

        public readonly UPackage RootPackage;

        public UnrealPackageStream Stream
        {
            get { return Archive.Stream; }
            set => Archive.Stream = value;
        }

        /// <summary>
        /// A package archive to represent the package version and active stream.
        ///
        /// This helps make it easier to re-wrap a package stream and keep track of it.
        /// </summary>
        public readonly UnrealPackageArchive Archive;

        /// <summary>
        /// The full name of this package including directory.
        /// </summary>
        private readonly string _FullPackageName = "UnrealPackage";

        public string FullPackageName => _FullPackageName;
        public string PackageName => Path.GetFileNameWithoutExtension(_FullPackageName);
        public string PackageDirectory => Path.GetDirectoryName(_FullPackageName)!;

        public static readonly UnrealPackage TransientPackage = new("Transient");

        public BinaryMetaData BinaryMetaData { get; } = new();

        // TODO: Move to UnrealBuild.cs
        public sealed class GameBuild : object
        {
            [AttributeUsage(AttributeTargets.Field, AllowMultiple = true)]
            private sealed class BuildAttribute : Attribute
            {
                private readonly int _MinVersion;
                private readonly int _MaxVersion;
                private readonly uint _MinLicensee;
                private readonly uint _MaxLicensee;

                public readonly BuildGeneration Generation;
                public readonly BuildFlags Flags;

                private readonly bool _VerifyEqual;

                public BuildAttribute(int minVersion, uint minLicensee,
                    BuildGeneration gen = BuildGeneration.Undefined)
                {
                    _MinVersion = minVersion;
                    _MinLicensee = minLicensee;
                    Generation = gen;
                    _VerifyEqual = true;
                }


                public BuildAttribute(int minVersion, uint minLicensee,
                    BuildFlags flags,
                    BuildGeneration gen = BuildGeneration.Undefined)
                {
                    _MinVersion = minVersion;
                    _MinLicensee = minLicensee;
                    Flags = flags;
                    Generation = gen;
                    _VerifyEqual = true;
                }

                public BuildAttribute(int minVersion, int maxVersion, uint minLicensee, uint maxLicensee,
                    BuildGeneration gen = BuildGeneration.Undefined)
                {
                    _MinVersion = minVersion;
                    _MaxVersion = maxVersion;
                    _MinLicensee = minLicensee;
                    _MaxLicensee = maxLicensee;
                    Generation = gen;
                }

                public BuildAttribute(int minVersion, int maxVersion, uint minLicensee, uint maxLicensee,
                    BuildFlags flags,
                    BuildGeneration gen = BuildGeneration.Undefined)
                {
                    _MinVersion = minVersion;
                    _MaxVersion = maxVersion;
                    _MinLicensee = minLicensee;
                    _MaxLicensee = maxLicensee;
                    Flags = flags;
                    Generation = gen;
                }

                public bool Verify(GameBuild gb, PackageFileSummary summary)
                {
                    return _VerifyEqual
                        ? summary.Version == _MinVersion && summary.LicenseeVersion == _MinLicensee
                        : summary.Version >= _MinVersion && summary.Version <= _MaxVersion
                                                         && summary.LicenseeVersion >= _MinLicensee
                                                         && summary.LicenseeVersion <= _MaxLicensee;
                }
            }

            // Note: Some builds use the EngineVersion to represent as the LicenseeVersion, e.g Unreal2 and DCUO.
            public enum BuildName
            {
                Unset,
                Default,
                Unknown,

                /// <summary>
                /// Standard
                /// 
                /// 61/000
                /// </summary>
                [Build(61, 0, BuildGeneration.UE1)] Unreal1,

                /// <summary>
                /// Standard, Unreal Tournament & Deus Ex
                /// 
                /// 68:69/000
                /// </summary>
                [Build(68, 69, 0u, 0u, BuildGeneration.UE1)]
                UT,

                //[Build(80, 0, BuildGeneration.UE1)]
                BrotherBear,

                /// <summary>
                /// Clive Barker's Undying
                ///
                /// 72:85/000 (Only 84 to 85 is auto detected, other versions are overlapping with older unrelated games)
                /// </summary>
                [Build(84, 85, 0u, 0u, BuildGeneration.UE1)]
                Undying,

                /// <summary>
                /// Deus Ex: Invisible War
                /// 
                /// Missing support for custom classes such as BitfieldProperty and BitfieldEnum among others.
                /// 95/69
                /// </summary>
                [Build(95, 69, BuildGeneration.Flesh)] DeusEx_IW,

                /// <summary>
                /// Thief: Deadly Shadows
                /// 
                /// 95/133
                /// </summary>
                [Build(95, 133, BuildGeneration.Flesh)]
                Thief_DS,

                /// <summary>
                /// 99:117/005:008
                /// Latest patch? Same structure as UT2004's UE2.5
                /// 121/029 (Overlapped with UT2004)
                /// </summary>
                [Build(99, 117, 5u, 8u)] UT2003,

                /// <summary>
                /// Tom Clancy's Splinter Cell
                ///
                /// 100/017
                /// </summary>
                [Build(100, 17, BuildGeneration.SCX)] SC,

                /// <summary>
                /// 100/058
                /// </summary>
                [Build(100, 58)] XIII,

                /// <summary>
                /// Tom Clancy's Splinter Cell: Chaos Theory
                ///
                /// 100/120:124
                /// </summary>
                [BuildEngineBranch(typeof(EngineBranchSCX))]
                [Build(100, 022, BuildGeneration.SCX)] // Legacy UWindowFonts.utx
                [Build(100, 099, BuildGeneration.SCX)] // Legacy 00_Training_NPC_TEX_fb.utx
                [Build(100, 120, BuildGeneration.SCX)] // Demo
                [Build(100, 122, BuildGeneration.SCX)] // > Coop_Agents_Dlg.uax
                [Build(100, 124, BuildGeneration.SCX)] // Full
                SCCT_Offline,

                /// <summary>
                /// Tom Clancy's Splinter Cell: Double Agent - Offline
                ///
                /// 100/167
                /// </summary>
                [BuildEngineBranch(typeof(EngineBranchSCX))]
                [Build(100, 167, BuildGeneration.SCX)]
                SCDA_Offline,

                /// <summary>
                /// Tom Clancy's Splinter Cell: Blacklist
                ///
                /// 102/116
                /// </summary>
                [BuildEngineBranch(typeof(EngineBranchLead))]
                [Build(102, 116, BuildGeneration.Lead)]
                SCBL,

                /// <summary>
                /// 110/2609
                /// </summary>
                [Build(110, 110, 2481u, 2609u)] Unreal2,

                /// <summary>
                /// 118:120/004:008
                /// </summary>
                [BuildEngineBranch(typeof(EngineBranchDVS))]
                [Build(118, 120, 4u, 8u)]
                Devastation,

                /// <summary>
                /// Tom Clancy's Rainbow Six 3: Raven Shield
                /// 
                /// 118/011:014
                /// extensions: [.rsm, .u, .uxx, .utx, .uax, .umx, .usx, .ukx, .uvx]
                /// </summary>
                [Build(118, 118, 11u, 14u)] R6RS,

                /// <summary>
                /// Unreal II: eXpanded MultiPlayer
                /// 
                /// 126/000
                /// </summary>
                [Build(123, 126, 0u, 0u)] Unreal2XMP,

                /// <summary>
                /// 118:128/025:029
                /// (Overlaps latest UT2003)
                /// </summary>
                [Build(118, 128, 25u, 29u, BuildGeneration.UE2_5)]
                UT2004,

                /// <summary>
                /// America's Army 2.X
                /// Represents both AAO and AAA
                ///
                /// Built on UT2004
                /// 128/032:033
                /// 
                /// For now we have three AA2 versions defined here to help us distinguish the byte-code token map.
                /// </summary>
                [Build(128, 32u, BuildGeneration.AGP)]
                [BuildEngineBranch(typeof(EngineBranchAA2))]
                AA2_2_5,

                [Build(128, 32u, BuildGeneration.AGP)]
                [BuildEngineBranch(typeof(EngineBranchAA2))]
                AA2_2_6,

                [Build(128, 33u, BuildGeneration.AGP)]
                [BuildEngineBranch(typeof(EngineBranchAA2))]
                AA2_2_8,

                /// <summary>
                /// Vanguard: Saga of Heroes
                /// 
                /// 129/035
                /// Some packages have 128/025 but those are in conflict with UT2004.
                /// </summary>
                [Build(128, 129, 34u, 35u, BuildGeneration.UE2_5)]
                Vanguard_SOH,

                /// <summary>
                /// Shadow Ops: Red Mercury
                ///
                /// 129/010
                /// extensions: [.sfr, .u, .uxx, .utx, .uax, .umx, .usx, .ukx, .uvx]
                /// </summary>
                [Build(129, 010u, BuildGeneration.UE2)]
                RM,

                // IrrationalGames/Vengeance - 129:143/027:059

                /// <summary>
                /// Tribes: Vengeance
                ///
                /// 130/027
                /// </summary>
                [Build(130, 27, BuildGeneration.Vengeance)]
                Tribes_VG,

                /// <summary>
                /// 129/027
                /// </summary>
                [Build(129, 27, BuildGeneration.Vengeance)]
                Swat4,

                /// <summary>
                /// Lemony Snicket's A Series of Unfortunate Events
                /// 
                /// 129/003
                /// </summary>
                [Build(129, 3, BuildGeneration.UE2)] LSGame,

                /// <summary>
                /// Stargate SG-1: The Alliance
                /// 
                /// 130/004
                /// </summary>
                [Build(130, 4, BuildGeneration.UE2_5)] SG1_TA,

                /// <summary>
                /// BioShock 1 & 2
                /// 
                /// 130:143/056:059
                /// </summary>
                [Build(130, 143, 56u, 59u, BuildGeneration.Vengeance)]
                BioShock,

                /// <summary>
                /// Men of Valor
                /// 
                /// 137/000
                /// </summary>
                [Build(137, 0u, BuildGeneration.UE2_5)]
                MOV,

                /// <summary>
                /// Advent Rising
                /// 
                /// 146/61447 (HO: GPlatform, LO: Licensee 007)
                /// </summary>
                [Build(143, 61447u)]
                [Build(145, 61447u)]
                [Build(146, 61447u)]
                [OverridePackageVersion(0, 7)]
                [BuildEngineBranch(typeof(EonEngineBranch))]
                Advent,

                /// <summary>
                /// Duke Nukem Forever
                ///
                /// 156/036
                /// </summary>
                [Build(156, 36u, BuildGeneration.UE2)]
                [BuildEngineBranch(typeof(EngineBranchDNF))]
                DNF,

                /// <summary>
                /// The Chronicles of Spellborn
                /// 
                /// Built on UT2004
                /// 159/029
                /// Comes with several new non-standard UnrealScript features, these are however not supported.
                /// </summary>
                [Build(159, 29u, BuildGeneration.UE2_5)]
                Spellborn,

                /// <summary>
                /// Star Wars: Republic Commando
                ///
                /// 159/01
                /// </summary>
                [Build(134, 01u, BuildGeneration.UE2)]
                [Build(138, 01u, BuildGeneration.UE2)]
                [Build(145, 01u, BuildGeneration.UE2)]
                [Build(148, 01u, BuildGeneration.UE2)]
                [Build(154, 01u, BuildGeneration.UE2)]
                [Build(156, 159, 01u, 01u, BuildGeneration.UE2)]
                [BuildEngineBranch(typeof(CTEngineBranch))]
                SWRepublicCommando,

                /// <summary>
                /// Tom Clancy's Splinter Cell: Chaos Theory - Versus
                ///
                /// 175/000
                /// The 'Epic' version likely represents the internal engine version.
                /// extensions: [.u, .usa, .uxx, .utx, .uax, .umx, .usx, .ukx, .uvx, .sdc]
                /// </summary>
                [Build(175, 000, BuildGeneration.ShadowStrike)] // non dynamic-pc.umd files
                [Build(232, 070, BuildGeneration.ShadowStrike)] // Coop_Char_Voices.uax
                [Build(382, 100, BuildGeneration.ShadowStrike)] // 00_Training_COOP_TEX.utx
                [Build(442, 118, BuildGeneration.ShadowStrike)] // 00_Training_NPC_TEX.utx
                [Build(466, 120, BuildGeneration.ShadowStrike)] // COOP_MAIN_VILAIN_TEX.utx
                [BuildEngineBranch(typeof(EngineBranchShadowStrike))]
                [OverridePackageVersion(120, 175)]
                SCCT_Versus,

                /// <summary>
                /// Tom Clancy's Rainbow Six: Vegas
                ///
                /// 241/066-071
                ///
                /// extensions: [.u, .upk, .uxx, .rmpc, .uppc, .rm3, .up3, .rsm]
                /// </summary>
                [Build(241, 66u)]
                [Build(241, 71u)] // Vegas 2
                [BuildEngineBranch(typeof(EngineBranchKeller))]
                R6Vegas,

                /// <summary>
                /// Tom Clancy's Splinter Cell: Double Agent - Online
                ///
                /// 275/000
                /// Overriden to version 120, so we can pick up the CppText property in UStruct (although this might be a ProcessedText reference)
                /// extensions: [.u, .usa, .uxx, .utx, .uax, .umx, .usx, .ukx, .uvx, .upx, .ute, .uvt, .bsm, .sds]
                /// </summary>
                [Build(249, 0, BuildGeneration.ShadowStrike)] // Content
                [Build(260, 0, BuildGeneration.ShadowStrike)] // Content
                [Build(264, 0, BuildGeneration.ShadowStrike)] // Content
                [Build(272, 0, BuildGeneration.ShadowStrike)] // Content
                [Build(275, 0, BuildGeneration.ShadowStrike)] // Scripts
                [BuildEngineBranch(typeof(EngineBranchShadowStrike))]
                [OverridePackageVersion(120, 275)]
                SCDA_Online,

                /// <summary>
                /// EndWar
                ///
                /// 369/006
                /// </summary>
                [Build(329, 0)]
                [OverridePackageVersion((uint)PackageObjectLegacyVersion.RefactoredPropertyTags)]
                EndWar,

                /// <summary>
                /// Standard
                ///
                /// 369/006
                /// </summary>
                [Build(369, 6)] RoboBlitz,

                /// <summary>
                /// Stranglehold
                ///
                /// 375/025
                /// </summary>
                [Build(375, 25, BuildGeneration.Midway3)]
                Stranglehold,

                /// <summary>
                /// Medal of Honor: Airborne
                ///
                /// 421/011
                /// </summary>
                [Build(421, 11)] MoHA,

                /// <summary>
                /// Frontlines: Fuel of War
                ///
                /// 433/052
                /// </summary>
                [Build(433, 52)] FFoW,

                /// <summary>
                /// 472/046
                /// </summary>
                [Build(472, 46, BuildFlags.ConsoleCooked)]
                MKKE,

                /// <summary>
                /// Stargate Worlds
                ///
                /// 486/007
                /// </summary>
                [OverridePackageVersion((uint)PackageObjectLegacyVersion.PackageFlagsAddedToExports - 1)] // Missing the "PackageFlags" change from version 475
                [Build(486, 7)] SGW,

                /// <summary>
                /// Gears of War
                ///
                /// 490/009
                /// </summary>
                [Build(490, 9)] GoW1,

                /// <summary>
                /// Huxley
                ///
                /// 496/016:023
                /// </summary>
                [Build(496, 496, 16, 23)]
                [BuildEngineBranch(typeof(EngineBranchHuxley))]
                Huxley,

                [Build(511, 039, BuildGeneration.HMS)] // The Bourne Conspiracy
                [Build(511, 145, BuildGeneration.HMS)] // Transformers: War for Cybertron (PC version)
                [Build(511, 144, BuildGeneration.HMS)]
                // Transformers: War for Cybertron (PS3 and XBox 360 version)
                Transformers,

                /// <summary>
                /// 512/000
                /// </summary>
                [Build(512, 0)] UT3,

                /// <summary>
                /// 536/043
                /// </summary>
                [Build(536, 43)] MirrorsEdge,

                /// <summary>
                /// Transformers: Dark of the Moon
                /// </summary>
                [Build(537, 174, BuildGeneration.HMS)] Transformers2,

                /// <summary>
                /// 539/091
                /// </summary>
                [Build(539, 91)] AlphaProtocol,

                /// <summary>
                /// APB: All Points Bulletin & APB: Reloaded
                ///
                /// 547/028:032
                /// </summary>
                [Build(547, 547, 28u, 32u)]
                [BuildEngineBranch(typeof(EngineBranchAPB))]
                APB,

                /// <summary>
                /// Standard, Gears of War 2
                ///
                /// 575/000
                /// Xenon is enabled here, because the package is missing editor data, the editor data of UStruct is however still serialized.
                /// </summary>
                [Build(575, 0, BuildFlags.XenonCooked)]
                GoW2,

                /// <summary>
                /// 576/005
                /// </summary>
                [Build(576, 5)] CrimeCraft,

                /// <summary>
                /// Batman: Arkham Asylum
                ///
                /// 576/021 (Missing most changes guarded by <see cref="BuildGeneration.RSS"/>)
                /// </summary>
                [Build(576, 21, BuildGeneration.RSS)]
                [BuildEngineBranch(typeof(EngineBranchRSS))]
                Batman1,

                /// <summary>
                /// 576/100
                /// </summary>
                [Build(576, 100)] Homefront,

                /// <summary>
                /// Medal of Honor (2010)
                /// Windows, PS3, Xbox 360
                /// Defaulting to ConsoleCooked.
                /// XenonCooked is required to read the Xbox 360 packages.
                /// 581/058
                /// </summary>
                [Build(581, 58, BuildFlags.ConsoleCooked)]
                [BuildEngineBranch(typeof(EngineBranchMOH))]
                MoH,

                /// <summary>
                /// Borderlands
                ///
                /// 584/057-058
                ///
                /// Includes back-ported features from UDK
                /// </summary>
                [Build(584, 584, 57, 58, BuildGeneration.GB)]
                [BuildEngineBranch(typeof(EngineBranchWillow))]
                Borderlands,

                /// <summary>
                /// Borderlands Game of the Year Enhanced
                ///
                /// 594/058
                ///
                /// Includes back-ported features from UDK of at least v813 (NativeClassGroup)
                /// Appears to be missing (v623:ExportGuids, v767:TextureAllocations, and v673:FPropertyTag's BoolValue change).
                /// Presume at least v832 from Borderlands 2
                /// </summary>
                [Build(594, 58, BuildGeneration.GB)]
                [OverridePackageVersion(832)]
                [BuildEngineBranch(typeof(EngineBranchWillow))]
                Borderlands_GOTYE,

                /// <summary>
                /// 584/126
                /// </summary>
                [Build(584, 126)] Singularity,

                /// <summary>
                /// 590/001
                /// </summary>
                [Build(590, 1, BuildFlags.XenonCooked)]
                ShadowComplex,

                /// <summary>
                /// The Exiled Realm of Arborea
                ///
                /// 610/014
                /// </summary>
                [Build(610, 14)] Tera,

                /// <summary>
                /// DC Universe Online
                ///
                /// 648/6405
                /// </summary>
                [Build(648, 6405)] DCUO,

                /// <summary>
                /// Mass Effect: Legendary Edition
                ///
                /// 684/171
                /// Engine: 6383
                /// Cooker: 65643
                /// </summary>
                [Build(391, 0092, BuildGeneration.SFX)] // Xenon
                [Build(491, 1008, BuildGeneration.SFX)] // PC
                [Build(684, 0153, BuildFlags.ConsoleCooked, BuildGeneration.SFX)] // PS3
                [Build(684, 0171, BuildFlags.ConsoleCooked, BuildGeneration.SFX)] // LE
                [BuildEngineBranch(typeof(EngineBranchSFX))]
                ME1,

                [Build(512, 0130, BuildGeneration.SFX)] // Demo
                [Build(513, 0130, BuildGeneration.SFX)] // PC
                [Build(684, 0150, BuildFlags.ConsoleCooked, BuildGeneration.SFX)] // PS3
                [Build(684, 0168, BuildGeneration.SFX)] // LE
                [BuildEngineBranch(typeof(EngineBranchSFX))]
                ME2,

                [Build(684, 0185, BuildGeneration.SFX)] // Demo
                [Build(684, 0194, BuildFlags.ConsoleCooked, BuildGeneration.SFX)] // PC
                [Build(845, 0194, BuildFlags.ConsoleCooked, BuildGeneration.SFX)] // Wii
                [Build(685, 0205, BuildGeneration.SFX)] // LE
                [BuildEngineBranch(typeof(EngineBranchSFX))]
                ME3,

                /// <summary>
                /// Dungeon Defenders 2
                ///
                /// 687-688/111-117
                /// </summary>
                [Build(687, 688, 111, 117)]
                [BuildEngineBranch(typeof(EngineBranchDD2))]
                DD2,

                /// <summary>
                /// BioShock Infinite
                /// 727/075 (partially upgraded to 756 or higher)
                /// </summary>
                [Build(727, 75)]
                [OverridePackageVersion((uint)PackageObjectLegacyVersion.SuperReferenceMovedToUStruct)]
                Bioshock_Infinite,

                /// <summary>
                /// Bulletstorm
                ///
                /// 742/029
                /// </summary>
                [Build(742, 29)]
                Bulletstorm,

                /// <summary>
                /// 801/030
                /// </summary>
                [Build(801, 30)] Dishonored,

                /// <summary>
                /// 788/001,828/000
                /// </summary>
                [Build(788, 1, BuildFlags.ConsoleCooked)]
                // Conflict with GoW3
                //[Build(828, 0, BuildFlags.ConsoleCooked)]
                InfinityBlade,

                /// <summary>
                /// Standard, Gears of War 3
                ///
                /// 828/000
                /// </summary>
                [Build(828, 0, BuildFlags.ConsoleCooked)]
                GoW3,

                /// <summary>
                /// 832/021
                /// </summary>
                [Build(832, 21)] RememberMe,

                /// <summary>
                /// Borderlands 2
                ///
                /// 832/046, 895/046
                /// </summary>
                [Build(832, 46)]
                [Build(895, 46)] // VR
                [BuildEngineBranch(typeof(EngineBranchWillow))]
                Borderlands2,

                /// <summary>
                /// 842-864/001
                /// </summary>
                [Build(842, 1, BuildFlags.ConsoleCooked)]
                [Build(864, 1, BuildFlags.ConsoleCooked)]
                InfinityBlade2,

                // Cannot auto-detect, ambiguous with UDK-2015-01-29
                //[Build(868, 0, BuildFlags.ConsoleCooked)]
                InfinityBlade3,

                /// <summary>
                /// 868/008
                /// </summary>
                [Build(868, 8, BuildFlags.ConsoleCooked)]
                InjusticeMobile,

                /// <summary>
                /// XCom
                ///
                /// 845/059
                /// </summary>
                [Build(845, 59)] XCOM_EU,

                /// <summary>
                /// XCom 2: War of The Chosen
                ///
                /// 845/120
                /// </summary>
                [Build(845, 120)] XCOM2WotC,

                /// <summary>
                /// Transformers: Fall of Cybertron
                /// 846/181
                /// </summary>
                [Build(846, 181, BuildGeneration.HMS)]
                [OverridePackageVersion(587)]
                Transformers3,

                /// <summary>
                /// 860/002-004
                /// </summary>
                [Build(860, 860, 2, 4)] Hawken,

                /// <summary>
                /// Batman: Arkham City
                ///
                /// 805/101
                /// </summary>
                [Build(805, 101, BuildGeneration.RSS)]
                [BuildEngineBranch(typeof(EngineBranchRSS))]
                Batman2,

                /// <summary>
                /// Batman: Arkham Origins
                ///
                /// 806/103
                /// 807/137-138
                /// </summary>
                [Build(806, 103, BuildGeneration.RSS)]
                [Build(807, 807, 137, 138, BuildGeneration.RSS)]
                [BuildEngineBranch(typeof(EngineBranchRSS))]
                Batman3,

                /// <summary>
                /// 807/104
                /// </summary>
                [Build(807, 104, BuildGeneration.RSS)]
                [BuildEngineBranch(typeof(EngineBranchRSS))]
                Batman3MP,

                /// <summary>
                /// Batman: Arkham Knight
                ///
                /// 863/32995(227 & ~8000)
                /// </summary>
                [Build(863, 32995, BuildGeneration.RSS)]
                [OverridePackageVersion(863, 227)]
                [BuildEngineBranch(typeof(EngineBranchRSS))]
                Batman4,

                /// <summary>
                /// Gigantic: Rampage Edition
                ///
                /// 867/008:010
                /// </summary>
                [Build(867, 867, 8u, 10u)]
                [BuildEngineBranch(typeof(EngineBranchGigantic))]
                Gigantic,

                /// <summary>
                /// Rocket League
                ///
                /// 867/009:032
                /// Requires third-party decompression and decryption
                /// </summary>
                [Build(867, 868, 9u, 32u)]
                [BuildEngineBranch(typeof(EngineBranchRL))]
                RocketLeague,

                /// <summary>
                /// Battleborn
                ///
                /// 874/078
                ///
                /// EngineVersion and CookerVersion are packed with the respective Licensee version.
                /// </summary>
                [BuildEngineBranch(typeof(EngineBranchWillow))]
                [Build(874, 78u)] Battleborn,

                /// <summary>
                /// A Hat in Time
                ///
                /// 877:893/005
                ///
                /// The earliest available version with any custom specifiers is 1.0 (877) - Un-Drew.
                /// </summary>
                [Build(877, 893, 5, 5)] AHIT,

                /// <summary>
                /// Bulletstorm: Full Clip Edition
                ///
                /// 8887/041
                /// </summary>
                [Build(887, 41)]
                Bulletstorm_FCE,

                /// <summary>
                /// Special Force 2
                ///
                /// 904/009 (Non-standard version, actual Epic version might be 692 or higher)
                /// </summary>
                [Build(904, 904, 09u, 014u)]
                [OverridePackageVersion((uint)PackageObjectLegacyVersion.ProbeMaskReducedAndIgnoreMaskRemoved)]
                SpecialForce2,
            }

            public BuildName Name { get; }

            [Obsolete] public uint Version { get; }

            [Obsolete] public uint LicenseeVersion { get; }

            public uint? OverrideVersion { get; }
            public ushort? OverrideLicenseeVersion { get; }

            public BuildGeneration Generation { get; internal set; }
            public readonly Type? EngineBranchType;

            [Obsolete("To be deprecated")] public readonly BuildFlags Flags;

            public GameBuild(uint overrideVersion, ushort overrideLicenseeVersion, BuildGeneration generation,
                Type engineBranchType,
                BuildFlags flags)
            {
                OverrideVersion = overrideVersion;
                OverrideLicenseeVersion = overrideLicenseeVersion;
                Generation = generation;
                EngineBranchType = engineBranchType;
                Flags = flags;
            }

            public GameBuild(UnrealPackage package)
            {
                // If UE Explorer's PlatformMenuItem is equal to "Console", set ConsoleCooked flag.
                // This is required for correct serialization of unrecognized Console packages
                if (UnrealConfig.Platform == UnrealConfig.CookedPlatform.Console)
                {
                    Flags |= BuildFlags.ConsoleCooked;
                }

                var buildInfo = FindBuildInfo(package, out var buildAttribute);
                if (buildInfo == null)
                {
                    Name = package.Summary.LicenseeVersion == 0
                        ? BuildName.Default
                        : BuildName.Unknown;
                    return;
                }

                Name = (BuildName)Enum.Parse(typeof(BuildName), buildInfo.Name);
                Version = package.Summary.Version;
                LicenseeVersion = package.Summary.LicenseeVersion;

                if (buildAttribute != null)
                {
                    Generation = buildAttribute.Generation;
                    Flags = buildAttribute.Flags;
                }

                var overrideAttribute = buildInfo.GetCustomAttribute<OverridePackageVersionAttribute>(false);
                if (overrideAttribute != null)
                {
                    if (overrideAttribute.FixedVersion != 0) OverrideVersion = overrideAttribute.FixedVersion;
                    if (overrideAttribute.FixedLicenseeVersion != 0) OverrideLicenseeVersion = overrideAttribute.FixedLicenseeVersion;
                }

                var engineBranchAttribute = buildInfo.GetCustomAttribute<BuildEngineBranchAttribute>(false);
                if (engineBranchAttribute != null)
                {
                    // We cannot create the instance here, because the instance itself may be dependent on GameBuild.
                    EngineBranchType = engineBranchAttribute.EngineBranchType;
                }
            }

            private FieldInfo? FindBuildInfo(UnrealPackage linker, out BuildAttribute? buildAttribute)
            {
                buildAttribute = null;

                // Auto-detect
                if (linker.BuildTarget == BuildName.Unset)
                {
                    var builds = typeof(BuildName).GetFields();
                    foreach (var build in builds)
                    {
                        var buildAttributes = build.GetCustomAttributes<BuildAttribute>(false);
                        buildAttribute = buildAttributes.FirstOrDefault(attr => attr.Verify(this, linker.Summary));
                        if (buildAttribute == null)
                            continue;

                        return build;
                    }

                    return null;
                }

                if (linker.BuildTarget != BuildName.Unknown)
                {
                    string buildName = Enum.GetName(typeof(BuildName), linker.BuildTarget);
                    var build = typeof(BuildName).GetField(buildName);
                    return build;
                }

                return null;
            }

            public static bool operator ==(GameBuild b, BuildGeneration gen)
            {
                return b.Generation == gen;
            }

            public static bool operator !=(GameBuild b, BuildGeneration gen)
            {
                return b.Generation != gen;
            }

            public static bool operator ==(GameBuild b, BuildName name)
            {
                return b.Name == name;
            }

            public static bool operator !=(GameBuild b, BuildName name)
            {
                return b.Name != name;
            }

            /// <inheritdoc/>
            public override bool Equals(object obj)
            {
                return Name == (BuildName)obj;
            }

            /// <inheritdoc/>
            public override int GetHashCode()
            {
                return (int)Name;
            }

            public override string ToString()
            {
                return Name.ToString();
            }
        }

        public GameBuild.BuildName BuildTarget = GameBuild.BuildName.Unset;

        /// <summary>
        /// The auto-detected (can be set before deserialization to override auto-detection).
        /// This needs to be set to the correct build in order to load some game-specific data from packages.
        /// </summary>
        public GameBuild Build;

        /// <summary>
        /// The branch that we are using to load the data contained within this package.
        /// </summary>
        public EngineBranch Branch;

        /// <summary>
        /// The platform that the cooker was cooking this package for.
        /// Needs to be set to Console for decompressed .xxx packages etc.
        /// </summary>
        public BuildPlatform CookerPlatform;

        public struct PackageFileSummary : IUnrealSerializableClass
        {
            public uint Tag;
            public uint Version;
            public ushort LicenseeVersion;

            /// <summary>
            /// Legacy file version if the package was serialized with UE4 or UE5.
            ///
            /// 0 if the file was serialized with UE3 or earlier.
            /// </summary>
            public int LegacyVersion;

            public uint UE4Version;
            public uint UE4LicenseeVersion;

            public UnrealFlags<PackageFlag> PackageFlags;

            /// <summary>
            /// The size of the package header, including the tables.
            /// </summary>
            public int HeaderSize;

            /// <summary>
            /// UPK content category e.g. Weapons, Sounds or Meshes.
            /// </summary>
            public string FolderName;

            public string LocalizationId;

            public int NameCount, NameOffset;
            public int ExportCount, ExportOffset;
            public int ImportCount, ImportOffset;
            public int HeritageCount, HeritageOffset;

            /// <summary>
            /// Table of package guids. early UE1 way of defining generations.
            ///
            /// Null if (<see cref="Version"/> &gt;= <see cref="PackageObjectLegacyVersion.HeritageTableDeprecated"/>)
            /// </summary>
            public UArray<UGuid> Heritages;

            public int DependsOffset;

            public UGuid Guid;

            /// <summary>
            /// Table of package generations.
            ///
            /// Null if (<see cref="Version"/> &lt; <see cref="PackageObjectLegacyVersion.HeritageTableDeprecated"/>)
            /// </summary>
            public UArray<UGenerationTableItem> Generations;

            private PackageFileEngineVersion PackageEngineVersion;
            private PackageFileEngineVersion PackageCompatibleEngineVersion;

            /// <summary>
            /// Displaced with <see cref="PackageObjectLegacyVersion.AddedCookerVersion"/>
            /// </summary>
            [Obsolete] public const int VCookerVersion = 277;

            public int EngineVersion;
            public int CookerVersion;

            public uint CompressionFlags;

            /// <summary>
            /// A list of compressed chunks in the package.
            /// The package should be considered compressed if any.
            ///
            /// If <see cref="CompressionFlags"/> equals 0 then the list will be cleared on <see cref="UnrealPackage.Deserialize"/>
            ///
            /// Null if (<see cref="Version"/> &lt; <see cref="PackageObjectLegacyVersion.CompressionAdded"/>)
            /// </summary>
            public UArray<CompressedChunk> CompressedChunks;

            public uint PackageSource;

            /// <summary>
            /// Null if (<see cref="Version"/> &lt; <see cref="PackageObjectLegacyVersion.AddedAdditionalPackagesToCook"/>)
            /// </summary>
            public UArray<string> AdditionalPackagesToCook;

            public int ImportExportGuidsOffset;
            public int ImportGuidsCount;
            public int ExportGuidsCount;

            public int ThumbnailTableOffset;

            /// <summary>
            /// Null if (<see cref="Version"/> &lt; <see cref="PackageObjectLegacyVersion.AddedTextureAllocations"/>)
            /// </summary>
            public UArray<PackageTextureType> TextureAllocations;

            public int GatherableTextDataCount;
            public int GatherableTextDataOffset;

            public int StringAssetReferencesCount;
            public int StringAssetReferencesOffset;

            public int SearchableNamesOffset;

            public UGuid PersistentGuid;
            public UGuid OwnerPersistentGuid;

            public int AssetRegistryDataOffset;
            public int BulkDataOffset;
            public int WorldTileInfoDataOffset;

            public UArray<int> ChunkIdentifiers;

            public int PreloadDependencyCount;
            public int PreloadDependencyOffset;

            private void SetupBuild(UnrealPackage package)
            {
                // Auto-detect
                if (package.Build == null)
                {
                    package.Build = new GameBuild(package);

                    if (package.Build.Flags.HasFlag(BuildFlags.ConsoleCooked))
                    {
                        package.CookerPlatform = BuildPlatform.Console;
                    }
                }

                if (package.CookerPlatform == BuildPlatform.Undetermined)
                {
                    string packageFolderName = new DirectoryInfo(package.PackageDirectory).Name;
                    if (string.Compare(
                            packageFolderName,
                            "CookedPC",
                            StringComparison.OrdinalIgnoreCase) == 0)
                    {
                        package.CookerPlatform = BuildPlatform.PC;
                    }
                    // file may also end in .pcc
                    else if (string.Compare(
                                 packageFolderName,
                                 "CookedPCConsole",
                                 StringComparison.OrdinalIgnoreCase
                             ) == 0)
                    {
                        package.CookerPlatform = BuildPlatform.PC;
                    }
                    else if (string.Compare(
                                 packageFolderName,
                                 "CookedPCServer",
                                 StringComparison.OrdinalIgnoreCase
                             ) == 0)
                    {
                        package.CookerPlatform = BuildPlatform.Console;
                    }
                    else if (string.Compare(
                                 packageFolderName,
                                 "CookedXenon",
                                 StringComparison.OrdinalIgnoreCase
                             ) == 0)
                    {
                        package.CookerPlatform = BuildPlatform.Console;
                    }
                    else if (string.Compare(
                                 packageFolderName,
                                 "CookedIPhone",
                                 StringComparison.OrdinalIgnoreCase
                             ) == 0)
                    {
                        package.CookerPlatform = BuildPlatform.Console;
                    }
                    else if (Path.GetExtension(package.FullPackageName) == ".xxx")
                    {
                        // ... fully compressed
                    }
                }

                if (package.Build.OverrideVersion.HasValue) Version = package.Build.OverrideVersion.Value;
                if (package.Build.OverrideLicenseeVersion.HasValue)
                    LicenseeVersion = package.Build.OverrideLicenseeVersion.Value;

                if (OverrideVersion != 0) Version = OverrideVersion;
                if (OverrideLicenseeVersion != 0) LicenseeVersion = OverrideLicenseeVersion;
            }

            // TODO: Re-use an instantiated branch if available and if the package's version and licensee are an identical match.
            private void SetupBranch(UnrealPackage package)
            {
                if (package.Build.EngineBranchType != null)
                {
                    package.Branch = (EngineBranch)Activator.CreateInstance(package.Build.EngineBranchType,
                        package.Build.Generation);

                    // The branch may override the generation. (Especially in unit-tests this is useful)
                    package.Build.Generation = package.Branch.Generation;
                }
                else if (package.Summary.UE4Version > 0)
                {
                    package.Branch = new EngineBranchUE4();
                }
                else
                {
                    package.Branch = new DefaultEngineBranch(package.Build.Generation);
                }

                package.Branch.Setup(package);
            }

            public void Serialize(IUnrealStream stream)
            {
                if (stream.Position == 0)
                {
                    stream.Write(Tag);
                }

                if (LegacyVersion < 0)
                {
#if UE4
                    stream.Write(LegacyVersion);
                    if (LegacyVersion != -4)
                    {
                        stream.Write(Version);
                    }

                    stream.Write(UE4Version);
                    stream.Write(UE4LicenseeVersion);

                    if (UE4Version >= 138 && UE4Version < 142)
                    {
                        stream.Write(0);
                        stream.Write(0);
                    }

                    if (LegacyVersion <= -2)
                    {
                        throw new NotSupportedException("This version of the Unreal Engine 4 is not supported!");
                    }
#else
                    throw new NotSupportedException("Unreal Engine 4+ package files are not supported!");
#endif
                }
                else
                {
                    uint version = Version | (uint)(LicenseeVersion << 16);
                    stream.Write(version);
                }

#if SPLINTERCELLX
                if (stream.Package.Build == BuildGeneration.SCX &&
                    stream.LicenseeVersion >= 83)
                {
                    throw new NotSupportedException("This package version is not supported!");

                    stream.Skip(4);
                }
#endif
#if BIOSHOCK
                if (stream.Package.Build == GameBuild.BuildName.Bioshock_Infinite)
                {
                    throw new NotSupportedException("This package version is not supported!");

                    stream.Skip(4);
                }
#endif
#if MKKE
                if (stream.Package.Build == GameBuild.BuildName.MKKE)
                {
                    throw new NotSupportedException("This package version is not supported!");

                    stream.Skip(8);
                }
#endif
#if TRANSFORMERS
                if (stream.Package.Build == BuildGeneration.HMS &&
                    stream.LicenseeVersion >= 55)
                {
                    throw new NotSupportedException("This package version is not supported!");

                    if (stream.LicenseeVersion >= 181) stream.Skip(16);

                    stream.Skip(4);
                }
#endif
#if HUXLEY
                if (stream.Package.Build == GameBuild.BuildName.Huxley)
                {
                    if (LicenseeVersion >= 8)
                    {
                        stream.Write(0xFEFEFEFE);
                    }

                    if (LicenseeVersion >= 17)
                    {
                        throw new NotSupportedException("This package version is not supported!");

                        stream.Skip(4);
                    }
                }
#endif
                if (stream.Version >= (uint)PackageObjectLegacyVersion.AddedTotalHeaderSize)
                {
                    stream.Write(HeaderSize);
                }
#if MIDWAY
                if (stream.Package.Build == BuildGeneration.Midway3 &&
                    stream.LicenseeVersion >= 2)
                {
                    throw new NotSupportedException("This package version is not supported!");
                }
#endif
                if (stream.Version >= (uint)PackageObjectLegacyVersion.AddedFolderName)
                {
                    if (FolderName == string.Empty)
                    {
                        FolderName = "None";
                    }

                    stream.Write(FolderName);
                }

                // version >= 34
                stream.Write((uint)PackageFlags);

#if HAWKEN || GIGANTIC
                if ((stream.Package.Build == GameBuild.BuildName.Hawken ||
                     stream.Package.Build == GameBuild.BuildName.Gigantic) &&
                    stream.LicenseeVersion >= 2)
                {
                    throw new NotSupportedException("This package version is not supported!");
                }
#endif
#if MASS_EFFECT
                if (stream.Package.Build == BuildGeneration.SFX)
                {
                    // Untested, but seen in the reverse-engineered assembly...
                    if ((int)PackageFlags < 0)
                    {
                        // ... virtual call (didn't reverse)
                    }

                    if (PackageFlags.HasFlag(PackageFlag.Cooked) &&
                        stream.LicenseeVersion >= 194 &&
                        stream.LicenseeVersion != 1008)
                    {
                        // SFXPatch Version (according to a localized string that references the same global constant)
                        throw new NotSupportedException("This package version is not supported!");
                    }
                }
#endif
                stream.Write(NameCount);
                stream.Write(NameOffset);
#if UE4
                if (stream.UE4Version >= 516 && stream.Package.ContainsEditorData())
                {
                    stream.Write(LocalizationId);
                }

                if (stream.UE4Version >= 459)
                {
                    stream.Write(GatherableTextDataCount);
                    stream.Write(GatherableTextDataOffset);
                }
#endif
                stream.Write(ExportCount);
                stream.Write(ExportOffset);
#if APB
                if (stream.Package.Build == GameBuild.BuildName.APB &&
                    stream.LicenseeVersion >= 28)
                {
                    if (stream.LicenseeVersion >= 29)
                    {
                    }

                    throw new NotSupportedException("This package version is not supported!");
                }
#endif
                stream.Write(ImportCount);
                stream.Write(ImportOffset);

                if (stream.Version < (uint)PackageObjectLegacyVersion.HeritageTableDeprecated)
                {
                    if (Heritages == null || Heritages.Count == 0)
                    {
                        HeritageCount = 1;
                        Heritages = new UArray<UGuid>(HeritageCount) { Guid };
                    }

                    stream.Write(HeritageCount);
                    stream.Write(HeritageOffset);

                    return;
                }
#if MIDWAY
                if (stream.Package.Build == GameBuild.BuildName.Stranglehold &&
                    stream.Version >= 375)
                {
                    throw new NotSupportedException("This package version is not supported!");
                    //stream.Read(out int _);
                }
#endif
                if (stream.Version >= (uint)PackageObjectLegacyVersion.AddedDependsTable)
                {
                    stream.Write(DependsOffset);
                }
#if THIEF_DS || DEUSEX_IW
                if (stream.Package.Build == GameBuild.BuildName.Thief_DS ||
                    stream.Package.Build == GameBuild.BuildName.DeusEx_IW)
                {
                    throw new NotSupportedException("This package version is not supported!");
                    //int unknown = stream.ReadInt32();
                }
#endif
#if SPLINTERCELLX
                if (stream.Package.Build == BuildGeneration.SCX &&
                    stream.LicenseeVersion >= 12)
                {
                    throw new NotSupportedException("This package version is not supported!");

                    // compiled-constant: SC1: 0xff0adde, SC3: DE AD F0 0F
                    //stream.Read(out int uStack_10c);

                    // An FString converted to an FArray? Concatenating appUserName, appComputerName, appBaseDir, and appTimestamp.
                    //stream.ReadArray(out UArray<byte> iStack_fc);
                }
#endif
#if R6
                if (stream.Package.Build == GameBuild.BuildName.R6Vegas)
                {
                    if (stream.LicenseeVersion >= 48)
                    {
                        // always zero
                        stream.Write(0);
                    }

                    if (stream.LicenseeVersion >= 49)
                    {
                        // it appears next to the LicenseeVersion, so it's probably an internal version
                        // always 14, but 15 for V2, probably the cooker version.
                        stream.Write(CookerVersion);
                    }
                }
#endif
                if (stream.UE4Version >= 384)
                {
                    stream.Write(StringAssetReferencesCount);
                    stream.Write(StringAssetReferencesOffset);
                }

                if (stream.UE4Version >= 510)
                {
                    stream.Write(SearchableNamesOffset);
                }

                if (stream.Version >= (uint)PackageObjectLegacyVersion.AddedImportExportGuidsTable &&
                    stream.UE4Version == 0
                    // FIXME: Correct the output version of these games instead.
#if BIOSHOCK
                    && stream.Package.Build != GameBuild.BuildName.Bioshock_Infinite
#endif
#if BORDERLANDS
                    && stream.Package.Build != GameBuild.BuildName.Borderlands_GOTYE
#endif
                   )
                {
                    stream.Write(ImportExportGuidsOffset);
                    stream.Write(ImportGuidsCount);
                    stream.Write(ExportGuidsCount);
                }
#if TRANSFORMERS
                if (stream.Package.Build == BuildGeneration.HMS &&
                    stream.Version >= 535)
                {
                    // FIXME: unverified
                    stream.Write(ThumbnailTableOffset);

                    return;
                }
#endif
#if DD2
                // No version check found in the .exe
                if (stream.Package.Build == GameBuild.BuildName.DD2 && PackageFlags.HasFlag(PackageFlag.Cooked))
                {
                    throw new NotSupportedException("This package version is not supported!");
                }
#endif
#if TERA
                if (stream.Package.Build == GameBuild.BuildName.Tera)
                {
                    goto skipThumbnailTableOffset;
                }
#endif
                if (stream.Version >= (uint)PackageObjectLegacyVersion.AddedThumbnailTable)
                {
                    stream.Write(ThumbnailTableOffset);
                }
            skipThumbnailTableOffset:
#if SPELLBORN
                if (stream.Package.Build == GameBuild.BuildName.Spellborn
                    && stream.Version >= 148)
                {
                    goto skipGuid;
                }
#endif
                stream.WriteStruct(ref Guid);
            skipGuid:
#if MKKE
                if (stream.Package.Build == GameBuild.BuildName.MKKE)
                {
                    goto skipGenerations;
                }
#endif
#if UE4
                if (stream.Package.ContainsEditorData())
                {
                    if (stream.UE4Version >= 518)
                    {
                        stream.Write(ref PersistentGuid);
                        if (stream.UE4Version < 520)
                        {
                            stream.Write(ref OwnerPersistentGuid);
                        }
                    }
                }
#endif
                if (Generations == null || Generations.Count == 0)
                {
                    Generations = new UArray<UGenerationTableItem>(1)
                    {
                        new() { ExportCount = ExportCount, NameCount = NameCount, NetObjectCount = 0 }
                    };
                }

                stream.Write(Generations.Count);
#if APB
                // Guid, however only serialized for the first generation item.
                if (stream.Package.Build == GameBuild.BuildName.APB &&
                    stream.LicenseeVersion >= 32)
                {
                    throw new NotSupportedException("This package version is not supported!");
                    //stream.Skip(16);
                }
#endif
                foreach (var element in Generations)
                {
                    element.Serialize(stream);
                }

            skipGenerations:
#if DNF
                if (stream.Package.Build == GameBuild.BuildName.DNF &&
                    stream.Version >= 151)
                {
                    throw new NotSupportedException("This package version is not supported!");

                    if (PackageFlags.HasFlags(0x20U))
                    {
                        //int buildMonth = stream.ReadInt32();
                        //int buildYear = stream.ReadInt32();
                        //int buildDay = stream.ReadInt32();
                        //int buildSeconds = stream.ReadInt32();
                    }

                    //string dnfString = stream.ReadString();

                    // DLC package
                    if (PackageFlags.HasFlags(0x80U))
                    {
                        // No additional data, just DLC authentication.
                    }
                }
#endif
                if (stream.Version >= (uint)PackageObjectLegacyVersion.AddedEngineVersion &&
                    stream.UE4Version == 0)
                {
                    stream.Write(EngineVersion);
                }
#if UE4
                if (stream.UE4Version >= 336)
                {
                    stream.Write(ref PackageEngineVersion);
                }

                if (stream.UE4Version >= 444)
                {
                    stream.Write(ref PackageCompatibleEngineVersion);
                }
#endif
                if (stream.Version >= (uint)PackageObjectLegacyVersion.AddedCookerVersion &&
                    stream.UE4Version == 0)
                {
                    stream.Write(CookerVersion);
                }
#if MASS_EFFECT
                if (stream.Package.Build == BuildGeneration.SFX)
                {
                    throw new NotSupportedException("This package version is not supported!");

                    // Appears to be similar to a PackageFileEngineVersion

                    if (stream.LicenseeVersion >= 16 && stream.LicenseeVersion < 136)
                    {
                        //stream.Read(out int _);
                    }

                    if (stream.LicenseeVersion >= 32 && stream.LicenseeVersion < 136)
                    {
                        //stream.Read(out int _);
                    }

                    if (stream.LicenseeVersion >= 35 && stream.LicenseeVersion < 113)
                    {
                        //stream.ReadMap(out UMap<string, UArray<string>> branch);
                    }

                    if (stream.LicenseeVersion >= 37)
                    {
                        // Compiler-Constant ? 1
                        //stream.Read(out int _);

                        // Compiler-Constant changelist? 1376256 (Mass Effect 1: LE)
                        //stream.Read(out int _);
                    }

                    if (stream.LicenseeVersion >= 39 && stream.LicenseeVersion < 136)
                    {
                        //stream.Read(out int _);
                    }
                }
#endif
                // Read compressed info?
                if (stream.Version >= (uint)PackageObjectLegacyVersion.CompressionAdded)
                {
                    stream.Write(CompressionFlags);
                    stream.WriteArray(CompressedChunks);
                }
                else
                {
                    // When serializing to an older pkg format...
                    CompressionFlags = 0;
                    CompressedChunks = null;
                }

                // SFX reads 392?
                if (stream.Version >= (uint)PackageObjectLegacyVersion.AddedPackageSource)
                {
                    stream.Write(PackageSource);
                }
#if MASS_EFFECT
                if (stream.Package.Build == BuildGeneration.SFX)
                {
                    if (stream.LicenseeVersion >= 44 && stream.LicenseeVersion < 136)
                    {
                        throw new NotSupportedException("This package version is not supported!");
                        //stream.Read(out int _);
                    }
                }
#endif
#if UE4
                if (stream.UE4Version > 0)
                {
                    return;
                }
#endif
                if (stream.Version >= (uint)PackageObjectLegacyVersion.AddedAdditionalPackagesToCook)
                {
#if TRANSFORMERS
                    if (stream.Package.Build == BuildGeneration.HMS)
                    {
                        return;
                    }
#endif
                    stream.WriteArray(AdditionalPackagesToCook);
                }
#if BORDERLANDS
                if (stream.Package.Build == GameBuild.BuildName.Borderlands_GOTYE)
                {
                    return;
                }
#endif
#if BATTLEBORN
                if (stream.Package.Build == GameBuild.BuildName.Battleborn)
                {
                    // FIXME: Package format is being deserialized incorrectly and fails here.
                    throw new NotSupportedException("This package version is not supported!");
                    //stream.ReadUInt32();

                    return;
                }
#endif
                if (stream.Version >= (uint)PackageObjectLegacyVersion.AddedTextureAllocations)
                {
                    stream.WriteArray(TextureAllocations);
                }
#if ROCKETLEAGUE
                if (stream.Package.Build == GameBuild.BuildName.RocketLeague
                    && PackageFlags.HasFlag(PackageFlag.Cooked))
                {
                    throw new NotSupportedException("This package version is not supported!");

                    //int garbageSize = stream.ReadInt32();
                    //Debug.WriteLine(garbageSize, "GarbageSize");
                    //int compressedChunkInfoOffset = stream.ReadInt32();
                    //Debug.WriteLine(compressedChunkInfoOffset, "CompressedChunkInfoOffset");
                    //int lastBlockSize = stream.ReadInt32();
                    //Debug.WriteLine(lastBlockSize, "LastBlockSize");
                    //Debug.Assert(stream.Position == NameOffset, "There is more data before the NameTable");
                    //// Data after this is encrypted
                }
#endif
#if UE4
                if (stream.UE4Version >= 112)
                {
                    stream.Write(AssetRegistryDataOffset);
                }

                if (stream.UE4Version >= 212)
                {
                    stream.Write(BulkDataOffset);
                }

                if (stream.UE4Version >= 224)
                {
                    stream.Write(WorldTileInfoDataOffset);
                }

                if (stream.UE4Version >= 278)
                {
                    ChunkIdentifiers ??= [];

                    if (stream.UE4Version >= 326)
                    {
                        stream.Write(ChunkIdentifiers);
                    }
                    else
                    {
                        stream.Write(ChunkIdentifiers.Count > 0 ? ChunkIdentifiers[0] : 0);
                    }
                }

                if (stream.UE4Version >= 507)
                {
                    stream.Write(PreloadDependencyCount);
                    stream.Write(PreloadDependencyOffset);
                }
#endif
            }

            public void Deserialize(IUnrealStream stream)
            {
                if (stream.Position == 0)
                {
                    stream.Read(out Tag);
                }

                const short maxLegacyVersion = -7;

                // Read as one variable due Big Endian Encoding.
                int legacyVersion = stream.ReadInt32();
                // FIXME: >= -7 is true for the game Quantum
                if (legacyVersion < 0 && legacyVersion >= maxLegacyVersion)
                {
                    LegacyVersion = legacyVersion;
#if UE4
                    uint ue3Version = 0;
                    if (legacyVersion != -4)
                    {
                        ue3Version = stream.ReadUInt32();
                    }

                    UE4Version = stream.ReadUInt32();
                    UE4LicenseeVersion = stream.ReadUInt32();

                    Version = ue3Version;

                    // Ancient, probably no longer in production files? Other than some UE4 assets found in the first public release
                    if (UE4Version >= 138 && UE4Version < 142)
                    {
                        stream.Skip(8); // CookedVersion, CookedLicenseeVersion
                    }

                    if (legacyVersion <= -2)
                    {
                        // Read enum based version
                        if (legacyVersion == -2)
                        {
                            int count = stream.ReadInt32(); // Versions
                            stream.Skip(count * (4 + 4)); // Tag, Version
                        }
                        else if (legacyVersion >= -5)
                        {
                            int count = stream.ReadInt32();
                            for (var i = 0; i < count; ++i)
                            {
                                stream.ReadStruct(out UGuid key);
                                stream.Read(out int version);
                                stream.Read(out string friendlyName);
                            }
                        }
                        else
                        {
                            int count = stream.ReadInt32();
                            for (var i = 0; i < count; ++i)
                            {
                                stream.ReadStruct(out UGuid key);
                                stream.Read(out int version);
                            }
                        }
                    }
#else
                    throw new NotSupportedException("This version of the Unreal Engine 4 is not supported!");
#endif
                }
                else
                {
                    Version = (uint)legacyVersion;
                }

                LicenseeVersion = (ushort)(Version >> 16);
                Version &= 0xFFFFU;
                Console.WriteLine("Package Version:" + Version + "/" + LicenseeVersion);

                Contract.Assert(Version != 0, "Bad package version 0!");

                SetupBuild(stream.Package);
                Debug.Assert(stream.Package.Build != null);
                Console.WriteLine("Build:" + stream.Package.Build);

                SetupBranch(stream.Package);
                Debug.Assert(stream.Package.Branch != null);
                Console.WriteLine("Branch:" + stream.Package.Branch);
#if SPLINTERCELLX
                // Starting with SC3
                if (stream.Package.Build == BuildGeneration.SCX &&
                    stream.LicenseeVersion >= 83)
                {
                    stream.Read(out int v08);
                }
#endif
#if R6
                if (stream.Package.Build == GameBuild.BuildName.R6Vegas)
                {
                    if (stream.LicenseeVersion >= 48)
                    {
                        // always zero
                        stream.Read(out int v08);
                    }

                    if (stream.LicenseeVersion >= 49)
                    {
                        // it appears next to the LicenseeVersion, so it's probably an internal version
                        // always 14, but 15 for V2
                        stream.Read(out int v0C);

                        // Let's assume it's the cooker version (it has the same offset as GoW 2006, which has cooker version 32)
                        CookerVersion = v0C;
                    }
                }
#endif
#if LEAD
                if (stream.Package.Build == BuildGeneration.Lead)
                {
                    stream.Read(out int v08);
                }
#endif
#if BIOSHOCK
                if (stream.Package.Build == GameBuild.BuildName.Bioshock_Infinite)
                {
                    int unk = stream.ReadInt32();
                }
#endif
#if MKKE
                if (stream.Package.Build == GameBuild.BuildName.MKKE) stream.Skip(8);
#endif
#if TRANSFORMERS
                if (stream.Package.Build == BuildGeneration.HMS &&
                    stream.LicenseeVersion >= 55)
                {
                    if (stream.LicenseeVersion >= 181) stream.Skip(16);

                    stream.Skip(4);
                }
#endif
#if HUXLEY
                if (stream.Package.Build == GameBuild.BuildName.Huxley)
                {
                    if (LicenseeVersion >= 8)
                    {
                        uint huxleySignature = stream.ReadUInt32();
                        Contract.Assert(huxleySignature == 0xFEFEFEFE, "[HUXLEY] Invalid Signature!");
                    }

                    if (LicenseeVersion >= 17)
                    {
                        int unk = stream.ReadInt32();
                    }
                }
#endif
                if (stream.Version >= (uint)PackageObjectLegacyVersion.AddedTotalHeaderSize)
                {
                    // Offset to the first class(not object) in the package.
                    HeaderSize = stream.ReadInt32();
                    Console.WriteLine("Header Size: " + HeaderSize);
                }
#if MIDWAY
                if (stream.Package.Build == BuildGeneration.Midway3 &&
                    stream.LicenseeVersion >= 2)
                {
                    stream.Read(out int abbrev);

                    string codename = Encoding.UTF8.GetString(BitConverter.GetBytes(abbrev));
                    Console.WriteLine($"Midway game codename: {codename}");

                    stream.Read(out int customVersion);

                    if (customVersion >= 256)
                    {
                        stream.Read(out int _);
                    }
                }
#endif
                if (stream.Version >= (uint)PackageObjectLegacyVersion.AddedFolderName)
                {
                    FolderName = stream.ReadString();
                }

                // version >= 34
                PackageFlags = stream.ReadFlags32<PackageFlag>();
                Console.WriteLine("Package Flags:" + PackageFlags);
#if HAWKEN || GIGANTIC
                if ((stream.Package.Build == GameBuild.BuildName.Hawken ||
                     stream.Package.Build == GameBuild.BuildName.Gigantic) &&
                    stream.LicenseeVersion >= 2)
                {
                    stream.Read(out int vUnknown);
                }
#endif
#if MASS_EFFECT
                if (stream.Package.Build == BuildGeneration.SFX)
                {
                    // Untested, but seen in the reverse-engineered assembly...
                    if ((int)PackageFlags < 0)
                    {
                        // ... virtual call (didn't reverse)
                    }

                    if (PackageFlags.HasFlag(PackageFlag.Cooked) &&
                        stream.LicenseeVersion >= 194 &&
                        stream.LicenseeVersion != 1008)
                    {
                        // SFXPatch Version (according to a localized string that references the same global constant)
                        int v94 = stream.ReadInt32();
                    }
                }
#endif
                NameCount = stream.ReadInt32();
                NameOffset = stream.ReadInt32();
                Contract.Assert(NameOffset < stream.Length);
#if UE4
                if (stream.UE4Version >= 516 && stream.Package.ContainsEditorData())
                {
                    LocalizationId = stream.ReadString();
                }

                if (stream.UE4Version >= 459)
                {
                    GatherableTextDataCount = stream.ReadInt32();
                    GatherableTextDataOffset = stream.ReadInt32();
                    Contract.Assert(GatherableTextDataOffset <= HeaderSize);
                }
#endif
                ExportCount = stream.ReadInt32();
                ExportOffset = stream.ReadInt32();
                Contract.Assert(ExportOffset < stream.Length);
#if APB
                if (stream.Package.Build == GameBuild.BuildName.APB &&
                    stream.LicenseeVersion >= 28)
                {
                    if (stream.LicenseeVersion >= 29)
                    {
                        stream.Skip(4);
                    }

                    stream.Skip(20);
                }
#endif
                ImportCount = stream.ReadInt32();
                ImportOffset = stream.ReadInt32();
                Contract.Assert(ImportOffset < stream.Length);

                Console.WriteLine("Names Count:" + NameCount + " Names Offset:" + NameOffset
                                  + " Exports Count:" + ExportCount + " Exports Offset:" + ExportOffset
                                  + " Imports Count:" + ImportCount + " Imports Offset:" + ImportOffset
                );

                if (stream.Version < (uint)PackageObjectLegacyVersion.HeritageTableDeprecated)
                {
                    HeritageCount = stream.ReadInt32();
                    Contract.Assert(HeritageCount > 0);

                    HeritageOffset = stream.ReadInt32();
                    Contract.Assert(HeritageOffset < stream.Length);

                    return;
                }
#if MIDWAY
                if (stream.Package.Build == GameBuild.BuildName.Stranglehold &&
                    stream.Version >= 375)
                {
                    stream.Read(out int _);
                }
#endif
                if (stream.Version >= (uint)PackageObjectLegacyVersion.AddedDependsTable)
                {
                    DependsOffset = stream.ReadInt32();
                    Debug.Assert(DependsOffset <= HeaderSize); // May be equal when there are no items.
                }
#if THIEF_DS || DEUSEX_IW
                if (stream.Package.Build == GameBuild.BuildName.Thief_DS ||
                    stream.Package.Build == GameBuild.BuildName.DeusEx_IW)
                {
                    //stream.Skip( 4 );
                    int unknown = stream.ReadInt32();
                    Console.WriteLine("Unknown:" + unknown);
                }
#endif
#if SPLINTERCELLX
                if (stream.Package.Build == BuildGeneration.SCX &&
                    stream.LicenseeVersion >= 12)
                {
                    // compiled-constant: SC1: 0xff0adde, SC3: DE AD F0 0F
                    stream.Read(out int uStack_10c);

                    // An FString converted to an FArray? Concatenating appUserName, appComputerName, appBaseDir, and appTimestamp.
                    stream.ReadArray(out UArray<byte> iStack_fc);
                }
#endif
#if LEAD
                if (stream.Package.Build == BuildGeneration.Lead &&
                    stream.LicenseeVersion >= 48)
                {
                    // Probably a new table, with v2c representing the count and v30 representing the offset.
                    stream.Read(out int v2c);
                    stream.Read(out int v30); // FileEndOffset, used in a loop that invokes a similar procedure as the names table.
                    Contract.Assert(v30 == stream.Length);
                    // v2c = 0 if v30 < ExportOffset

                    if (stream.LicenseeVersion >= 85)
                    {
                        stream.Read(out int v08); // same offset as the variable that is serialized before 'PackageFlags'.
                    }

                    goto skipGuid;
                }
#endif
                if (stream.UE4Version >= 384)
                {
                    StringAssetReferencesCount = stream.ReadInt32();
                    StringAssetReferencesOffset = stream.ReadInt32();
                    Contract.Assert(StringAssetReferencesOffset <= HeaderSize);
                }

                if (stream.UE4Version >= 510)
                {
                    SearchableNamesOffset = stream.ReadInt32();
                    Contract.Assert(SearchableNamesOffset <= HeaderSize);
                }

                if (stream.Version >= (uint)PackageObjectLegacyVersion.AddedImportExportGuidsTable &&
                    stream.UE4Version == 0
                    // FIXME: Correct the output version of these games instead.
#if BIOSHOCK
                    && stream.Package.Build != GameBuild.BuildName.Bioshock_Infinite
#endif
#if BORDERLANDS
                    && stream.Package.Build != GameBuild.BuildName.Borderlands_GOTYE
#endif
                   )
                {
                    ImportExportGuidsOffset = stream.ReadInt32();
                    Debug.Assert(ImportExportGuidsOffset <= HeaderSize);

                    ImportGuidsCount = stream.ReadInt32();
                    ExportGuidsCount = stream.ReadInt32();
                }
#if TRANSFORMERS
                if (stream.Package.Build == BuildGeneration.HMS &&
                    stream.Version >= 535)
                {
                    // ThumbnailTableOffset? But if so, the partial-upgrade must have skipped @AdditionalPackagesToCook
                    stream.Skip(4);

                    return;
                }
#endif
#if DD2
                // No version check found in the .exe
                if (stream.Package.Build == GameBuild.BuildName.DD2 && PackageFlags.HasFlag(PackageFlag.Cooked))
                    stream.Skip(4);
#endif
#if TERA
                if (stream.Package.Build == GameBuild.BuildName.Tera)
                {
                    goto skipThumbnailTableOffset;
                }
#endif
                if (stream.Version >= (uint)PackageObjectLegacyVersion.AddedThumbnailTable)
                {
                    ThumbnailTableOffset = stream.ReadInt32();
                    Debug.Assert(ThumbnailTableOffset <= HeaderSize);
                }
            skipThumbnailTableOffset:

#if SPELLBORN
                if (stream.Package.Build == GameBuild.BuildName.Spellborn
                    && stream.Version >= 148)
                {
                    goto skipGuid;
                }
#endif
                stream.ReadStruct(out Guid);
                Console.WriteLine("GUID:" + Guid);
            skipGuid:
#if MKKE
                if (stream.Package.Build == GameBuild.BuildName.MKKE)
                {
                    goto skipGenerations;
                }
#endif
#if UE4
                if (stream.Package.ContainsEditorData())
                {
                    if (stream.UE4Version >= 518)
                    {
                        stream.ReadStruct(out PersistentGuid);
                        if (stream.UE4Version < 520)
                        {
                            stream.ReadStruct(out OwnerPersistentGuid);
                        }
                    }
                    else
                    {
                        PersistentGuid = Guid;
                    }
                }
#endif
                int generationCount = stream.ReadInt32();
                Contract.Assert(generationCount >= 0);
                Console.WriteLine("Generations Count:" + generationCount);
#if APB
                // Guid, however only serialized for the first generation item.
                if (stream.Package.Build == GameBuild.BuildName.APB &&
                    stream.LicenseeVersion >= 32)
                {
                    stream.Skip(16);
                }
#endif
                stream.ReadArray(out Generations, generationCount);
            skipGenerations:
#if DNF
                if (stream.Package.Build == GameBuild.BuildName.DNF &&
                    stream.Version >= 151)
                {
                    if (PackageFlags.HasFlags(0x20U))
                    {
                        int buildMonth = stream.ReadInt32();
                        int buildYear = stream.ReadInt32();
                        int buildDay = stream.ReadInt32();
                        int buildSeconds = stream.ReadInt32();
                    }

                    string dnfString = stream.ReadString();

                    // DLC package
                    if (PackageFlags.HasFlags(0x80U))
                    {
                        // No additional data, just DLC authentication.
                    }
                }
#endif
                if (stream.Version >= (uint)PackageObjectLegacyVersion.AddedEngineVersion &&
                    stream.UE4Version == 0)
                {
                    // The Engine Version this package was created with
                    EngineVersion = stream.ReadInt32();
                    Console.WriteLine("EngineVersion:" + EngineVersion);
                }
#if UE4
                if (stream.UE4Version >= 336)
                {
                    // EngineVersion
                    PackageEngineVersion = new PackageFileEngineVersion();
                    PackageEngineVersion.Deserialize(stream);
                }

                if (stream.UE4Version >= 444)
                {
                    // Compatible EngineVersion
                    PackageCompatibleEngineVersion = new PackageFileEngineVersion();
                    PackageCompatibleEngineVersion.Deserialize(stream);
                }
#endif
                if (stream.Version >= (uint)PackageObjectLegacyVersion.AddedCookerVersion &&
                    stream.UE4Version == 0)
                {
                    // The Cooker Version this package was cooked with
                    CookerVersion = stream.ReadInt32();
                    Console.WriteLine("CookerVersion:" + CookerVersion);
                }
#if MASS_EFFECT
                if (stream.Package.Build == BuildGeneration.SFX)
                {
                    // Appears to be similar to a PackageFileEngineVersion

                    if (stream.LicenseeVersion >= 16 && stream.LicenseeVersion < 136)
                    {
                        stream.Read(out int _);
                    }

                    if (stream.LicenseeVersion >= 32 && stream.LicenseeVersion < 136)
                    {
                        stream.Read(out int _);
                    }

                    if (stream.LicenseeVersion >= 35 && stream.LicenseeVersion < 113)
                    {
                        stream.ReadMap(out UMap<string, UArray<string>> branch);
                        Console.WriteLine("Branch:" + branch);
                    }

                    if (stream.LicenseeVersion >= 37)
                    {
                        // Compiler-Constant ? 1
                        stream.Read(out int _);

                        // Compiler-Constant changelist? 1376256 (Mass Effect 1: LE)
                        stream.Read(out int _);
                    }

                    if (stream.LicenseeVersion >= 39 && stream.LicenseeVersion < 136)
                    {
                        stream.Read(out int _);
                    }
                }
#endif
                // Read compressed info?
                if (stream.Version >= (uint)PackageObjectLegacyVersion.CompressionAdded)
                {
                    CompressionFlags = stream.ReadUInt32();
                    Console.WriteLine("CompressionFlags:" + CompressionFlags);

                    stream.ReadArray(out CompressedChunks);
                }

                // SFX reads 392?
                if (stream.Version >= (uint)PackageObjectLegacyVersion.AddedPackageSource)
                {
                    PackageSource = stream.ReadUInt32();
                    Console.WriteLine("PackageSource:" + PackageSource);
                }
#if MASS_EFFECT
                if (stream.Package.Build == BuildGeneration.SFX)
                {
                    if (stream.LicenseeVersion >= 44 && stream.LicenseeVersion < 136)
                    {
                        stream.Read(out int _);
                    }
                }
#endif
#if UE4
                if (stream.UE4Version > 0)
                {
                    return;
                }
#endif
                if (stream.Version >= (uint)PackageObjectLegacyVersion.AddedAdditionalPackagesToCook)
                {
#if TRANSFORMERS
                    if (stream.Package.Build == BuildGeneration.HMS)
                    {
                        return;
                    }
#endif
                    stream.ReadArray(out AdditionalPackagesToCook);
#if DCUO
                    if (stream.Package.Build == GameBuild.BuildName.DCUO)
                    {
                        var realNameOffset = (int)stream.Position;
                        Debug.Assert(
                            realNameOffset <= NameOffset,
                            "realNameOffset is > the parsed name offset for a DCUO package, we don't know where to go now!"
                        );

                        int offsetDif = NameOffset - realNameOffset;
                        NameOffset -= offsetDif;
                        ImportOffset -= offsetDif;
                        ExportOffset -= offsetDif;
                        DependsOffset = 0; // not working
                        ImportExportGuidsOffset -= offsetDif;
                        ThumbnailTableOffset -= offsetDif;
                    }
#endif
                }
#if BORDERLANDS
                if (stream.Package.Build == GameBuild.BuildName.Borderlands_GOTYE)
                {
                    return;
                }
#endif
#if BATTLEBORN
                if (stream.Package.Build == GameBuild.BuildName.Battleborn)
                {
                    // FIXME: Package format is being deserialized incorrectly and fails here.
                    stream.ReadUInt32();

                    return;
                }
#endif
                if (stream.Version >= (uint)PackageObjectLegacyVersion.AddedTextureAllocations)
                {
                    try
                    {
                        stream.ReadArray(out TextureAllocations);
                    }
                    catch (Exception exception)
                    {
                        // Errors shouldn't be fatal here because this feature is not necessary for our purposes.
                        LibServices.LogService.SilentException(new UnrealException("Couldn't parse TextureAllocations",
                            exception));
                    }
                }
#if ROCKETLEAGUE
                if (stream.Package.Build == GameBuild.BuildName.RocketLeague
                    && PackageFlags.HasFlag(PackageFlag.Cooked))
                {
                    int garbageSize = stream.ReadInt32();

                    int compressedChunkInfoOffset = stream.ReadInt32();
                    Debug.Assert(compressedChunkInfoOffset < stream.Length);

                    int lastBlockSize = stream.ReadInt32();
                    Debug.Assert(stream.Position == NameOffset, "There is more data before the NameTable");
                    // Data after this is encrypted
                }
#endif
#if UE4
                if (stream.UE4Version >= 112)
                {
                    stream.Read(out AssetRegistryDataOffset);
                }

                if (stream.UE4Version >= 212)
                {
                    stream.Read(out BulkDataOffset);
                }

                if (stream.UE4Version >= 224)
                {
                    stream.Read(out WorldTileInfoDataOffset);
                }

                if (stream.UE4Version >= 278)
                {
                    if (stream.UE4Version >= 326)
                    {
                        stream.Read(out ChunkIdentifiers);
                    }
                    else
                    {
                        stream.Read(out int chunkIdentifier);
                        ChunkIdentifiers = [chunkIdentifier];
                    }
                }

                if (stream.UE4Version >= 507)
                {
                    stream.Read(out PreloadDependencyCount);
                    stream.Read(out PreloadDependencyOffset);
                }
#endif
            }
        }

        public PackageFileSummary Summary;

        /// <summary>
        /// Whether the package was serialized in BigEndian encoding.
        /// </summary>
        [Obsolete] public bool IsBigEndianEncoded { get; }

        [Obsolete] public const int VSIZEPREFIXDEPRECATED = 64;

        [Obsolete] public const int VINDEXDEPRECATED = 178;

        [Obsolete] public const int VDLLBIND = 655;

        [Obsolete] public const int VCLASSGROUP = 789;

        [Obsolete] public const int VCOOKEDPACKAGES = 277;

        public uint Version => Summary.Version;

        /// <summary>
        /// For debugging purposes. Change this to override the present Version deserialized from the package.
        /// </summary>
        public static ushort OverrideVersion;

        public ushort LicenseeVersion => Summary.LicenseeVersion;

        /// <summary>
        /// For debugging purposes. Change this to override the present Version deserialized from the package.
        /// </summary>
        public static ushort OverrideLicenseeVersion;

        [Obsolete("See Summary.PackageFlags")] public uint PackageFlags;

        [Obsolete("See Summary.HeaderSize")]
        public int HeaderSize => Summary.HeaderSize;

        [Obsolete("See Summary.FolderName")] public string Group;

        [Obsolete("See Summary.Guid")]
        public string GUID => Summary.Guid.ToString();

        [Obsolete("See Summary.Generations")]
        public UArray<UGenerationTableItem> Generations => Summary.Generations;

        [Obsolete("See Summary.EngineVersion")]
        public int EngineVersion => Summary.EngineVersion;

        [Obsolete("See Summary.CookerVersion")]
        public int CookerVersion => Summary.CookerVersion;

        [Obsolete("See Summary.CompressionFlags")]
        public uint CompressionFlags => Summary.CompressionFlags;

        [Obsolete("See Summary.CompressedChunks")]
        public UArray<CompressedChunk> CompressedChunks => Summary.CompressedChunks;

        /// <summary>
        /// List of unique unreal names.
        /// </summary>
        public List<UNameTableItem> Names { get; private set; } = [];

        /// <summary>
        /// List of info about exported objects.
        /// </summary>
        public List<UExportTableItem> Exports { get; private set; } = [];

        /// <summary>
        /// List of info about imported objects.
        /// </summary>
        public List<UImportTableItem> Imports { get; private set; } = [];

        /// <summary>
        /// A map of export to import indices for each export.
        /// </summary>
        public List<UArray<UPackageIndex>> Dependencies { get; private set; } = [];

        public UArray<PackageLevelGuid> ImportGuids { get; private set; } = [];
        public UMap<UGuid, UPackageIndex> ExportGuids { get; private set; } = new();

        public UArray<UObjectThumbnailTableItem> ObjectThumbnails { get; private set; } = [];

        #region Initialized Members

        /// <summary>
        /// Class types that should get added to the ObjectsList.
        /// </summary>
        private readonly Dictionary<string, Type> _ClassTypes = new();

        /// <summary>
        /// List of UObjects that were constructed by function ConstructObjects, later deserialized and linked.
        ///
        /// Includes Exports and Imports!.
        /// </summary>
        public List<UObject> Objects { get; private set; } = [];

        public NativesTablePackage NTLPackage;

        [Obsolete("Replaced with an encoded stream", true)]
        public IBufferDecoder Decoder;

        #endregion

        #region Constructors

        /// <summary>
        /// A Collection of flags describing how a package should be initialized.
        /// </summary>
        [Flags]
        [Obfuscation(Exclude = true)]
        public enum InitFlags : ushort
        {
            Construct = 0x0001,
            Deserialize = 0x0002,
            [Obsolete] Import = 0x0004,
            Link = 0x0008,
            All = RegisterClasses | Construct | Deserialize | Link,
            RegisterClasses = 0x0010
        }

        [Obsolete]
        public static UnrealPackage DeserializePackage(string packagePath, FileAccess fileAccess = FileAccess.Read)
        {
            var fileStream = new FileStream(packagePath, FileMode.Open, fileAccess);
            var archive = new UnrealPackageArchive(fileStream, packagePath);
            archive.Package.Deserialize();
            return archive.Package;
        }

        private UPackage GetRootPackage(string filePath)
        {
            string packageName = Path.GetFileNameWithoutExtension(filePath);
            return FindObject<UPackage>(packageName)
                   ?? CreateObject<UPackage>(new UName(packageName), new UnrealFlags<ObjectFlag>(0));
        }

        /// <summary>
        /// Constructs a dummy package, the stream has to be initialized manually.
        /// </summary>
        /// <param name="fileName">the filename used to create the root package.</param>
        public UnrealPackage(string fileName = "Transient")
        {
            Archive = new UnrealPackageArchive(this);

            _FullPackageName = fileName;
            RootPackage = GetRootPackage(fileName);
        }

        public UnrealPackage(UnrealPackageArchive archive, string fileName)
        {
            Archive = archive;

            _FullPackageName = fileName;
            RootPackage = GetRootPackage(fileName);
        }

        public UnrealPackage(Stream stream, string fileName = "Transient")
        {
            Archive = new UnrealPackageArchive(this);

            _FullPackageName = fileName;
            RootPackage = GetRootPackage(fileName);

            if (UnrealFile.GetSignature(stream) == UnrealFile.BigEndianSignature)
            {
                Archive.Flags |= UnrealArchiveFlags.BigEndian;
                IsBigEndianEncoded = true;
            }

            var packageStream = stream as UnrealPackageStream ?? new UnrealPackageStream(Archive, stream);
            Archive.Stream = packageStream;
        }

        public UnrealPackage(FileStream stream) : this(stream, stream.Name)
        {
        }

        [Obsolete("Use an UnrealPackageStream or a FileStream")]
        public UnrealPackage(UPackageStream stream)
        {
            Archive = new UnrealPackageArchive(this);

            _FullPackageName = stream.Name;
            RootPackage = GetRootPackage(_FullPackageName);

            if (UnrealFile.GetSignature(stream) == UnrealFile.BigEndianSignature)
            {
                Archive.Flags |= UnrealArchiveFlags.BigEndian;
                IsBigEndianEncoded = true;
            }

            var packageStream = new UnrealPackageStream(Archive, stream);
            Archive.Stream = packageStream;
        }

        /// <summary>
        /// Serializes the package header to the stream.
        /// </summary>
        public void Serialize()
        {
            Contract.Assert(Stream != null);
            Serialize(Stream);
        }

        /// <summary>
        /// Serializes the package header to the output stream.
        /// </summary>
        /// <param name="stream">the output stream.</param>
        public void Serialize(IUnrealStream stream)
        {
            Summary.Serialize(stream);

            Branch.PostSerializeSummary(this, stream, ref Summary);
            Debug.Assert(stream.Serializer != null,
                "IUnrealStream.Serializer cannot be null. Did you forget to initialize the Serializer in PostSerializeSummary?");

            if (Summary.CompressedChunks?.Count > 0 &&
                Summary.CompressionFlags != 0)
            {
                throw new NotImplementedException("Cannot serialize compressed package data.");
            }

            if (Summary.Heritages?.Count > 0
                && stream.Version < (uint)PackageObjectLegacyVersion.HeritageTableDeprecated)
            {
                if (Summary.HeritageOffset != 0)
                {
                    Contract.Assert(stream.Position < Summary.HeritageOffset);
                    stream.Seek(Summary.HeritageOffset, SeekOrigin.Begin);
                }

                SerializeHeritages(stream);
            }
            else
            {
                Summary.HeritageCount = 0;
                Summary.HeritageOffset = 0;
            }

            if (Names.Count > 0)
            {
                if (Summary.NameOffset != 0)
                {
                    Contract.Assert(stream.Position < Summary.NameOffset);
                    stream.Seek(Summary.NameOffset, SeekOrigin.Begin);
                }

                SerializeNames(stream);
            }
            else
            {
                Summary.NameCount = 0;
                Summary.NameOffset = 0;
            }

            if (Imports.Count > 0)
            {
                if (Summary.ImportOffset != 0)
                {
                    Contract.Assert(stream.Position < Summary.ImportOffset);
                    stream.Seek(Summary.ImportOffset, SeekOrigin.Begin);
                }

                SerializeImports(stream);
            }
            else
            {
                Summary.ImportCount = 0;
                Summary.ImportOffset = 0;
            }

            if (Exports.Count > 0)
            {
                if (Summary.ExportOffset != 0)
                {
                    Contract.Assert(stream.Position < Summary.ExportOffset);
                    stream.Seek(Summary.ExportOffset, SeekOrigin.Begin);
                }

                SerializeExports(stream);
            }
            else
            {
                Summary.ExportCount = 0;
                Summary.ExportOffset = 0;
            }

            if (Dependencies.Count > 0
                && stream.Version >= (uint)PackageObjectLegacyVersion.AddedDependsTable)
            {
                if (Summary.DependsOffset != 0)
                {
                    Contract.Assert(stream.Position < Summary.DependsOffset);
                    stream.Seek(Summary.DependsOffset, SeekOrigin.Begin);
                }

                SerializeDependencies(stream);
            }
            else
            {
                Summary.DependsOffset = 0;
            }

            if ((ImportGuids.Count > 0 || ExportGuids.Count > 0)
                && stream.Version >= (uint)PackageObjectLegacyVersion.AddedImportExportGuidsTable
                && stream.UE4Version == 0)
            {
                if (Summary.ImportExportGuidsOffset != 0)
                {
                    Contract.Assert(stream.Position < Summary.ImportExportGuidsOffset);
                    stream.Seek(Summary.ImportExportGuidsOffset, SeekOrigin.Begin);
                }

                SerializeImportExportGuids(stream);
            }
            else
            {
                Summary.ImportGuidsCount = 0;
                Summary.ExportGuidsCount = 0;
                Summary.ImportExportGuidsOffset = 0;
            }

            // The count is at the offset, so we have to serialize this regardless of the thumbnail count.
            if (ObjectThumbnails.Count > 0
                && stream.Version >= (uint)PackageObjectLegacyVersion.AddedThumbnailTable)
            {
                if (Summary.ThumbnailTableOffset != 0)
                {
                    Contract.Assert(stream.Position < Summary.ThumbnailTableOffset);
                    stream.Seek(Summary.ThumbnailTableOffset, SeekOrigin.Begin);
                }

                SerializeThumbnails(stream);
            }
            else
            {
                Summary.ThumbnailTableOffset = 0;
            }

            if (stream.UE4Version >= 384)
            {
                throw new NotSupportedException("Cannot yet serialize UE4 StringAssetReferences");
            }
            else
            {
                Summary.StringAssetReferencesCount = 0;
                Summary.StringAssetReferencesOffset = 0;
            }

            if (stream.UE4Version >= 510)
            {
                throw new NotSupportedException("Cannot yet serialize UE4 SearchableNames");
            }
            else
            {
                Summary.SearchableNamesOffset = 0;
            }

            Branch.PostSerializePackage(stream.Package, stream);
            Summary.HeaderSize = (int)stream.Position;
        }

        /// <summary>
        /// Deserializes the package header from the stream.
        /// </summary>
        public void Deserialize()
        {
            Contract.Assert(Stream != null);
            Deserialize(Stream);
        }

        /// <summary>
        /// Deserializes the package header from the input stream.
        /// </summary>
        /// <param name="stream">the input stream.</param>
        public void Deserialize(IUnrealStream stream)
        {
            BinaryMetaData.Fields.Clear();

            // Reset all previously-deserialized data if any.
            uint tag = Summary.Tag;
            Summary = new PackageFileSummary
            {
                Tag = tag
            };
            Summary.Deserialize(stream);
            BinaryMetaData.AddField(nameof(Summary), Summary, 0, stream.Position);

            // FIXME: For backwards compatibility.
            PackageFlags = (uint)Summary.PackageFlags;
            Group = Summary.FolderName;
            Branch.PostDeserializeSummary(this, stream, ref Summary);
            Debug.Assert(stream.Serializer != null,
                "IUnrealStream.Serializer cannot be null. Did you forget to initialize the Serializer in PostDeserializeSummary?");

            // We can't continue without decompressing.
            if (Summary.CompressedChunks != null &&
                Summary.CompressedChunks.Any())
            {
                if (Summary.CompressionFlags != 0)
                {
                    return;
                }

                // Flags 0? Let's pretend that we no longer possess any chunks.
                Summary.CompressedChunks.Clear();
            }

            // Read the heritages
            if (Summary.HeritageCount > 0)
            {
                stream.Seek(Summary.HeritageOffset, SeekOrigin.Begin);
                DeserializeHeritages(stream);
            }
#if TERA
            if (Build == GameBuild.BuildName.Tera) Summary.NameCount = Generations.Last().NameCount;
#endif
            // Read the names
            if (Summary.NameCount > 0)
            {
                stream.Seek(Summary.NameOffset, SeekOrigin.Begin);
                DeserializeNames(stream);
            }

            // Read the imports
            if (Summary.ImportCount > 0)
            {
                stream.Seek(Summary.ImportOffset, SeekOrigin.Begin);
                DeserializeImports(stream);
            }

            // Read the exports
            if (Summary.ExportCount > 0)
            {
                stream.Seek(Summary.ExportOffset, SeekOrigin.Begin);
                DeserializeExports(stream);
            }

            // Read the dependencies
            if (Summary.DependsOffset > 0)
            {
                stream.Seek(Summary.DependsOffset, SeekOrigin.Begin);

                try
                {
                    DeserializeDependencies(stream);
                }
                catch (Exception exception)
                {
                    // Errors shouldn't be fatal here because this feature is not necessary for our purposes.
                    LibServices.LogService.SilentException(new UnrealException("Couldn't parse DependenciesTable", exception));
                }
            }

            // Read the import and export guids
            if (Summary.ImportExportGuidsOffset > 0)
            {
                stream.Seek(Summary.ImportExportGuidsOffset, SeekOrigin.Begin);

                try
                {
                    DeserializeImportExportGuids(stream);
                }
                catch (Exception exception)
                {
                    // Errors shouldn't be fatal here because this feature is not necessary for our purposes.
                    LibServices.LogService.SilentException(new UnrealException("Couldn't parse ImportExportGuidsTable", exception));
                }
            }

            // Read the object thumbnails
            if (Summary.ThumbnailTableOffset > 0)
            {
                stream.Seek(Summary.ThumbnailTableOffset, SeekOrigin.Begin);

                try
                {
                    DeserializeThumbnails(stream);
                }
                catch (Exception exception)
                {
                    // Errors shouldn't be fatal here because this feature is not necessary for our purposes.
                    LibServices.LogService.SilentException(new UnrealException("Couldn't parse ThumbnailTable", exception));
                }
            }

            Branch.PostDeserializePackage(stream.Package, stream);

            if (Summary.HeaderSize == 0)
            {
                Summary.HeaderSize = (int)stream.Position;
            }

            if (Summary.HeaderSize != stream.Position)
            {
                LibServices.LogService.SilentException(new UnrealException("Missing package header data, serialization may fail."));
            }
        }

        /// <summary>
        /// Serializes all the collected package dependencies to a stream.
        /// </summary>
        /// <param name="stream">the output stream.</param>
        private void SerializeDependencies(IUnrealStream stream)
        {
            Summary.DependsOffset = (int)stream.Position;

            int dependsCount = Exports.Count;
#if BIOSHOCK
            // FIXME: Version?
            if (Build == GameBuild.BuildName.Bioshock_Infinite)
            {
                stream.Write(dependsCount);
            }
#endif
            Contract.Assert(dependsCount <= Dependencies.Count);
            for (int exportIndex = 0; exportIndex < dependsCount; ++exportIndex)
            {
                var imports = Dependencies[exportIndex];
                stream.Write(imports.Count);
                foreach (var packageIndex in imports)
                {
                    stream.Write((int)packageIndex);
                }
            }
        }

        private void DeserializeDependencies(IUnrealStream stream)
        {
            int dependsCount = Summary.ExportCount;
#if BIOSHOCK
            // FIXME: Version?
            if (Build == GameBuild.BuildName.Bioshock_Infinite)
            {
                dependsCount = stream.ReadInt32();
            }
#endif
            Dependencies = new List<UArray<UPackageIndex>>(dependsCount);
            for (int exportIndex = 0; exportIndex < dependsCount; ++exportIndex)
            {
                stream.Read(out int c);
                var importIndexes = new UArray<UPackageIndex>(c);
                for (int i = 0; i < c; ++i)
                {
                    stream.Read(out int packageIndex);
                    importIndexes.Add(packageIndex);
                }

                Dependencies.Add(importIndexes);
            }

            BinaryMetaData.AddField(nameof(Dependencies), Dependencies, Summary.DependsOffset,
                stream.Position - Summary.DependsOffset);
        }

        /// <summary>
        /// Serializes all the collected package heritages to a stream.
        /// </summary>
        /// <param name="stream">the output stream.</param>
        private void SerializeHeritages(IUnrealStream stream)
        {
            Summary.HeritageOffset = (int)stream.Position;
            Summary.HeritageCount = Summary.Heritages.Count;

            stream.WriteArray(Summary.Heritages);
        }

        /// <summary>
        /// Deserializes all the package heritages from a stream.
        /// </summary>
        /// <param name="stream">the input stream.</param>
        private void DeserializeHeritages(IUnrealStream stream)
        {
            stream.ReadArray(out Summary.Heritages, Summary.HeritageCount);

            if (Summary.Heritages.Count > 0)
            {
                Summary.Guid = Summary.Heritages.Last();
            }

            BinaryMetaData.AddField(nameof(Summary.Heritages), Summary.Heritages, Summary.HeritageOffset,
                stream.Position - Summary.HeritageOffset);
        }

        /// <summary>
        /// Serializes all the collected package names to a stream.
        /// </summary>
        /// <param name="stream">the output stream.</param>
        private void SerializeNames(IUnrealStream stream)
        {
            Summary.NameOffset = (int)stream.Position;
            Summary.NameCount = Names.Count;
#if SPELLBORN
            if (Build == GameBuild.BuildName.Spellborn
                && Names[0].Name == "None")
                Names[0].Name = "DRFORTHEWIN";
#endif
            var serializer = stream.Serializer;
            foreach (var nameEntry in Names)
            {
                nameEntry.Offset = (int)stream.Position;
                serializer.Serialize(stream, nameEntry);
                nameEntry.Size = (int)(stream.Position - nameEntry.Offset);
            }
#if SPELLBORN
            if (Build == GameBuild.BuildName.Spellborn
                && Names[0].Name == "DRFORTHEWIN")
                Names[0].Name = "None";
#endif
        }

        /// <summary>
        /// Deserializes all the package names from a stream.
        /// </summary>
        /// <param name="stream">the input stream.</param>
        private void DeserializeNames(IUnrealStream stream)
        {
            var serializer = stream.Serializer;

            Names = new List<UNameTableItem>(Summary.NameCount);
            for (var i = 0; i < Summary.NameCount; ++i)
            {
                var nameEntry = new UNameTableItem { Offset = (int)stream.Position, Index = i };
                serializer.Deserialize(stream, nameEntry);
                nameEntry.Size = (int)(stream.Position - nameEntry.Offset);
                Names.Add(nameEntry);
            }

            BinaryMetaData.AddField(nameof(Names), Names, Summary.NameOffset, stream.Position - Summary.NameOffset);
#if SPELLBORN
            // WTF were they thinking? Change DRFORTHEWIN to None
            if (Build == GameBuild.BuildName.Spellborn
                && Names[0].Name == "DRFORTHEWIN")
                Names[0].Name = "None";
            // False??
            //Debug.Assert(stream.Position == Summary.ImportsOffset);
#endif
        }

        /// <summary>
        /// Serializes all the collected package imports to a stream.
        /// </summary>
        /// <param name="stream">the output stream.</param>
        private void SerializeImports(IUnrealStream stream)
        {
            Summary.ImportOffset = (int)stream.Position;
            Summary.ImportCount = Imports.Count;

            var serializer = stream.Serializer;
            foreach (var imp in Imports)
            {
                imp.Offset = (int)stream.Position;
                serializer.Serialize(stream, imp);
                imp.Size = (int)(stream.Position - imp.Offset);
            }
        }

        /// <summary>
        /// Deserializes all the package imports from a stream.
        /// </summary>
        /// <param name="stream">the input stream.</param>
        private void DeserializeImports(IUnrealStream stream)
        {
            var serializer = stream.Serializer;

            Imports = new List<UImportTableItem>(Summary.ImportCount);
            for (var i = 0; i < Summary.ImportCount; ++i)
            {
                var imp = new UImportTableItem { Offset = (int)stream.Position, Index = i, Owner = this };
                serializer.Deserialize(stream, imp);
                imp.Size = (int)(stream.Position - imp.Offset);
                Imports.Add(imp);
            }

            BinaryMetaData.AddField(nameof(Imports), Imports, Summary.ImportOffset,
                stream.Position - Summary.ImportOffset);
        }

        /// <summary>
        /// Serializes all the collected package exports to a stream.
        /// </summary>
        /// <param name="stream">the output stream.</param>
        private void SerializeExports(IUnrealStream stream)
        {
            Summary.ExportOffset = (int)stream.Position;
            Summary.ExportCount = Exports.Count;

            var serializer = stream.Serializer;
            foreach (var exp in Exports)
            {
                exp.Offset = (int)stream.Position;
                serializer.Serialize(stream, exp);
                exp.Size = (int)(stream.Position - exp.Offset);
            }
        }

        /// <summary>
        /// Deserializes all the package exports from a stream.
        /// </summary>
        /// <param name="stream">the input stream.</param>
        private void DeserializeExports(IUnrealStream stream)
        {
            var serializer = stream.Serializer;

            Exports = new List<UExportTableItem>(Summary.ExportCount);
            for (var i = 0; i < Summary.ExportCount; ++i)
            {
                var exp = new UExportTableItem { Offset = (int)stream.Position, Index = i, Owner = this };
                serializer.Deserialize(stream, exp);
                exp.Size = (int)(stream.Position - exp.Offset);
                Exports.Add(exp);
            }

            BinaryMetaData.AddField(nameof(Exports), Exports, Summary.ExportOffset,
                stream.Position - Summary.ExportOffset);
        }

        private void SerializeImportExportGuids(IUnrealStream stream)
        {
            Summary.ImportExportGuidsOffset = (int)stream.Position;

            Summary.ImportGuidsCount = ImportGuids.Count;
            foreach (var importGuid in ImportGuids)
            {
                var guid = importGuid;
                stream.Write(ref guid);
            }

            Summary.ExportGuidsCount = ExportGuids.Count;
            foreach (var exportGuid in ExportGuids)
            {
                var guidKey = exportGuid.Key;
                stream.Write(ref guidKey);
                stream.Write((int)exportGuid.Value);
            }
        }

        private void DeserializeImportExportGuids(IUnrealStream stream)
        {
            ImportGuids = new UArray<PackageLevelGuid>(Summary.ImportGuidsCount);
            for (var i = 0; i < Summary.ImportGuidsCount; ++i)
            {
                stream.ReadStruct(out PackageLevelGuid importGuid);
                ImportGuids[i] = importGuid;
            }

            ExportGuids = new UMap<UGuid, UPackageIndex>(Summary.ExportGuidsCount);
            for (var i = 0; i < Summary.ExportGuidsCount; ++i)
            {
                stream.ReadStruct(out UGuid objectGuid);
                stream.Read(out int exportIndex);

                ExportGuids.Add(objectGuid, exportIndex);
            }

            if (stream.Position != Summary.ImportExportGuidsOffset)
            {
                BinaryMetaData.AddField("ImportExportGuids", null, Summary.ImportExportGuidsOffset,
                    stream.Position - Summary.ImportExportGuidsOffset);
            }
        }

        private void SerializeThumbnails(IUnrealStream stream)
        {
            // If true then we are writing a new package, otherwise just overwrite existing data.
            if (Summary.ThumbnailTableOffset == 0)
            {
                // Write the thumbnail data somewhere, keep track of the position for the thumbnail item to reference.
                foreach (var item in ObjectThumbnails)
                {
                    item.ThumbnailOffset = (int)stream.Position;
                    stream.Write(ref item.Thumbnail);
                }
            }

            Summary.ThumbnailTableOffset = (int)stream.Position;

            // Write the thumbnail paths and offsets
            stream.Write(ObjectThumbnails.Count);
            foreach (var thumb in ObjectThumbnails)
            {
                thumb.Offset = (int)stream.Position;
                thumb.Deserialize(stream);
                thumb.Size = (int)(stream.Position - thumb.Offset);
            }
        }

        private void DeserializeThumbnails(IUnrealStream stream)
        {
            stream.Read(out int thumbnailCount);
            ObjectThumbnails = new UArray<UObjectThumbnailTableItem>(thumbnailCount);
            for (var i = 0; i < thumbnailCount; ++i)
            {
                var thumb = new UObjectThumbnailTableItem { Offset = (int)stream.Position, Index = i };
                thumb.Deserialize(stream);
                thumb.Size = (int)(stream.Position - thumb.Offset);
                ObjectThumbnails.Add(thumb);
            }

            BinaryMetaData.AddField("Thumbnails", null, Summary.ThumbnailTableOffset,
                stream.Position - Summary.ThumbnailTableOffset);
        }

        /// <summary>
        /// Constructs all export objects.
        /// </summary>
        /// <param name="initFlags">Initializing rules such as deserializing and/or linking.</param>
        public void InitializeExportObjects(InitFlags initFlags = InitFlags.All)
        {
            Objects = new List<UObject>(Exports.Count);
            foreach (var exp in Exports) CreateObject(exp);

            if ((initFlags & InitFlags.Deserialize) == 0)
                return;

            DeserializeObjects();
            if ((initFlags & InitFlags.Link) != 0) LinkObjects();
        }

        /// <summary>
        /// Constructs all import objects.
        /// </summary>
        /// <param name="initialize">If TRUE initialize all constructed objects.</param>
        [Obsolete("Pending deprecation")]
        public void InitializeImportObjects(bool initialize = true)
        {
            Objects = new List<UObject>(Imports.Count);
            foreach (var imp in Imports) CreateObject(imp);

            if (!initialize) return;

            foreach (var obj in Objects) obj.PostInitialize();
        }

        /// <summary>
        /// Initializes all the objects that resist in this package as well tries to import deserialized data from imported objects.
        /// </summary>
        /// <param name="initFlags">A collection of initializing flags to notify what should be initialized.</param>
        /// <example>InitializePackage( UnrealPackage.InitFlags.All )</example>
        public void InitializePackage(InitFlags initFlags = InitFlags.All)
        {
            if ((initFlags & InitFlags.RegisterClasses) != 0) RegisterExportedClassTypes();

            if ((initFlags & InitFlags.Construct) == 0)
            {
                return;
            }

            ConstructObjects();
            if ((initFlags & InitFlags.Deserialize) == 0)
                return;

            try
            {
                DeserializeObjects();
            }
            catch (Exception ex)
            {
                throw new UnrealException("Deserialization", ex);
            }

            try
            {
                if ((initFlags & InitFlags.Link) != 0) LinkObjects();
            }
            catch (Exception ex)
            {
                throw new UnrealException("Linking", ex);
            }
        }

        /// <summary>
        ///
        /// </summary>
        public class PackageEventArgs : EventArgs
        {
            /// <summary>
            /// Event identification.
            /// </summary>
            public enum Id : byte
            {
                /// <summary>
                /// Constructing Export/Import objects.
                /// </summary>
                Construct = 0,

                /// <summary>
                /// Deserializing objects.
                /// </summary>
                Deserialize = 1,

                /// <summary>
                /// Importing objects from linked packages.
                /// </summary>
                [Obsolete] Import = 2,

                /// <summary>
                /// Connecting deserialized object indexes.
                /// </summary>
                Link = 3,

                /// <summary>
                /// Deserialized a Export/Import object.
                /// </summary>
                Object = 0xFF
            }

            /// <summary>
            /// The event identification.
            /// </summary>
            public readonly Id EventId;

            /// <summary>
            /// Constructs a new event with @eventId.
            /// </summary>
            /// <param name="eventId">Event identification.</param>
            public PackageEventArgs(Id eventId)
            {
                EventId = eventId;
            }
        }

        /// <summary>
        ///
        /// </summary>
        public event PackageEventHandler? NotifyPackageEvent;

        private void OnNotifyPackageEvent(PackageEventArgs e)
        {
            NotifyPackageEvent?.Invoke(this, e);
        }

        /// <summary>
        /// Called when an object is added to the ObjectsList via the AddObject function.
        /// </summary>
        public event NotifyObjectAddedEventHandler? NotifyObjectAdded;

        /// <summary>
        /// Constructs all the objects based on data from _ExportTableList and _ImportTableList, and
        /// all constructed objects are added to the _ObjectsList.
        /// </summary>
        private void ConstructObjects()
        {
            LibServices.Debug("Constructing all package objects", PackageName);

            Objects = new List<UObject>(Imports.Count + Exports.Count);
            OnNotifyPackageEvent(new PackageEventArgs(PackageEventArgs.Id.Construct));
            foreach (var imp in Imports)
                try
                {
                    if (imp.Object != null) continue;
                    CreateObject(imp);
                }
                catch (Exception exc)
                {
                    throw new UnrealException("couldn't create import object for " + imp, exc);
                }

            foreach (var exp in Exports)
                try
                {
                    if (exp.Object != null) continue;
                    CreateObject(exp);
                }
                catch (Exception exc)
                {
                    throw new UnrealException("couldn't create export object for " + exp, exc);
                }
        }

        /// <summary>
        /// Deserializes all exported objects.
        /// </summary>
        private void DeserializeObjects()
        {
            LibServices.Debug("Loading all package objects", PackageName);

            // Only exports should be deserialized and PostInitialized!
            OnNotifyPackageEvent(new PackageEventArgs(PackageEventArgs.Id.Deserialize));
            foreach (var exp in Exports)
            {
                if (exp.Object is not UnknownObject)
                {
                    if (exp.Object!.DeserializationState == 0 && !exp.Object.ShouldDeserializeOnDemand)
                    {
                        exp.Object.Load();
                    }
                }

                OnNotifyPackageEvent(new PackageEventArgs(PackageEventArgs.Id.Object));
            }
        }

        /// <summary>
        /// Initializes all exported objects.
        /// </summary>
        private void LinkObjects()
        {
            LibServices.Debug("Linking all package objects", PackageName);

            // Notify that deserializing is done on all objects, now objects can read properties that were dependent on deserializing
            OnNotifyPackageEvent(new PackageEventArgs(PackageEventArgs.Id.Link));
            foreach (var exp in Exports)
                try
                {
                    if (!(exp.Object is UnknownObject)) exp.Object!.PostInitialize();
                }
                finally
                {
                    OnNotifyPackageEvent(new PackageEventArgs(PackageEventArgs.Id.Object));
                }
        }

        private void RegisterExportedClassTypes()
        {
            var exportedTypes = Assembly.GetExecutingAssembly().GetExportedTypes();
            foreach (var exportedType in exportedTypes)
            {
                object[] attributes = exportedType.GetCustomAttributes(typeof(UnrealRegisterClassAttribute), false);
                if (attributes.Length == 1) AddClassType(exportedType.Name.Substring(1), exportedType);
            }
        }

        #endregion

        #region Methods

        // Create pseudo objects for imports so that we have non-null references to imports.
        private UObject CreateObject(UImportTableItem import)
        {
            if (import.Object != null)
            {
                return import.Object;
            }

            var classType = GetClassType(import.ClassName);
            var obj = (UObject)Activator.CreateInstance(classType);
            Debug.Assert(obj != null);
            obj.Name = import.ObjectName;
            obj.ObjectFlags = new UnrealFlags<ObjectFlag>(Branch.EnumFlagsMap[typeof(ObjectFlag)], ObjectFlag.Public);
            obj.Package = this;
            obj.PackageIndex = -(import.Index + 1);
            obj.Table = import;
            obj.Class = null; // FindObject<UClass> ?? StaticClass
            obj.Outer = IndexToObject(import.OuterIndex); // ?? ClassPackage
            import.Object = obj;

            AddToObjects(obj);
            OnNotifyPackageEvent(new PackageEventArgs(PackageEventArgs.Id.Object));

            return obj;
        }

        private UObject CreateObject(UExportTableItem export)
        {
            Debug.Assert(export.Object == null);

            var objName = export.ObjectName;
            var objSuper = IndexToObject<UStruct>(export.SuperIndex);

            var objOuter = IndexToObject<UObject>(export.OuterIndex);
            if (objOuter == null && (export.ExportFlags & (uint)ExportFlags.ForcedExport) != 0)
            {
                var pkg = FindObject<UPackage>(objName) ?? CreateObject<UPackage>(objName);
                export.Object = pkg;

                return pkg;
            }

            var objClass = IndexToObject<UClass>(export.ClassIndex);

            var internalClassType = GetClassType(objClass?.Name ?? "Class");
            if (objClass != null && internalClassType == typeof(UnknownObject) && (int)objClass > 0)
            {
                // Try one of the "super" classes for unregistered classes.
                internalClassType = objClass
                    .EnumerateSuper<UClass>()
                    .Select(cls => GetClassType(cls.Name))
                    .FirstOrDefault() ?? typeof(UnknownObject);
            }

            var obj = (UObject)Activator.CreateInstance(internalClassType);
            Debug.Assert(obj != null);
            obj.Name = objName;
            obj.ObjectFlags = new UnrealFlags<ObjectFlag>(export.ObjectFlags, Branch.EnumFlagsMap[typeof(ObjectFlag)]);
            obj.Package = this;
            obj.PackageIndex = export.Index + 1;
            obj.Table = export;
            obj.Class = objClass; // ?? StaticClass
            obj.Outer = objOuter ?? RootPackage;

            if (obj is UStruct uStruct)
            {
                uStruct.Super = objSuper;
            }

            export.Object = obj;

            AddToObjects(obj);
            OnNotifyPackageEvent(new PackageEventArgs(PackageEventArgs.Id.Object));

            return obj;
        }

        private T CreateObject<T>(UName objectName) where T : UObject
        {
            return CreateObject<T>(objectName, new UnrealFlags<ObjectFlag>());
        }

        private T CreateObject<T>(UName objectName, UnrealFlags<ObjectFlag> objectFlags) where T : UObject
        {
            var obj = (T)Activator.CreateInstance(typeof(T));
            Debug.Assert(obj != null);
            obj.ObjectFlags = objectFlags;
            obj.Package = this;
            obj.PackageIndex = 0;
            obj.Table = null;
            obj.Name = objectName;

            AddToObjects(obj);
            OnNotifyPackageEvent(new PackageEventArgs(PackageEventArgs.Id.Object));

            return obj;
        }

        [MethodImpl(MethodImplOptions.AggressiveInlining)]
        private void AddToObjects(UObject obj)
        {
            Objects.Add(obj);
            NotifyObjectAdded?.Invoke(this, new ObjectEventArgs(obj));
        }

        [Obsolete("Use Summary.Serialize")]
        public void WritePackageFlags()
        {
            Stream.Position = 8;
            Stream.Write(PackageFlags);
        }

        [Obsolete("Use AddClassType")]
        public void RegisterClass(string className, Type classObject)
        {
            AddClassType(className, classObject);
        }

        public void AddClassType(string className, Type classObject)
        {
            _ClassTypes[className.ToLower()] = classObject;
        }

        public Type GetClassType(string className)
        {
            _ClassTypes.TryGetValue(className.ToLower(), out var classType);
            return classType ?? typeof(UnknownObject);
        }

        public bool HasClassType(string className)
        {
            return _ClassTypes.ContainsKey(className.ToLower());
        }

        [Obsolete("Use HasClassType")]
        public bool IsRegisteredClass(string className)
        {
            return HasClassType(className);
        }

        [Obsolete("Use IndexToObject")]
        public UObject? GetIndexObject(int packageIndex) => IndexToObject<UObject>(packageIndex);

        [MethodImpl(MethodImplOptions.AggressiveInlining)]
        public UObject? IndexToObject(int packageIndex) => IndexToObject<UObject>(packageIndex);

        /// <summary>
        /// Returns a <see cref="UObject"/> from a package index.
        /// </summary>
        public T? IndexToObject<T>(int packageIndex)
            where T : UObject
        {
            switch (packageIndex)
            {
                case < 0:
                    {
                        var import = Imports[-packageIndex - 1];
                        return (T?)import.Object ?? (T)CreateObject(import);
                    }

                case > 0:
                    {
                        var export = Exports[packageIndex - 1];
                        return (T?)export.Object ?? (T)CreateObject(export);
                    }

                default:
                    return null;
            }
        }

        [Obsolete]
        public string GetIndexObjectName(int packageIndex)
        {
            return IndexToObjectResource(packageIndex)!.ObjectName;
        }

        [Obsolete]
        public string GetIndexName(int nameIndex)
        {
            return Names[nameIndex].Name;
        }

        [Obsolete("Use IndexToObjectResource")]
        public UObjectTableItem? GetIndexTable(int packageIndex) => IndexToObjectResource(packageIndex);

        /// <summary>
        /// Returns a <see cref="UObjectTableItem"/> from a package index.
        /// </summary>
        public UObjectTableItem? IndexToObjectResource(int packageIndex)
        {
            return packageIndex switch
            {
                < 0 => Imports[-packageIndex - 1],
                > 0 => Exports[packageIndex - 1],
                _ => null
            };
        }

        [Obsolete("See below")]
        public UObject? FindObject(string objectName, Type classType, bool checkForSubclass = false)
        {
            var obj = Objects.Find(o => string.Compare(o.Name, objectName, StringComparison.OrdinalIgnoreCase) == 0 &&
                                        (checkForSubclass
                                            ? o.GetType().IsSubclassOf(classType)
                                            : o.GetType() == classType));
            return obj;
        }

        public T? FindObject<T>(string objectName, bool checkForSubclass = false) where T : UObject
        {
            var obj = Objects.Find(o => string.Compare(o.Name, objectName, StringComparison.OrdinalIgnoreCase) == 0 &&
                                        (checkForSubclass
                                            ? o.GetType().IsSubclassOf(typeof(T))
                                            : o.GetType() == typeof(T)));
            return (T)obj;
        }

        public UObject? FindObjectByGroup(string objectGroup)
        {
            string[] groups = objectGroup.Split('.');
            string? objectName = groups.LastOrDefault();
            if (objectName == null)
            {
                return null;
            }

            groups = groups.Take(groups.Length - 1).Reverse().ToArray();
            var foundObj = Objects.Find(obj =>
            {
                if (string.Compare(obj.Name, objectName, StringComparison.OrdinalIgnoreCase) != 0)
                {
                    return false;
                }

                var outer = obj.Outer;
                foreach (string group in groups)
                {
                    if (outer == null)
                    {
                        return false;
                    }

                    if (string.Compare(outer.Name, group, StringComparison.OrdinalIgnoreCase) != 0)
                    {
                        return false;
                    }

                    outer = outer.Outer;
                }

                return true;
            });

            return foundObj;
        }

        /// <summary>
        /// If true, the package won't have any editor data such as HideCategories, ScriptText etc.
        ///
        /// However this condition is not only determined by the package flags property.
        /// Thus it is necessary to explicitly indicate this state.
        /// </summary>
        /// <returns>Whether package is cooked for consoles.</returns>
        [MethodImpl(MethodImplOptions.AggressiveInlining)]
        public bool IsConsoleCooked()
        {
            return Summary.PackageFlags.HasFlag(PackageFlag.Cooked)
                   && CookerPlatform == BuildPlatform.Console;
        }

        /// <summary>
        /// Checks whether this package is marked with @flags.
        /// </summary>
        /// <param name="flags">The enum @flag to test.</param>
        /// <returns>Whether this package is marked with @flag.</returns>
        [Obsolete("See Summary.PackageFlags.HasFlag")]
        public bool HasPackageFlag(PackageFlags flags)
        {
            return Summary.PackageFlags.HasFlags((uint)flags);
        }

        /// <summary>
        /// Checks whether this package is marked with @flags.
        /// </summary>
        /// <param name="flags">The uint @flag to test</param>
        /// <returns>Whether this package is marked with @flag.</returns>
        [Obsolete("See Summary.PackageFlags.HasFlag")]
        public bool HasPackageFlag(uint flags)
        {
            return (PackageFlags & flags) != 0;
        }

        /// <summary>
        /// Tests the packageflags of this UELib.UnrealPackage instance whether it is cooked.
        /// </summary>
        /// <returns>True if cooked or False if not.</returns>
        [Obsolete]
        public bool IsCooked()
        {
            return Summary.PackageFlags.HasFlag(PackageFlag.Cooked);
        }

        /// <summary>
        /// Checks for the Map flag in PackageFlags.
        /// </summary>
        /// <returns>Whether if this package is a map.</returns>
        [Obsolete]
        public bool IsMap()
        {
            return Summary.PackageFlags.HasFlag(PackageFlag.ContainsMap);
        }

        /// <summary>
        /// Checks if this package contains code classes.
        /// </summary>
        /// <returns>Whether if this package contains code classes.</returns>
        [Obsolete]
        public bool IsScript()
        {
            return Summary.PackageFlags.HasFlag(PackageFlag.ContainsScript);
        }

        /// <summary>
        /// Checks if this package was built using the debug configuration.
        /// </summary>
        /// <returns>Whether if this package was built in debug configuration.</returns>
        [Obsolete]
        public bool IsDebug()
        {
            return Summary.PackageFlags.HasFlag(PackageFlag.ContainsDebugData);
        }

        /// <summary>
        /// Checks for the Stripped flag in PackageFlags.
        /// </summary>
        /// <returns>Whether if this package is stripped.</returns>
        [Obsolete]
        public bool IsStripped()
        {
            return Summary.PackageFlags.HasFlag(PackageFlag.StrippedSource);
        }

        /// <summary>
        /// Tests the packageflags of this UELib.UnrealPackage instance whether it is encrypted.
        /// </summary>
        /// <returns>True if encrypted or False if not.</returns>
        [Obsolete]
        public bool IsEncrypted()
        {
            return Summary.PackageFlags.HasFlag(PackageFlag.Encrypted);
        }

        [MethodImpl(MethodImplOptions.AggressiveInlining)]
        public bool ContainsEditorData()
        {
            return Summary.UE4Version > 0 && !Summary.PackageFlags.HasFlag(PackageFlag.FilterEditorOnly);
        }

        #region IBuffered

        public byte[] CopyBuffer()
        {
            byte[] buff = new byte[Summary.HeaderSize];
            Stream.Seek(0, SeekOrigin.Begin);
            Stream.Read(buff, 0, Summary.HeaderSize);

            return buff;
        }

        public IUnrealStream GetBuffer()
        {
            return Stream;
        }

        public int GetBufferPosition()
        {
            return 0;
        }

        public int GetBufferSize()
        {
            return HeaderSize;
        }

        public string GetBufferId(bool fullName = false)
        {
            return fullName ? FullPackageName : PackageName;
        }

        #endregion

        /// <inheritdoc/>
        public override string ToString()
        {
            return PackageName;
        }

        /// <inheritdoc/>
        public void Dispose()
        {
            if (Objects != null && Objects.Any())
            {
                foreach (var obj in Objects) obj.Dispose();

                Objects.Clear();
                Objects = null;
            }

            Stream?.Dispose();
        }

        #endregion
    }
}<|MERGE_RESOLUTION|>--- conflicted
+++ resolved
@@ -32,21 +32,10 @@
 using UELib.Decoding;
 using UELib.Flags;
 using UELib.Services;
+using UELib.IO;
 
 namespace UELib
 {
-<<<<<<< HEAD
-=======
-    using System.Text;
-    using Branch.UE2.DVS;
-    using Branch.UE2.ShadowStrike;
-    using Branch.UE3.RL;
-    using Branch.UE3.SFX;
-    using Core;
-    using Decoding;
-    using IO;
-
->>>>>>> 7095d6b9
     public class ObjectEventArgs : EventArgs
     {
         public UObject ObjectRef { get; }
