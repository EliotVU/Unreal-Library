--- conflicted
+++ resolved
@@ -3,7 +3,6 @@
 using System.Diagnostics;
 using System.Diagnostics.Contracts;
 using System.IO;
-using System.Linq;
 using System.Runtime.CompilerServices;
 using System.Runtime.InteropServices;
 using UELib.Branch;
@@ -122,6 +121,9 @@
 #if BULLETSTORM
                 PropertyType.CppCopyStructProperty => typeof(IUnrealSerializableClass),
 #endif
+#if BATMAN
+                PropertyType.GuidProperty => typeof(UGuid),
+#endif
                 PropertyType.None => throw new NotSupportedException("Cannot handle property tag type 'None'"),
                 _ => throw new NotImplementedException("Unrecognized property tag type")
             };
@@ -386,186 +388,11 @@
             //throw new NotImplementedException(
             //    $"SerializePropertyValue for {type} is not implemented yet.");
         }
-<<<<<<< HEAD
 
         private void DeserializePropertyValue(IUnrealStream stream, PropertyType type)
         {
             var flags = DeserializeFlags.None;
             _Value = TryLegacyDeserializeDefaultPropertyValue(stream, type, flags, Property);
-=======
-#if BATMAN
-        /// <returns>True if this is the last tag.</returns>
-        private bool DeserializeTagByOffset()
-        {
-            Type = (PropertyType)_Buffer.ReadInt16();
-            if (Type == PropertyType.None)
-            {
-                Record(nameof(Type), Type.ToString());
-                return true;
-            }
-
-            if (_Buffer.Package.Build != UnrealPackage.GameBuild.BuildName.Batman3MP)
-            {
-                Type = (int)Type switch
-                {
-                    5 => PropertyType.ObjectProperty,
-
-                    11 => PropertyType.Vector,
-                    12 => PropertyType.Rotator,
-
-                    15 => PropertyType.InterfaceProperty,
-                    // ObjectNCRProperty (ComponentProperty doesn't appear to exist, so let's assume it has been renamed)
-                    16 => PropertyType.ComponentProperty,
-                    17 => PropertyType.GuidProperty,
-                    _ => Type
-                };
-
-                Record(nameof(Type), Type.ToString());
-
-                ushort offset = _Buffer.ReadUInt16();
-                Record(nameof(offset), offset);
-
-                if (Type == PropertyType.StrProperty ||
-                    Type == PropertyType.NameProperty ||
-                    Type == PropertyType.IntProperty ||
-                    Type == PropertyType.FloatProperty ||
-                    Type == PropertyType.Vector ||
-                    Type == PropertyType.Rotator ||
-                    Type == PropertyType.ComponentProperty ||
-                    Type == PropertyType.GuidProperty ||
-                    (Type == PropertyType.BoolProperty &&
-                     _Buffer.Package.Build == UnrealPackage.GameBuild.BuildName.Batman4))
-                {
-                    switch (Type)
-                    {
-                        case PropertyType.Vector:
-                        case PropertyType.Rotator:
-                            Size = 12;
-                            break;
-
-                        case PropertyType.IntProperty:
-                        case PropertyType.FloatProperty:
-                        case PropertyType.ComponentProperty:
-                            Size = 4;
-                            break;
-
-                        case PropertyType.StrProperty:
-                            Size = _Buffer.ReadInt32() + sizeof(int); // Size of the characters and the length variable.
-                            Record(nameof(Size), Size);
-                            Debug.Assert(Size >= 0);
-                            // dirty hack, so we won't have to deal with changes to ReadString() below.
-                            _Buffer.Position -= 4;
-                            break;
-
-                        case PropertyType.NameProperty:
-                            Size = 8;
-                            break;
-
-                        case PropertyType.BoolProperty:
-                            Size = 0; // Actually 4, but by doing this we can cheat a little bit.
-                            break;
-
-                        case PropertyType.GuidProperty:
-                            Size = 16;
-                            break;
-                    }
-
-                    Name = new UName($"self[0x{offset:X3}]");
-                    DeserializeTypeDataUE3();
-                    return false;
-                }
-            }
-
-            Name = _Buffer.ReadNameReference();
-            Record(nameof(Name), Name);
-
-            Size = _Buffer.ReadInt32();
-            Record(nameof(Size), Size);
-            Debug.Assert(Size >= 0);
-
-            ArrayIndex = _Buffer.ReadInt32();
-            Record(nameof(ArrayIndex), ArrayIndex);
-
-            DeserializeTypeDataUE3();
-            return false;
-        }
-#endif
-        private void DeserializeTypeDataUE3()
-        {
-            switch (Type)
-            {
-                case PropertyType.StructProperty:
-#if BATMAN
-                    if (_Buffer.Package.Build == BuildGeneration.RSS &&
-                        _Buffer.Package.Build != UnrealPackage.GameBuild.BuildName.Batman3MP)
-                    {
-                        // Dirty hack...
-                        var prop = FindProperty<UProperty>(out var propertySource);
-                        if (((UStructProperty)prop)?.Struct != null)
-                        {
-                            _TypeData.StructName = ((UStructProperty)prop).Struct.Name;
-                        }
-
-                        break;
-                    }
-#endif
-                    _Buffer.Read(out _TypeData.StructName);
-                    Record(nameof(_TypeData.StructName), _TypeData.StructName);
-#if UE4
-                    if (_Buffer.UE4Version >= 441)
-                    {
-                        _Buffer.Skip(16);
-                        _Buffer.ConformRecordPosition();
-                    }
-#endif
-                    break;
-
-                case PropertyType.ByteProperty:
-                    if (_Buffer.Version >= (uint)PackageObjectLegacyVersion.EnumNameAddedToBytePropertyTag
-#if BATMAN
-                        && (_Buffer.Package.Build.Generation != BuildGeneration.RSS || _Buffer.LicenseeVersion <= 21)
-#endif
-                       )
-                    {
-                        _Buffer.Read(out _TypeData.EnumName);
-                        Record(nameof(_TypeData.EnumName), _TypeData.EnumName);
-                    }
-
-                    break;
-
-                case PropertyType.BoolProperty:
-                    if (_Buffer.Version >= (uint)PackageObjectLegacyVersion.BoolValueToByteForBoolPropertyTag
-#if BORDERLANDS
-                        // GOTYE didn't apply this upgrade, but did the EnumName update? ...
-                        && _Buffer.Package.Build != UnrealPackage.GameBuild.BuildName.Borderlands_GOTYE
-#endif
-#if BATMAN
-                        && _Buffer.Package.Build != UnrealPackage.GameBuild.BuildName.Batman4
-#endif
-                       )
-                    {
-                        BoolValue = _Buffer.ReadByte() > 0;
-                    }
-                    else
-                    {
-                        BoolValue = _Buffer.ReadInt32() > 0;
-                    }
-
-                    Record(nameof(BoolValue), BoolValue);
-                    break;
-
-                case PropertyType.ArrayProperty:
-#if UE4
-                    // FIXME: UE4 version
-                    if (_Buffer.UE4Version > 220)
-                    {
-                        _Buffer.Read(out _TypeData.InnerTypeName);
-                        Record(nameof(_TypeData.InnerTypeName), _TypeData.InnerTypeName);
-                    }
-#endif
-                    break;
-            }
->>>>>>> f6d9188c
         }
 
         /// <summary>
@@ -790,7 +617,7 @@
                         }
 
                         Debug.Assert(UDecompilingState.s_inlinedSubObjects != null,
-                                     "UDecompilingState.s_inlinedSubObjects != null");
+                            "UDecompilingState.s_inlinedSubObjects != null");
 
                         bool isPendingInline =
                             UDecompilingState.s_inlinedSubObjects.TryGetValue(constantObject, out bool isInlined);
@@ -874,30 +701,20 @@
                         UStruct? structPropertySource = structProperty?.Struct;
 
                         deserializeFlags |= DeserializeFlags.WithinStruct;
-                        FindProperty<UProperty>(out var propertySource);
 
                         if (UStructProperty.PropertyValueSerializer.CanSerializeStructUsingBinary(stream))
                         {
                             // Some structs are serialized using tags.
                             // Let's find out if this is one of them.
-<<<<<<< HEAD
-                            Enum.TryParse(StructName, out UStructProperty.PropertyValueSerializer.BinaryStructType binaryStructType);
-                            if (UStructProperty.PropertyValueSerializer.IsStructImmutable(stream, structPropertySource, binaryStructType))
-                            {
-                                // Deserialize using the atomic serializer.
-                                propertyValue += LegacyDeserializeDefaultBinaryStructValue(stream, binaryStructType, deserializeFlags);
-=======
-                            Enum.TryParse(_TypeData.StructName,
+                            Enum.TryParse(StructName,
                                 out UStructProperty.PropertyValueSerializer.BinaryStructType binaryStructType);
-                            if (UStructProperty.PropertyValueSerializer.IsStructImmutable(
-                                    _Buffer,
-                                    propertySource,
+                            if (UStructProperty.PropertyValueSerializer.IsStructImmutable(stream, structPropertySource,
                                     binaryStructType))
                             {
                                 // Deserialize using the atomic serializer.
                                 propertyValue +=
-                                    LegacyDeserializeDefaultBinaryStructValue(binaryStructType, deserializeFlags);
->>>>>>> f6d9188c
+                                    LegacyDeserializeDefaultBinaryStructValue(stream, binaryStructType,
+                                        deserializeFlags);
 
                                 goto output;
                             }
@@ -906,19 +723,17 @@
                         }
 
                     nonAtomic:
-<<<<<<< HEAD
-                        var scriptProperty = UStruct.DeserializeNextScriptProperty(stream, structPropertySource, TagSource);
+                        var scriptProperty =
+                            UStruct.DeserializeNextScriptProperty(stream, structPropertySource, TagSource);
                         if (scriptProperty == null)
-=======
-                        var tag = new UDefaultProperty(_Container, propertySource);
-                        if (!tag.Deserialize())
->>>>>>> f6d9188c
                         {
                             return "()";
                         }
 
                         propertyValue += DecompileTag(scriptProperty);
-                        while ((scriptProperty = UStruct.DeserializeNextScriptProperty(stream, structPropertySource, TagSource)) != null)
+                        while ((scriptProperty =
+                                   UStruct.DeserializeNextScriptProperty(stream, structPropertySource, TagSource)) !=
+                               null)
                         {
                             propertyValue += ",";
                             propertyValue += DecompileTag(scriptProperty);
@@ -930,22 +745,22 @@
 
                             UProperty? structMemberProperty = scriptProperty.Type switch
                             {
-                                PropertyType.StructProperty => structPropertySource?.FindProperty<UStructProperty?>(scriptProperty.Name),
-                                PropertyType.ArrayProperty => structPropertySource?.FindProperty<UArrayProperty?>(scriptProperty.Name),
-                                PropertyType.FixedArrayProperty => structPropertySource?.FindProperty<UFixedArrayProperty?>(scriptProperty.Name),
-                                PropertyType.MapProperty => structPropertySource?.FindProperty<UMapProperty?>(scriptProperty.Name),
+                                PropertyType.StructProperty => structPropertySource?.FindProperty<UStructProperty?>(
+                                    scriptProperty.Name),
+                                PropertyType.ArrayProperty => structPropertySource?.FindProperty<UArrayProperty?>(
+                                    scriptProperty.Name),
+                                PropertyType.FixedArrayProperty => structPropertySource
+                                    ?.FindProperty<UFixedArrayProperty?>(scriptProperty.Name),
+                                PropertyType.MapProperty => structPropertySource?.FindProperty<UMapProperty?>(
+                                    scriptProperty.Name),
                                 _ => null
                             };
 
                             string tagExpr = scriptProperty.Name;
                             if (structMemberProperty?.ElementSize > 1 || scriptProperty.ArrayIndex > 0)
                             {
-<<<<<<< HEAD
-                                tagExpr += PropertyDisplay.FormatT3DElementAccess(scriptProperty.ArrayIndex.ToString(), stream.Version);
-=======
-                                tagExpr += PropertyDisplay.FormatT3DElementAccess(tag.ArrayIndex.ToString(),
-                                    _Buffer.Version);
->>>>>>> f6d9188c
+                                tagExpr += PropertyDisplay.FormatT3DElementAccess(scriptProperty.ArrayIndex.ToString(),
+                                    stream.Version);
                             }
 
                             stream.Seek(scriptProperty._PropertyValuePosition, SeekOrigin.Begin);
@@ -1004,12 +819,8 @@
 
                         if (innerArrayType == PropertyType.None)
                         {
-<<<<<<< HEAD
-                            LibServices.LogService.Log($"Couldn't acquire array type for property tag '{Name}' in {TagSource.GetReferencePath()}.");
-=======
                             LibServices.LogService.Log(
-                                $"Couldn't acquire array type for property tag '{Name}' in {_Outer.GetReferencePath()}.");
->>>>>>> f6d9188c
+                                $"Couldn't acquire array type for property tag '{Name}' in {TagSource.GetReferencePath()}.");
 
                             propertyValue = "/* Array type was not detected. */";
                             break;
@@ -1020,7 +831,8 @@
                         {
                             for (var i = 0; i < arraySize; ++i)
                             {
-                                propertyValue += LegacyDeserializeDefaultPropertyValue(stream, innerArrayType, deserializeFlags, innerArrayProperty)
+                                propertyValue += LegacyDeserializeDefaultPropertyValue(stream, innerArrayType,
+                                                     deserializeFlags, innerArrayProperty)
                                                  + (i != arraySize - 1 ? "," : string.Empty);
                             }
 
@@ -1031,15 +843,10 @@
                             for (var i = 0; i < arraySize; ++i)
                             {
                                 string elementAccessText =
-<<<<<<< HEAD
                                     PropertyDisplay.FormatT3DElementAccess(i.ToString(), stream.Version);
                                 string elementValue =
-                                    LegacyDeserializeDefaultPropertyValue(stream, innerArrayType, deserializeFlags, innerArrayProperty);
-=======
-                                    PropertyDisplay.FormatT3DElementAccess(i.ToString(), _Buffer.Version);
-                                string elementValue =
-                                    LegacyDeserializeDefaultPropertyValue(arrayType, deserializeFlags);
->>>>>>> f6d9188c
+                                    LegacyDeserializeDefaultPropertyValue(stream, innerArrayType, deserializeFlags,
+                                        innerArrayProperty);
                                 if ((_TempFlags & ReplaceNameMarker) != 0)
                                 {
                                     propertyValue += elementValue.Replace("%ARRAYNAME%", $"{Name}{elementAccessText}");
@@ -1079,7 +886,8 @@
                         for (int i = 0; i < count; ++i)
                         {
                             propertyValue +=
-                                LegacyDeserializeDefaultPropertyValue(stream, mapProperty.ValueProperty.Type, deserializeFlags, mapProperty.ValueProperty);
+                                LegacyDeserializeDefaultPropertyValue(stream, mapProperty.ValueProperty.Type,
+                                    deserializeFlags, mapProperty.ValueProperty);
                             if (i + 1 != count)
                             {
                                 propertyValue += ",";
@@ -1104,7 +912,8 @@
                         propertyValue = "(";
                         for (int i = 0; i < fixedArrayProperty.Count; ++i)
                         {
-                            propertyValue += LegacyDeserializeDefaultPropertyValue(stream, innerType, deserializeFlags, fixedArrayProperty.InnerProperty);
+                            propertyValue += LegacyDeserializeDefaultPropertyValue(stream, innerType, deserializeFlags,
+                                fixedArrayProperty.InnerProperty);
                             if (i + 1 != fixedArrayProperty.Count)
                             {
                                 propertyValue += ",";
@@ -1126,44 +935,46 @@
                 // Legacy fall-back for batman etc
                 case PropertyType.Vector:
                     {
-<<<<<<< HEAD
-                        propertyValue = LegacyDeserializeDefaultBinaryStructValue(
+                        propertyValue = $"({LegacyDeserializeDefaultBinaryStructValue(
                             stream,
-                            UStructProperty.PropertyValueSerializer.BinaryStructType.Vector, deserializeFlags);
-=======
-                        propertyValue = $"({LegacyDeserializeDefaultBinaryStructValue(
                             UStructProperty.PropertyValueSerializer.BinaryStructType.Vector, deserializeFlags)})";
->>>>>>> f6d9188c
                         break;
                     }
 
                 // Legacy fall-back for batman etc
                 case PropertyType.Rotator:
                     {
-<<<<<<< HEAD
-                        propertyValue = LegacyDeserializeDefaultBinaryStructValue(
+                        propertyValue = $"({LegacyDeserializeDefaultBinaryStructValue(
                             stream,
-                            UStructProperty.PropertyValueSerializer.BinaryStructType.Rotator, deserializeFlags);
-=======
+                            UStructProperty.PropertyValueSerializer.BinaryStructType.Rotator, deserializeFlags)})";
+                        break;
+                    }
+#if BATMAN
+                case PropertyType.GuidProperty:
+                    {
                         propertyValue = $"({LegacyDeserializeDefaultBinaryStructValue(
-                            UStructProperty.PropertyValueSerializer.BinaryStructType.Rotator, deserializeFlags)})";
->>>>>>> f6d9188c
-                        break;
-                    }
-
+                            stream,
+                            UStructProperty.PropertyValueSerializer.BinaryStructType.Guid, deserializeFlags)})";
+                        break;
+                    }
+#endif
 #if BORDERLANDS2 || BATTLEBORN
                 case PropertyType.ByteAttributeProperty:
-                    return LegacyDeserializeDefaultPropertyValue(stream, PropertyType.ByteProperty, deserializeFlags, property);
+                    return LegacyDeserializeDefaultPropertyValue(stream, PropertyType.ByteProperty, deserializeFlags,
+                        property);
 
                 case PropertyType.IntAttributeProperty:
-                    return LegacyDeserializeDefaultPropertyValue(stream, PropertyType.IntProperty, deserializeFlags, property);
+                    return LegacyDeserializeDefaultPropertyValue(stream, PropertyType.IntProperty, deserializeFlags,
+                        property);
 
                 case PropertyType.FloatAttributeProperty:
-                    return LegacyDeserializeDefaultPropertyValue(stream, PropertyType.FloatProperty, deserializeFlags, property);
+                    return LegacyDeserializeDefaultPropertyValue(stream, PropertyType.FloatProperty, deserializeFlags,
+                        property);
 #endif
 #if BULLETSTORM
                 case PropertyType.CppCopyStructProperty:
-                    return LegacyDeserializeDefaultPropertyValue(stream, PropertyType.StructProperty, deserializeFlags, property);
+                    return LegacyDeserializeDefaultPropertyValue(stream, PropertyType.StructProperty, deserializeFlags,
+                        property);
 #endif
 #if SA2
                 case PropertyType.Int64Property:
@@ -1171,14 +982,6 @@
                         long value = stream.ReadInt64();
                         stream.Record(nameof(value), value);
                         propertyValue = PropertyDisplay.FormatLiteral(value);
-                        break;
-                    }
-#endif
-#if BATMAN
-                case PropertyType.GuidProperty:
-                    {
-                        propertyValue = LegacyDeserializeDefaultBinaryStructValue(
-                            UStructProperty.PropertyValueSerializer.BinaryStructType.Guid, deserializeFlags);
                         break;
                     }
 #endif
