﻿using System;
using System.Collections.Generic;
using System.Diagnostics;
using System.Linq;
using UELib.Annotations;
using UELib.Core.Types;
using UELib.Types;
using UELib.UnrealScript;

namespace UELib.Core
{
    /// <summary>
    /// [Default]Properties values deserializer.
    /// </summary>
    public sealed class UDefaultProperty : IUnrealDecompilable
    {
        [Flags]
        public enum DeserializeFlags : byte
        {
            None                    = 0x00,
            WithinStruct            = 0x01,
            WithinArray             = 0x02,
            Complex                 = WithinStruct | WithinArray,
        }

        private const byte DoNotAppendName = 0x01;
        private const byte ReplaceNameMarker = 0x02;

        private const int V3 = 220;
        // FIXME: Wrong version, naive approach
        private const int VAtomicStructs = V3;
        private const int VEnumName = 633;
        private const int VBoolSizeToOne = 673;

        private IUnrealStream _Buffer => _Container.Buffer;

        private readonly UObject _Container;
        private UStruct _Outer;
        private bool _RecordingEnabled = true;

        internal long _BeginOffset { get; set; }
        private long _ValueOffset { get; set; }

        private byte _TempFlags { get; set; }

        #region Serialized Members

        /// <summary>
        /// Name of the UProperty.
        ///
        /// get and private remain to maintain compatibility with UE Explorer
        /// </summary>
        [PublicAPI]
        public UName Name { get; private set; }

        /// <summary>
        /// Name of the UStruct. If type equals StructProperty.
        /// </summary>
        [PublicAPI] [CanBeNull] public UName ItemName;

        /// <summary>
        /// Name of the UEnum. If Type equals ByteProperty.
        /// </summary>
        [PublicAPI] [CanBeNull] public UName EnumName;

        /// <summary>
        /// See PropertyType enum in UnrealFlags.cs
        /// </summary>
<<<<<<< HEAD
        [PublicAPI] public PropertyType Type;
=======
        private PropertyType        Type{ get; set; }
        private PropertyType        InnerType{ get; set; }
>>>>>>> ab49963c

        /// <summary>
        /// The stream size of this DefaultProperty.
        /// </summary>
        private int Size { get; set; }

        /// <summary>
        /// Whether this property is part of an static array, and the index into it
        /// </summary>
        public int ArrayIndex = -1;

        /// <summary>
        /// Value of the UBoolProperty. If Type equals BoolProperty.
        /// </summary>
        public bool? BoolValue;

        /// <summary>
        /// The deserialized and decompiled output.
        ///
        /// Serves as a temporary workaround, don't rely on it.
        /// </summary>
        [PublicAPI]
        public string Value { get; private set; }

        #endregion

        #region Constructors

        public UDefaultProperty(UObject owner, UStruct outer = null)
        {
            _Container = owner;
            _Outer = (outer ?? _Container as UStruct) ?? _Container.Outer as UStruct;
        }

        private int DeserializePackedSize(byte sizePack)
        {
            switch (sizePack)
            {
                case 0x00:
                    return 1;

                case 0x10:
                    return 2;

                case 0x20:
                    return 4;

                case 0x30:
                    return 12;

                case 0x40:
                    return 16;

                case 0x50:
                    return _Buffer.ReadByte();

                case 0x60:
                    return _Buffer.ReadInt16();

                case 0x70:
                    return _Buffer.ReadInt32();

                default:
                    throw new NotImplementedException($"Unknown sizePack {sizePack}");
            }
        }

        private const byte ArrayIndexMask = 0x80;

        private int DeserializeTagArrayIndexUE1()
        {
            int arrayIndex;
#if BINARYMETADATA
            long startPos = _Buffer.Position;
#endif
            byte b = _Buffer.ReadByte();
            if ((b & ArrayIndexMask) == 0)
                arrayIndex = b;
            else if ((b & 0xC0) == ArrayIndexMask)
                arrayIndex = ((b & 0x7F) << 8) + _Buffer.ReadByte();
            else
                arrayIndex = ((b & 0x3F) << 24)
                             + (_Buffer.ReadByte() << 16)
                             + (_Buffer.ReadByte() << 8)
                             + _Buffer.ReadByte();
#if BINARYMETADATA
            _Buffer.LastPosition = startPos;
#endif
            return arrayIndex;
        }

        /// <returns>True if there are more property tags.</returns>
        public bool Deserialize()
        {
            _BeginOffset = _Buffer.Position;
            if (DeserializeNextTag())
            {
                return false;
            }

            _ValueOffset = _Buffer.Position;
            try
            {
                DeserializeValue();
                _RecordingEnabled = false;
            }
            finally
            {
                // Even if something goes wrong, we can still skip everything and safely deserialize the next property if any!
                // Note: In some builds @Size is not serialized
                _Buffer.Position = _ValueOffset + Size;
            }

            return true;
        }

        /// <returns>True if this is the last tag.</returns>
        private bool DeserializeNextTag()
        {
            if (_Buffer.Version < V3) return DeserializeTagUE1();
#if BATMAN
            if (_Buffer.Package.Build == UnrealPackage.GameBuild.BuildName.BatmanUDK)
                return DeserializeTagByOffset();
#endif
            return DeserializeTagUE3();
        }

        /// <returns>True if this is the last tag.</returns>
        private bool DeserializeTagUE1()
        {
            Name = _Buffer.ReadNameReference();
            Record(nameof(Name), Name);
            if (Name.IsNone()) return true;

            const byte typeMask = 0x0F;
            const byte sizeMask = 0x70;

            // Packed byte
            byte info = _Buffer.ReadByte();
            Record(
                $"Info(Type={(PropertyType)(byte)(info & typeMask)}," +
                $"SizeMask=0x{(byte)(info & sizeMask):X2}," +
                $"ArrayIndexMask=0x{info & ArrayIndexMask:X2})",
                info
            );

            Type = (PropertyType)(byte)(info & typeMask);
            if (Type == PropertyType.StructProperty)
            {
                ItemName = _Buffer.ReadNameReference();
                Record(nameof(ItemName), ItemName);
            }

            Size = DeserializePackedSize((byte)(info & sizeMask));
            Record(nameof(Size), Size);

            // TypeData
            switch (Type)
            {
                case PropertyType.BoolProperty:
                    BoolValue = (info & ArrayIndexMask) != 0;
                    break;

                default:
                    if ((info & ArrayIndexMask) != 0)
                    {
                        ArrayIndex = DeserializeTagArrayIndexUE1();
                        Record(nameof(ArrayIndex), ArrayIndex);
                    }

                    break;
            }

            return false;
        }

        /// <returns>True if this is the last tag.</returns>
        private bool DeserializeTagUE3()
        {
            Name = _Buffer.ReadNameReference();
            Record(nameof(Name), Name);
            if (Name.IsNone()) return true;

            string typeName = _Buffer.ReadName();
            Record(nameof(typeName), typeName);
            Type = (PropertyType)Enum.Parse(typeof(PropertyType), typeName);

            Size = _Buffer.ReadInt32();
            Record(nameof(Size), Size);

            ArrayIndex = _Buffer.ReadInt32();
            Record(nameof(ArrayIndex), ArrayIndex);

            DeserializeTypeDataUE3();
            return false;
        }
#if BATMAN
        /// <returns>True if this is the last tag.</returns>
        private bool DeserializeTagByOffset()
        {
            Type = (PropertyType)_Buffer.ReadInt16();
            Record(nameof(Type), Type.ToString());
            if (Type == PropertyType.None) return true;

            if (_Buffer.Package.Build != BuildGeneration.Batman3MP)
            {
                ushort offset = _Buffer.ReadUInt16();
                Record(nameof(offset), offset);

                // TODO: Incomplete, PropertyTypes' have shifted.
                if ((int)Type == 11)
                {
<<<<<<< HEAD
                    Type = PropertyType.Vector;
                }
=======
                    case PropertyType.StructProperty:
                        ItemName = _Buffer.ReadNameReference();
                        _Container.Record( "ItemName", ItemName );

#if UE4
                        if( _Buffer.Package.UE4Version >= 441 )
                        {
                            _Buffer.Skip( 16 );
                        }
#endif
                        break;
>>>>>>> ab49963c

                // This may actually be determined by the property's flags, but we don't calculate the offset of properties :/
                // TODO: Incomplete
                if (Type == PropertyType.StrProperty ||
                    Type == PropertyType.NameProperty ||
                    Type == PropertyType.IntProperty ||
                    Type == PropertyType.FloatProperty ||
                    Type == PropertyType.StructProperty ||
                    Type == PropertyType.Vector ||
                    Type == PropertyType.Rotator ||
                    (Type == PropertyType.BoolProperty && _Buffer.Package.Build == BuildGeneration.Batman4))
                {
                    switch(Type)
                    {
                        case PropertyType.Vector:
                        case PropertyType.Rotator:
                            Size = 12;
                            break;

<<<<<<< HEAD
                        case PropertyType.IntProperty:
                        case PropertyType.FloatProperty:
                        case PropertyType.StructProperty:
                            //case PropertyType.ObjectProperty:
                            //case PropertyType.InterfaceProperty:
                            //case PropertyType.ComponentProperty:
                            //case PropertyType.ClassProperty:
                            Size = 4;
                            break;

                        case PropertyType.NameProperty:
                            Size = 8;
                            break;

                        case PropertyType.BoolProperty:
                            Size = sizeof(byte);
                            break;
                    }
                    Name = new UName($"self[0x{offset:X3}]");
                    DeserializeTypeDataUE3();
                    return false;
=======
                    case PropertyType.BoolProperty:
                        _BoolValue = _Buffer.Version >= VBoolSizeToOne ? _Buffer.ReadByte() > 0 : _Buffer.ReadInt32() > 0;
                        _Container.Record( "_BoolValue", _BoolValue );
                        break;

#if UE4
                    case PropertyType.ArrayProperty:
                        // FIXME: Guessed number
                        if( _Buffer.Package.UE4Version > 220 )
                        {
                            var innerTypeName = _Buffer.ReadName();
                            _Container.Record( "InnerType", innerTypeName );
                            InnerType = (PropertyType)Enum.Parse( typeof(PropertyType), innerTypeName );
                        }
                        break;
#endif
>>>>>>> ab49963c
                }
            }

            Name = _Buffer.ReadNameReference();
            Record(nameof(Name), Name);

            Size = _Buffer.ReadInt32();
            Record(nameof(Size), Size);

            ArrayIndex = _Buffer.ReadInt32();
            Record(nameof(ArrayIndex), ArrayIndex);

            DeserializeTypeDataUE3();
            return false;
        }
#endif
        private void DeserializeTypeDataUE3()
        {
            switch (Type)
            {
                case PropertyType.StructProperty:
                    ItemName = _Buffer.ReadNameReference();
                    Record(nameof(ItemName), ItemName);
                    break;

                case PropertyType.ByteProperty:
                    if (_Buffer.Version >= VEnumName)
                    {
                        EnumName = _Buffer.ReadNameReference();
                        Record(nameof(EnumName), EnumName);
                    }

                    break;

                case PropertyType.BoolProperty:
                    BoolValue = _Buffer.Version >= VBoolSizeToOne
                        ? _Buffer.ReadByte() > 0
                        : _Buffer.ReadInt32() > 0;
                    Record(nameof(BoolValue), BoolValue);
                    break;
            }
        }

        /// <summary>
        /// Deserialize the value of this UPropertyTag instance.
        ///
        /// Note:
        ///     Only call after the whole package has been deserialized!
        /// </summary>
        /// <returns>The deserialized value if any.</returns>
        [PublicAPI]
        public string DeserializeValue(DeserializeFlags deserializeFlags = DeserializeFlags.None)
        {
            if (_Buffer == null)
            {
                _Container.EnsureBuffer();
                if (_Buffer == null) throw new DeserializationException("_Buffer is not initialized!");
            }

            _Buffer.Seek(_ValueOffset, System.IO.SeekOrigin.Begin);
            try
            {
                return DeserializeDefaultPropertyValue(Type, ref deserializeFlags);
            }
            catch (DeserializationException e)
            {
                return e.ToString();
            }
        }

        /// <summary>
        /// Deserialize a default property value of a specified type.
        /// </summary>
        /// <param name="type">Kind of type to try deserialize.</param>
        /// <returns>The deserialized value if any.</returns>
        private string DeserializeDefaultPropertyValue(PropertyType type, ref DeserializeFlags deserializeFlags)
        {
            var orgOuter = _Outer;
            var propertyValue = string.Empty;
            try
            {
                // Deserialize Value
                switch (type)
                {
                    case PropertyType.BoolProperty:
                    {
                        Debug.Assert(BoolValue != null, nameof(BoolValue) + " != null");
                        bool value = BoolValue.Value;
                        if (Size == 1 && _Buffer.Version < V3)
                        {
                            value = _Buffer.ReadByte() > 0;
                            Record(nameof(value), value);
                        }

                        propertyValue = value ? "true" : "false";
                        break;
                    }

                    case PropertyType.StrProperty:
                    {
                        string value = _Buffer.ReadText();
                        Record(nameof(value), value);
                        propertyValue = PropertyDisplay.FormatLiteral(value);
                        break;
                    }

                    case PropertyType.NameProperty:
                    {
                        var value = _Buffer.ReadNameReference();
                        Record(nameof(value), value);
                        propertyValue = value;
                        break;
                    }

                    case PropertyType.IntProperty:
                    {
                        int value = _Buffer.ReadInt32();
                        Record(nameof(value), value);
                        propertyValue = PropertyDisplay.FormatLiteral(value);
                        break;
                    }

#if BIOSHOCK
                    case PropertyType.QwordProperty:
                    {
                        long value = _Buffer.ReadInt64();
                        Record(nameof(value), value);
                        propertyValue = PropertyDisplay.FormatLiteral(value);
                        break;
                    }

                    case PropertyType.XWeakReferenceProperty:
                        propertyValue = "/* XWeakReference: (?=" + _Buffer.ReadName() + ",?=" + _Buffer.ReadName() +
                                        ",?=" + _Buffer.ReadByte() + ",?=" + _Buffer.ReadName() + ") */";
                        break;
#endif

                    case PropertyType.FloatProperty:
                    {
                        float value = _Buffer.ReadFloat();
                        Record(nameof(value), value);
                        propertyValue = PropertyDisplay.FormatLiteral(value);
                        break;
                    }
                    
                    case PropertyType.ByteProperty:
                    {
                        if (_Buffer.Version >= V3 && Size == 8)
                        {
                            string value = _Buffer.ReadName();
                            Record(nameof(value), value);
                            propertyValue = value;
                            if (_Buffer.Version >= VEnumName) propertyValue = $"{EnumName}.{propertyValue}";
                        }
                        else
                        {
                            byte value = _Buffer.ReadByte();
                            Record(nameof(value), value);
                            propertyValue = PropertyDisplay.FormatLiteral(value);
                        }

                        break;
                    }

                    case PropertyType.InterfaceProperty:
                    case PropertyType.ComponentProperty:
                    case PropertyType.ObjectProperty:
                    {
                        var constantObject = _Buffer.ReadObject();
                        Record(nameof(constantObject), constantObject);
                        if (constantObject != null)
                        {
                            var inline = false;
                            // If true, object is an archetype or subobject.
                            if (constantObject.Outer == _Container &&
                                (deserializeFlags & DeserializeFlags.WithinStruct) == 0)
                            {
                                // Unknown objects are only deserialized on demand.
                                constantObject.BeginDeserializing();
                                if (constantObject.Properties != null && constantObject.Properties.Count > 0)
                                {
                                    inline = true;
                                    propertyValue = constantObject.Decompile() + "\r\n" + UDecompilingState.Tabs;

                                    _TempFlags |= DoNotAppendName;
                                    if ((deserializeFlags & DeserializeFlags.WithinArray) != 0)
                                    {
                                        _TempFlags |= ReplaceNameMarker;
                                        propertyValue += $"%ARRAYNAME%={constantObject.Name}";
                                    }
                                    else
                                    {
                                        propertyValue += $"{Name}={constantObject.Name}";
                                    }
                                }
                            }

                            if (!inline)
                                // =CLASS'Package.Group(s)+.Name'
                                propertyValue = $"{constantObject.GetClassName()}\'{constantObject.GetOuterGroup()}\'";
                        }
                        else
                        {
                            // =none
                            propertyValue = "none";
                        }

                        break;
                    }

                    case PropertyType.ClassProperty:
                    {
                        var classObject = _Buffer.ReadObject();
                        Record(nameof(classObject), classObject);
                        propertyValue = classObject != null
                            ? $"class'{classObject.Name}'"
                            : "none";
                        break;
                    }

                    case PropertyType.DelegateProperty:
                    {
                        _TempFlags |= DoNotAppendName;

                        var outerObj = _Buffer.ReadObject(); // Where the assigned delegate property exists.
                        Record(nameof(outerObj), outerObj);

                        string delegateName = _Buffer.ReadName();
                        Record(nameof(delegateName), delegateName);

                        // Strip __%delegateName%__Delegate
                        string normalizedDelegateName = ((string)Name).Substring(2, Name.Length - 12);
                        propertyValue = $"{normalizedDelegateName}={delegateName}";
                        break;
                    }

                    #region HardCoded Struct Types

                    case PropertyType.Color:
                    {
                        _Buffer.ReadAtomicStruct(out UColor color);
                        propertyValue += PropertyDisplay.FormatLiteral(color);
                        break;
                    }

                    case PropertyType.LinearColor:
                    {
                        string r = DeserializeDefaultPropertyValue(PropertyType.FloatProperty, ref deserializeFlags);
                        string g = DeserializeDefaultPropertyValue(PropertyType.FloatProperty, ref deserializeFlags);
                        string b = DeserializeDefaultPropertyValue(PropertyType.FloatProperty, ref deserializeFlags);
                        string a = DeserializeDefaultPropertyValue(PropertyType.FloatProperty, ref deserializeFlags);

                        propertyValue += $"R={r},G={g},B={b},A={a}";
                        break;
                    }

                    case PropertyType.Vector:
                    {
                        string x = DeserializeDefaultPropertyValue(PropertyType.FloatProperty, ref deserializeFlags);
                        string y = DeserializeDefaultPropertyValue(PropertyType.FloatProperty, ref deserializeFlags);
                        string z = DeserializeDefaultPropertyValue(PropertyType.FloatProperty, ref deserializeFlags);

                        propertyValue += $"X={x},Y={y},Z={z}";
                        break;
                    }

                    case PropertyType.TwoVectors:
                    {
                        string v1 = DeserializeDefaultPropertyValue(PropertyType.Vector, ref deserializeFlags);
                        string v2 = DeserializeDefaultPropertyValue(PropertyType.Vector, ref deserializeFlags);
                        propertyValue += $"v1=({v1}),v2=({v2})";
                        break;
                    }

                    case PropertyType.Vector4:
                    {
                        string x = DeserializeDefaultPropertyValue(PropertyType.FloatProperty, ref deserializeFlags);
                        string y = DeserializeDefaultPropertyValue(PropertyType.FloatProperty, ref deserializeFlags);
                        string z = DeserializeDefaultPropertyValue(PropertyType.FloatProperty, ref deserializeFlags);
                        string w = DeserializeDefaultPropertyValue(PropertyType.FloatProperty, ref deserializeFlags);

                        propertyValue += $"X={x},Y={y},Z={z},W={w}";
                            break;
                    }

                    case PropertyType.Vector2D:
                    {
                        string x = DeserializeDefaultPropertyValue(PropertyType.FloatProperty, ref deserializeFlags);
                        string y = DeserializeDefaultPropertyValue(PropertyType.FloatProperty, ref deserializeFlags);
                        propertyValue += $"X={x},Y={y}";
                        break;
                    }

                    case PropertyType.Rotator:
                    {
                        string pitch = DeserializeDefaultPropertyValue(PropertyType.IntProperty, ref deserializeFlags);
                        string yaw = DeserializeDefaultPropertyValue(PropertyType.IntProperty, ref deserializeFlags);
                        string roll = DeserializeDefaultPropertyValue(PropertyType.IntProperty, ref deserializeFlags);
                        propertyValue += $"Pitch={pitch},Yaw={yaw},Roll={roll}";
                        break;
                    }

                    case PropertyType.Guid:
                    {
                        string a = DeserializeDefaultPropertyValue(PropertyType.IntProperty, ref deserializeFlags);
                        string b = DeserializeDefaultPropertyValue(PropertyType.IntProperty, ref deserializeFlags);
                        string c = DeserializeDefaultPropertyValue(PropertyType.IntProperty, ref deserializeFlags);
                        string d = DeserializeDefaultPropertyValue(PropertyType.IntProperty, ref deserializeFlags);
                        propertyValue += $"A={a},B={b},C={c},D={d}";
                        break;
                    }

                    case PropertyType.Sphere:
                    case PropertyType.Plane:
                    {
                        if (_Buffer.Version < VAtomicStructs)
                        {
                            throw new NotSupportedException("Not atomic");
                        }
                        
                        string w = DeserializeDefaultPropertyValue(PropertyType.FloatProperty, ref deserializeFlags);
                        string v = DeserializeDefaultPropertyValue(PropertyType.Vector, ref deserializeFlags);
                        propertyValue += $"W={w},{v}";
                        break;
                    }

                    case PropertyType.Scale:
                    {
                        string scale = DeserializeDefaultPropertyValue(PropertyType.Vector, ref deserializeFlags);
                        string sheerRate =
                            DeserializeDefaultPropertyValue(PropertyType.FloatProperty, ref deserializeFlags);
                        string sheerAxis =
                            DeserializeDefaultPropertyValue(PropertyType.ByteProperty, ref deserializeFlags);
                        propertyValue += $"Scale=({scale}),SheerRate={sheerRate},SheerAxis={sheerAxis}";
                        break;
                    }

                    case PropertyType.Box:
                    {
                        if (_Buffer.Version < VAtomicStructs)
                        {
                            throw new NotSupportedException("Not atomic");
                        }
                        
                        string min = DeserializeDefaultPropertyValue(PropertyType.Vector, ref deserializeFlags);
                        string max = DeserializeDefaultPropertyValue(PropertyType.Vector, ref deserializeFlags);
                        string isValid =
                            DeserializeDefaultPropertyValue(PropertyType.ByteProperty, ref deserializeFlags);
                        propertyValue += $"Min=({min}),Max=({max}),IsValid={isValid}";
                        break;
                    }

                    case PropertyType.Quat:
                    {
                        propertyValue += DeserializeDefaultPropertyValue(PropertyType.Plane, ref deserializeFlags);
                        break;
                    }

                    case PropertyType.Matrix:
                    {
                        if (_Buffer.Version < VAtomicStructs)
                        {
                            throw new NotSupportedException("Not atomic");
                        }
                        
                        string xPlane = DeserializeDefaultPropertyValue(PropertyType.Plane, ref deserializeFlags);
                        string yPlane = DeserializeDefaultPropertyValue(PropertyType.Plane, ref deserializeFlags);
                        string zPlane = DeserializeDefaultPropertyValue(PropertyType.Plane, ref deserializeFlags);
                        string wPlane = DeserializeDefaultPropertyValue(PropertyType.Plane, ref deserializeFlags);
                        propertyValue += $"XPlane=({xPlane}),YPlane=({yPlane}),ZPlane=({zPlane}),WPlane=({wPlane})";
                        break;
                    }

                    case PropertyType.IntPoint:
                    {
                        string x = DeserializeDefaultPropertyValue(PropertyType.IntProperty, ref deserializeFlags);
                        string y = DeserializeDefaultPropertyValue(PropertyType.IntProperty, ref deserializeFlags);
                        propertyValue += $"X={x},Y={y}";
                        break;
                    }

                    #endregion

                    case PropertyType.PointerProperty:
                    case PropertyType.StructProperty:
                    {
                        deserializeFlags |= DeserializeFlags.WithinStruct;
                        var isHardCoded = false;
                        var hardcodedStructs = (PropertyType[])Enum.GetValues(typeof(PropertyType));
                        for (var i = (byte)PropertyType.StructOffset; i < hardcodedStructs.Length; ++i)
                        {
                            string structType = Enum.GetName(typeof(PropertyType), (byte)hardcodedStructs[i]);
                            if (string.Compare(ItemName, structType, StringComparison.OrdinalIgnoreCase) != 0)
                                continue;

                            // Not atomic if <=UE2,
                            // TODO: Figure out all non-atomic structs
                            if (_Buffer.Version < VAtomicStructs) switch (hardcodedStructs[i])
                            {
                                case PropertyType.Matrix:
                                case PropertyType.Box:
                                case PropertyType.Plane:
                                    goto nonAtomic;
                            }
                            
                            isHardCoded = true;
                            propertyValue += DeserializeDefaultPropertyValue(hardcodedStructs[i], ref deserializeFlags);
                            break;
                        }

                        nonAtomic:
                        if (!isHardCoded)
                        {
                            // We have to modify the outer so that dynamic arrays within this struct
                            // will be able to find its variables to determine the array type.
                            FindProperty(out _Outer);
                            while (true)
                            {
                                var tag = new UDefaultProperty(_Container, _Outer);
                                if (tag.Deserialize())
                                {
                                    propertyValue += tag.Name +
                                                     (tag.ArrayIndex > 0 && tag.Type != PropertyType.BoolProperty
                                                         ? $"[{tag.ArrayIndex}]"
                                                         : string.Empty) +
                                                     "=" + tag.DeserializeValue(deserializeFlags) + ",";
                                }
                                else
                                {
                                    if (propertyValue.EndsWith(","))
                                        propertyValue = propertyValue.Remove(propertyValue.Length - 1, 1);

                                    break;
                                }
                            }
                        }

                        propertyValue = propertyValue.Length != 0 
                            ? $"({propertyValue})" 
                            : "none";
                        break;
                    }

                    case PropertyType.ArrayProperty:
                    {
                        int arraySize = _Buffer.ReadIndex();
                        Record(nameof(arraySize), arraySize);
                        if (arraySize == 0)
                        {
                            propertyValue = "none";
                            break;
                        }

<<<<<<< HEAD
                        // Find the property within the outer/owner or its inheritances.
                        // If found it has to modify the outer so structs within this array can find their array variables.
                        // Additionally we need to know the property to determine the array's type.
                        var arrayType = PropertyType.None;
                        var property = FindProperty(out _Outer) as UArrayProperty;
                        if (property?.InnerProperty != null)
                        {
                            arrayType = property.InnerProperty.Type;
                        }
                        // If we did not find a reference to the associated property(because of imports)
                        // then try to determine the array's type by scanning the defined array types.
                        else if (UnrealConfig.VariableTypes != null && UnrealConfig.VariableTypes.ContainsKey(Name))
                        {
                            var varTuple = UnrealConfig.VariableTypes[Name];
                            if (varTuple != null) arrayType = varTuple.Item2;
                        }
=======
                            // Find the property within the outer/owner or its inheritances.
                            // If found it has to modify the outer so structs within this array can find their array variables.
                            // Additionally we need to know the property to determine the array's type.
                            var arrayType = PropertyType.None;
                            {
                                if( InnerType != PropertyType.None )
                                {
                                    arrayType = InnerType;
                                }
                                else
                                {
                                    var property = FindProperty( out _Outer ) as UArrayProperty;
                                    if( property != null && property.InnerProperty != null )
                                    {
                                        arrayType = property.InnerProperty.Type;
                                    }
                                    // If we did not find a reference to the associated property(because of imports)
                                    // then try to determine the array's type by scanning the definined array types.
                                    else if( UnrealConfig.VariableTypes != null && UnrealConfig.VariableTypes.ContainsKey( Name ) )
                                    {
                                        var varTuple = UnrealConfig.VariableTypes[Name];
                                        if( varTuple != null )
                                        {
                                            arrayType = varTuple.Item2;
                                        }
                                    }
                                }
                            }
>>>>>>> ab49963c

                        if (arrayType == PropertyType.None)
                        {
                            propertyValue = "/* Array type was not detected. */";
                            break;
                        }

                        deserializeFlags |= DeserializeFlags.WithinArray;
                        if ((deserializeFlags & DeserializeFlags.WithinStruct) != 0)
                        {
                            // Hardcoded fix for InterpCurve and InterpCurvePoint.
                            if (string.Compare(Name, "Points", StringComparison.OrdinalIgnoreCase) == 0)
                                arrayType = PropertyType.StructProperty;

                            for (var i = 0; i < arraySize; ++i)
                                propertyValue += DeserializeDefaultPropertyValue(arrayType, ref deserializeFlags)
                                                 + (i != arraySize - 1 ? "," : string.Empty);

                            propertyValue = $"({propertyValue})";
                        }
                        else
                        {
                            for (var i = 0; i < arraySize; ++i)
                            {
                                string elementValue = DeserializeDefaultPropertyValue(arrayType, ref deserializeFlags);
                                if ((_TempFlags & ReplaceNameMarker) != 0)
                                {
                                    propertyValue += elementValue.Replace("%ARRAYNAME%", $"{Name}({i})");
                                    _TempFlags = 0x00;
                                }
                                else
                                {
                                    propertyValue += $"{Name}({i})={elementValue}";
                                }

                                if (i != arraySize - 1) propertyValue += "\r\n" + UDecompilingState.Tabs;
                            }
                        }

                        _TempFlags |= DoNotAppendName;
                        break;
                    }

                    default:
                        propertyValue = "/* Unknown default property type! */";
                        break;
                }
            }
            catch (Exception e)
            {
                return $"{propertyValue}\r\n/* Exception thrown while deserializing {Name}\r\n{e} */";
            }
            finally
            {
                _Outer = orgOuter;
            }

            return propertyValue;
        }

        #endregion

        #region Decompilation

        public string Decompile()
        {
            _TempFlags = 0x00;
            string value;
            _Container.EnsureBuffer();
            try
            {
                value = DeserializeValue();
            }
            catch (Exception e)
            {
                value = $"//{e}";
            }
            finally
            {
                _Container.MaybeDisposeBuffer();
            }

            // Array or Inlined object
            if ((_TempFlags & DoNotAppendName) != 0)
                // The tag handles the name etc on its own.
                return value;

            var arrayIndex = string.Empty;
            if (ArrayIndex > 0 && Type != PropertyType.BoolProperty) arrayIndex += $"[{ArrayIndex}]";

            return $"{Name}{arrayIndex}={value}";
        }

        #endregion

        #region Methods

        private UProperty FindProperty(out UStruct outer)
        {
            UProperty property = null;
            outer = _Outer ?? _Container.Class as UStruct;
            for (var structField = outer; structField != null; structField = structField.Super as UStruct)
            {
                if (structField.Variables == null || !structField.Variables.Any())
                    continue;

                property = structField.Variables.Find(i => i.Table.ObjectName == Name);
                if (property == null)
                    continue;

                switch (property.Type)
                {
                    case PropertyType.StructProperty:
                        outer = ((UStructProperty)property).StructObject;
                        break;

                    case PropertyType.ArrayProperty:
                        var arrayField = property as UArrayProperty;
                        Debug.Assert(arrayField != null, "arrayField != null");
                        var arrayInnerField = arrayField.InnerProperty;
                        if (arrayInnerField.Type == PropertyType.StructProperty)
                            _Outer = ((UStructProperty)arrayInnerField).StructObject;

                        break;

                    default:
                        outer = structField;
                        break;
                }

                break;
            }

            return property;
        }

        #endregion

        [Conditional("BINARYMETADATA")]
        private void Record(string varName, object varObject = null)
        {
            if (_RecordingEnabled) _Container.Record(varName, varObject);
        }
    }

    [System.Runtime.InteropServices.ComVisible(false)]
    public sealed class DefaultPropertiesCollection : List<UDefaultProperty>
    {
        [CanBeNull]
        public UDefaultProperty Find(string name)
        {
            return Find(prop => prop.Name == name);
        }

        [CanBeNull]
        public UDefaultProperty Find(UName name)
        {
            return Find(prop => prop.Name == name);
        }

        public bool Contains(string name)
        {
            return Find(name) != null;
        }

        public bool Contains(UName name)
        {
            return Find(name) != null;
        }
    }
}<|MERGE_RESOLUTION|>--- conflicted
+++ resolved
@@ -27,6 +27,7 @@
         private const byte ReplaceNameMarker = 0x02;
 
         private const int V3 = 220;
+
         // FIXME: Wrong version, naive approach
         private const int VAtomicStructs = V3;
         private const int VEnumName = 633;
@@ -66,12 +67,9 @@
         /// <summary>
         /// See PropertyType enum in UnrealFlags.cs
         /// </summary>
-<<<<<<< HEAD
         [PublicAPI] public PropertyType Type;
-=======
-        private PropertyType        Type{ get; set; }
-        private PropertyType        InnerType{ get; set; }
->>>>>>> ab49963c
+
+        [PublicAPI] public PropertyType InnerType;
 
         /// <summary>
         /// The stream size of this DefaultProperty.
@@ -284,22 +282,8 @@
                 // TODO: Incomplete, PropertyTypes' have shifted.
                 if ((int)Type == 11)
                 {
-<<<<<<< HEAD
                     Type = PropertyType.Vector;
                 }
-=======
-                    case PropertyType.StructProperty:
-                        ItemName = _Buffer.ReadNameReference();
-                        _Container.Record( "ItemName", ItemName );
-
-#if UE4
-                        if( _Buffer.Package.UE4Version >= 441 )
-                        {
-                            _Buffer.Skip( 16 );
-                        }
-#endif
-                        break;
->>>>>>> ab49963c
 
                 // This may actually be determined by the property's flags, but we don't calculate the offset of properties :/
                 // TODO: Incomplete
@@ -312,14 +296,13 @@
                     Type == PropertyType.Rotator ||
                     (Type == PropertyType.BoolProperty && _Buffer.Package.Build == BuildGeneration.Batman4))
                 {
-                    switch(Type)
+                    switch (Type)
                     {
                         case PropertyType.Vector:
                         case PropertyType.Rotator:
                             Size = 12;
                             break;
 
-<<<<<<< HEAD
                         case PropertyType.IntProperty:
                         case PropertyType.FloatProperty:
                         case PropertyType.StructProperty:
@@ -338,27 +321,10 @@
                             Size = sizeof(byte);
                             break;
                     }
+
                     Name = new UName($"self[0x{offset:X3}]");
                     DeserializeTypeDataUE3();
                     return false;
-=======
-                    case PropertyType.BoolProperty:
-                        _BoolValue = _Buffer.Version >= VBoolSizeToOne ? _Buffer.ReadByte() > 0 : _Buffer.ReadInt32() > 0;
-                        _Container.Record( "_BoolValue", _BoolValue );
-                        break;
-
-#if UE4
-                    case PropertyType.ArrayProperty:
-                        // FIXME: Guessed number
-                        if( _Buffer.Package.UE4Version > 220 )
-                        {
-                            var innerTypeName = _Buffer.ReadName();
-                            _Container.Record( "InnerType", innerTypeName );
-                            InnerType = (PropertyType)Enum.Parse( typeof(PropertyType), innerTypeName );
-                        }
-                        break;
-#endif
->>>>>>> ab49963c
                 }
             }
 
@@ -382,6 +348,12 @@
                 case PropertyType.StructProperty:
                     ItemName = _Buffer.ReadNameReference();
                     Record(nameof(ItemName), ItemName);
+#if UE4
+                    if (_Buffer.UE4Version >= 441)
+                    {
+                        _Buffer.Skip(16);
+                    }
+#endif
                     break;
 
                 case PropertyType.ByteProperty:
@@ -399,6 +371,18 @@
                         : _Buffer.ReadInt32() > 0;
                     Record(nameof(BoolValue), BoolValue);
                     break;
+#if UE4
+                case PropertyType.ArrayProperty:
+                    // FIXME: UE4 version
+                    if (_Buffer.UE4Version > 220)
+                    {
+                        var innerTypeName = _Buffer.ReadName();
+                        _Container.Record("InnerType", innerTypeName);
+                        InnerType = (PropertyType)Enum.Parse(typeof(PropertyType), innerTypeName);
+                    }
+
+                    break;
+#endif
             }
         }
 
@@ -503,7 +487,7 @@
                         propertyValue = PropertyDisplay.FormatLiteral(value);
                         break;
                     }
-                    
+
                     case PropertyType.ByteProperty:
                     {
                         if (_Buffer.Version >= V3 && Size == 8)
@@ -641,7 +625,7 @@
                         string w = DeserializeDefaultPropertyValue(PropertyType.FloatProperty, ref deserializeFlags);
 
                         propertyValue += $"X={x},Y={y},Z={z},W={w}";
-                            break;
+                        break;
                     }
 
                     case PropertyType.Vector2D:
@@ -678,7 +662,7 @@
                         {
                             throw new NotSupportedException("Not atomic");
                         }
-                        
+
                         string w = DeserializeDefaultPropertyValue(PropertyType.FloatProperty, ref deserializeFlags);
                         string v = DeserializeDefaultPropertyValue(PropertyType.Vector, ref deserializeFlags);
                         propertyValue += $"W={w},{v}";
@@ -702,7 +686,7 @@
                         {
                             throw new NotSupportedException("Not atomic");
                         }
-                        
+
                         string min = DeserializeDefaultPropertyValue(PropertyType.Vector, ref deserializeFlags);
                         string max = DeserializeDefaultPropertyValue(PropertyType.Vector, ref deserializeFlags);
                         string isValid =
@@ -723,7 +707,7 @@
                         {
                             throw new NotSupportedException("Not atomic");
                         }
-                        
+
                         string xPlane = DeserializeDefaultPropertyValue(PropertyType.Plane, ref deserializeFlags);
                         string yPlane = DeserializeDefaultPropertyValue(PropertyType.Plane, ref deserializeFlags);
                         string zPlane = DeserializeDefaultPropertyValue(PropertyType.Plane, ref deserializeFlags);
@@ -756,20 +740,21 @@
 
                             // Not atomic if <=UE2,
                             // TODO: Figure out all non-atomic structs
-                            if (_Buffer.Version < VAtomicStructs) switch (hardcodedStructs[i])
-                            {
-                                case PropertyType.Matrix:
-                                case PropertyType.Box:
-                                case PropertyType.Plane:
-                                    goto nonAtomic;
-                            }
-                            
+                            if (_Buffer.Version < VAtomicStructs)
+                                switch (hardcodedStructs[i])
+                                {
+                                    case PropertyType.Matrix:
+                                    case PropertyType.Box:
+                                    case PropertyType.Plane:
+                                        goto nonAtomic;
+                                }
+
                             isHardCoded = true;
                             propertyValue += DeserializeDefaultPropertyValue(hardcodedStructs[i], ref deserializeFlags);
                             break;
                         }
 
-                        nonAtomic:
+                    nonAtomic:
                         if (!isHardCoded)
                         {
                             // We have to modify the outer so that dynamic arrays within this struct
@@ -796,8 +781,8 @@
                             }
                         }
 
-                        propertyValue = propertyValue.Length != 0 
-                            ? $"({propertyValue})" 
+                        propertyValue = propertyValue.Length != 0
+                            ? $"({propertyValue})"
                             : "none";
                         break;
                     }
@@ -812,53 +797,29 @@
                             break;
                         }
 
-<<<<<<< HEAD
                         // Find the property within the outer/owner or its inheritances.
                         // If found it has to modify the outer so structs within this array can find their array variables.
                         // Additionally we need to know the property to determine the array's type.
                         var arrayType = PropertyType.None;
-                        var property = FindProperty(out _Outer) as UArrayProperty;
-                        if (property?.InnerProperty != null)
-                        {
-                            arrayType = property.InnerProperty.Type;
-                        }
-                        // If we did not find a reference to the associated property(because of imports)
-                        // then try to determine the array's type by scanning the defined array types.
-                        else if (UnrealConfig.VariableTypes != null && UnrealConfig.VariableTypes.ContainsKey(Name))
-                        {
-                            var varTuple = UnrealConfig.VariableTypes[Name];
-                            if (varTuple != null) arrayType = varTuple.Item2;
-                        }
-=======
-                            // Find the property within the outer/owner or its inheritances.
-                            // If found it has to modify the outer so structs within this array can find their array variables.
-                            // Additionally we need to know the property to determine the array's type.
-                            var arrayType = PropertyType.None;
+                        if (InnerType != PropertyType.None)
+                        {
+                            arrayType = InnerType;
+                        }
+                        else
+                        {
+                            var property = FindProperty(out _Outer) as UArrayProperty;
+                            if (property?.InnerProperty != null)
                             {
-                                if( InnerType != PropertyType.None )
-                                {
-                                    arrayType = InnerType;
-                                }
-                                else
-                                {
-                                    var property = FindProperty( out _Outer ) as UArrayProperty;
-                                    if( property != null && property.InnerProperty != null )
-                                    {
-                                        arrayType = property.InnerProperty.Type;
-                                    }
-                                    // If we did not find a reference to the associated property(because of imports)
-                                    // then try to determine the array's type by scanning the definined array types.
-                                    else if( UnrealConfig.VariableTypes != null && UnrealConfig.VariableTypes.ContainsKey( Name ) )
-                                    {
-                                        var varTuple = UnrealConfig.VariableTypes[Name];
-                                        if( varTuple != null )
-                                        {
-                                            arrayType = varTuple.Item2;
-                                        }
-                                    }
-                                }
+                                arrayType = property.InnerProperty.Type;
                             }
->>>>>>> ab49963c
+                            // If we did not find a reference to the associated property(because of imports)
+                            // then try to determine the array's type by scanning the defined array types.
+                            else if (UnrealConfig.VariableTypes != null && UnrealConfig.VariableTypes.ContainsKey(Name))
+                            {
+                                var varTuple = UnrealConfig.VariableTypes[Name];
+                                if (varTuple != null) arrayType = varTuple.Item2;
+                            }
+                        }
 
                         if (arrayType == PropertyType.None)
                         {
