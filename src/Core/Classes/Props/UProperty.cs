﻿using System;

namespace UELib.Core
{
    using Types;

    /// <summary>
    /// Represents a unreal property.
    /// </summary>
    public partial class UProperty : UField, IUnrealNetObject
    {
        #region PreInitialized Members
        public PropertyType Type
        {
            get;
            protected set;
        }
        #endregion

        #region Serialized Members
        public ushort 	ArrayDim
        {
            get;
            private set;
        }

        public ushort 	ElementSize
        {
            get;
            private set;
        }

        public ulong 	PropertyFlags
        {
            get;
            private set;
        }

#if XCOM2
        public UName    ConfigName
        {
            get;
            private set;
        }
#endif

        public int 		CategoryIndex
        {
            get;
            private set;
        }

        public UEnum	ArrayEnum{ get; private set; }

        public ushort 	RepOffset
        {
            get;
            private set;
        }

        public bool		RepReliable
        {
            get{ return HasPropertyFlag( Flags.PropertyFlagsLO.Net ); }
        }

        public uint		RepKey
        {
            get{ return RepOffset | ((uint)Convert.ToByte( RepReliable ) << 16); }
        }
        #endregion

        #region General Members
        private bool _IsArray
        {
            get{ return ArrayDim > 1; }
        }

        public string CategoryName
        {
            get{ return CategoryIndex != -1 ? Package.Names[CategoryIndex].Name : "@Null"; }
        }
        #endregion

        #region Constructors
        /// <summary>
        /// Creates a new instance of the UELib.Core.UProperty class.
        /// </summary>
        public UProperty()
        {
            Type = PropertyType.None;
        }

        protected override void Deserialize()
        {
            base.Deserialize();

#if XIII
            if( Package.Build == UnrealPackage.GameBuild.BuildName.XIII )
            {
                ArrayDim = _Buffer.ReadUShort();
                Record( "ArrayDim", ArrayDim );
                goto skipInfo;
            }
#endif

            var info = _Buffer.ReadUInt32();
            ArrayDim = (ushort)(info & 0x0000FFFFU);
            Record( "ArrayDim", ArrayDim );
            ElementSize = (ushort)(info >> 16);
            Record( "ElementSize", ElementSize );
            skipInfo:

            PropertyFlags = Package.Version >= 220 ? _Buffer.ReadUInt64() : _Buffer.ReadUInt32();
            Record( "PropertyFlags", PropertyFlags );
<<<<<<< HEAD
            CategoryIndex = -1;
=======

#if XCOM2
            if( Package.Build == UnrealPackage.GameBuild.BuildName.XCOM2WotC )
            {
                ConfigName = _Buffer.ReadNameReference();
                Record( "ConfigName", ConfigName );
            }
#endif
>>>>>>> 6d7ead48
            if( !Package.IsConsoleCooked() )
            {
#if UE4
                // FIXME: Guessed number
                if( Package.UE4Version < 160 )
                {
#endif
                    CategoryIndex = _Buffer.ReadNameIndex();
                    Record( "CategoryIndex", CategoryIndex );

                    if( Package.Version > 400 )
                    {
                        ArrayEnum = GetIndexObject( _Buffer.ReadObjectIndex() ) as UEnum;
                        Record( "ArrayEnum", ArrayEnum );
                    }
#if UE4
                }
#endif
            }

#if UE4
            if( Package.UE4Version > 0 )
            {
                // RepNotify function name
                var repnotifyFunc = _Buffer.ReadNameReference();
                Record( "RepNotifyFunc", repnotifyFunc );
                return;
            }
#endif

            if( HasPropertyFlag( Flags.PropertyFlagsLO.Net ) )
            {
                RepOffset = _Buffer.ReadUShort();
                Record( "RepOffset", RepOffset );
            }

            if( HasPropertyFlag( Flags.PropertyFlagsLO.New ) && Package.Version <= 128 )
            {
                string unknown = _Buffer.ReadText();
                Console.WriteLine( "Found a property flagged with New:" + unknown );
            }

#if SWAT4
            if( Package.Build == UnrealPackage.GameBuild.BuildName.Swat4 )
            {
                // Contains meta data such as a ToolTip.
                _Buffer.Skip( 3 );
            }
#endif
        }

        protected override bool CanDisposeBuffer()
        {
            return true;
        }
        #endregion

        #region Methods
        public bool HasPropertyFlag( Flags.PropertyFlagsLO flag )
        {
            return ((uint)(PropertyFlags & 0x00000000FFFFFFFFU) & (uint)flag) != 0;
        }

        public bool HasPropertyFlag( Flags.PropertyFlagsHO flag )
        {
            return ((PropertyFlags >> 32) & (uint)flag) != 0;
        }

        public bool IsParm()
        {
            return HasPropertyFlag( Flags.PropertyFlagsLO.Parm );
        }

        public virtual string GetFriendlyInnerType()
        {
            return String.Empty;
        }
        #endregion
    }
}<|MERGE_RESOLUTION|>--- conflicted
+++ resolved
@@ -112,9 +112,6 @@
 
             PropertyFlags = Package.Version >= 220 ? _Buffer.ReadUInt64() : _Buffer.ReadUInt32();
             Record( "PropertyFlags", PropertyFlags );
-<<<<<<< HEAD
-            CategoryIndex = -1;
-=======
 
 #if XCOM2
             if( Package.Build == UnrealPackage.GameBuild.BuildName.XCOM2WotC )
@@ -123,7 +120,7 @@
                 Record( "ConfigName", ConfigName );
             }
 #endif
->>>>>>> 6d7ead48
+
             if( !Package.IsConsoleCooked() )
             {
 #if UE4
@@ -143,6 +140,7 @@
                 }
 #endif
             }
+			else CategoryIndex = -1;
 
 #if UE4
             if( Package.UE4Version > 0 )
