--- conflicted
+++ resolved
@@ -99,11 +99,7 @@
             {
                 output += "noexport ";
             }
-<<<<<<< HEAD
             
-=======
-
->>>>>>> 4a88e0a5
 #if AHIT
             if (Package.Build == UnrealPackage.GameBuild.BuildName.AHIT)
             {
@@ -111,7 +107,6 @@
                 {
                     output += "optional ";  // optional interface functions use this.
                 }
-<<<<<<< HEAD
 
                 if (HasFunctionFlag(Flags.FunctionFlags.AHIT_Multicast))
                 {
@@ -137,40 +132,16 @@
                 {
                     output += "k2call ";
                 }
-=======
->>>>>>> 4a88e0a5
-
-                if (HasFunctionFlag(Flags.FunctionFlags.AHIT_Multicast))
-                {
-                    output += "multicast ";
-                }
-
-<<<<<<< HEAD
-=======
-                if (HasFunctionFlag(Flags.FunctionFlags.AHIT_NoOwnerRepl))
-                {
-                    output += "NoOwnerReplication ";
-                }
-            }
-            else  // For AHIT, don't write these K2 specifiers, since they overlap with its custom flags.
-            {
-#endif
-                if (HasFunctionFlag(Flags.FunctionFlags.K2Call))
-                {
-                    output += "k2call ";
-                }
 
                 if (HasFunctionFlag(Flags.FunctionFlags.K2Override))
                 {
                     output += "k2override ";
                 }
 
->>>>>>> 4a88e0a5
                 if (HasFunctionFlag(Flags.FunctionFlags.K2Pure))
                 {
                     output += "k2pure ";
                 }
-<<<<<<< HEAD
             }
 #if DNF
             if (Package.Build == UnrealPackage.GameBuild.BuildName.DNF)
@@ -186,11 +157,6 @@
                 {
                     output += "cached ";
                 }
-=======
-#if AHIT
-            }
-#endif
->>>>>>> 4a88e0a5
 
                 if (HasFunctionFlag(0x2000000))
                 {
