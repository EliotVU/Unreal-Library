--- conflicted
+++ resolved
@@ -300,34 +300,11 @@
             Stream baseStream = new MemoryStream(buffer, 0, objectSize, false, true);
             var packageArchive = stream.Package.Archive;
             // Make an object stream with a decoder as the base stream.
-<<<<<<< HEAD
-            if (stream.Decoder != null)
-            {
-                var decoder = stream.Decoder;
-                // Read without decoding, because the encryption may be affected by the read count. e.g. "Huxley"
-                stream.Decoder = null;
-                // Bypass the terrible and slow endian reverse call
-                stream.Seek(objectOffset, SeekOrigin.Begin);
-                byteCount = stream.EndianAgnosticRead(buffer, 0, objectSize);
-                stream.Decoder = decoder;
-
-                var baseStream = new MemoryDecoderStream(stream.Decoder, buffer, objectOffset);
-                objectStream = (T)Activator.CreateInstance(typeof(T), stream, baseStream, objectOffset);
-            }
-            else
-            {
-                // Bypass the terrible and slow endian reverse call
-                stream.Seek(objectOffset, SeekOrigin.Begin);
-                byteCount = stream.EndianAgnosticRead(buffer, 0, objectSize);
-
-                objectStream = (T)Activator.CreateInstance(typeof(T), stream, buffer, objectOffset);
-=======
             if (stream.Flags.HasFlag(UnrealArchiveFlags.Encoded))
             {
                 baseStream = new EncodedStream(baseStream, packageArchive.Decoder, objectOffset);
->>>>>>> 7095d6b9
-            }
-            
+            }
+
             var objectStream = (T)Activator.CreateInstance(typeof(T), packageArchive, baseStream, objectOffset);
 
             Contract.Assert(byteCount == objectSize,
