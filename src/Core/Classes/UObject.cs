--- conflicted
+++ resolved
@@ -314,11 +314,6 @@
             {
                 _Buffer.ReadClass(out StateFrame);
             }
-<<<<<<< HEAD
-
-            // No version check found in the GoW PC client
-            if (_Buffer.Version >= (uint)PackageObjectLegacyVersion.TemplateDataAddedToUComponent)
-=======
 #if MKKE || BATMAN
             if (Package.Build == UnrealPackage.GameBuild.BuildName.MKKE ||
                 Package.Build == UnrealPackage.GameBuild.BuildName.Batman4)
@@ -326,8 +321,8 @@
                 goto skipNetIndex;
             }
 #endif
-            if (_Buffer.Version >= UExportTableItem.VNetObjects)
->>>>>>> 6cc86f03
+            // No version check found in the GoW PC client
+            if (_Buffer.Version >= (uint)PackageObjectLegacyVersion.TemplateDataAddedToUComponent)
             {
                 switch (this)
                 {
@@ -350,11 +345,7 @@
             DeserializeNetIndex();
 #if THIEF_DS || DEUSEX_IW
             // FIXME: Not present in all objects, even some classes?
-<<<<<<< HEAD
             if (Package.Build == BuildGeneration.Flesh && GetType() != typeof(UnknownObject))
-=======
-            if (Package.Build == BuildGeneration.Thief && GetType() != typeof(UnknownObject))
->>>>>>> 6cc86f03
             {
                 // var native private const int ObjectInternalPropertyHash[1];
                 int thiefLinkDataObjectCount = _Buffer.ReadInt32();
@@ -515,13 +506,8 @@
         [Obsolete("To be deprecated")]
         public string GetClassName()
         {
-<<<<<<< HEAD
             return ImportTable != null
                 ? ImportTable.ClassName
-=======
-            return ImportTable != null 
-                ? ImportTable.ClassName 
->>>>>>> 6cc86f03
                 : Class?.Name ?? "Class";
         }
 
