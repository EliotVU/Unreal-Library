﻿using System;
using System.Diagnostics.Contracts;
using System.IO;
using UELib.Annotations;
using UELib.Flags;

namespace UELib.Core
{
    public class ObjectEventArgs : EventArgs
    {
        public UObject ObjectRef { get; }

        public ObjectEventArgs(UObject objectRef)
        {
            ObjectRef = objectRef;
        }
    }

    /// <summary>
    /// Represents the Unreal class Core.UObject.
    /// Instances of this class are deserialized from the exports table entries.
    /// </summary>
    [UnrealRegisterClass]
    public partial class UObject : object, IContainsTable, IBinaryData, IDisposable, IComparable
    {
        #region PreInitialized Members

        /// <summary>
        /// The package this object resists in.
        /// </summary>
        public UnrealPackage Package { get; internal set; }

        public UObjectTableItem Table { get; internal set; }

        public UExportTableItem ExportTable => Table as UExportTableItem;

        public UImportTableItem ImportTable => Table as UImportTableItem;

        public UNameTableItem NameTable => Table.ObjectTable;

        /// <summary>
        /// The internal represented class in UnrealScript.
        /// </summary>
        public UObject Class => Package.GetIndexObject(Table.ClassIndex);

        /// <summary>
        /// [Package.Group:Outer].Object
        /// </summary>
        public UObject Outer => Package.GetIndexObject(Table.OuterIndex);

        /// <summary>
        /// The object's index represented as a table index.
        /// </summary>
        private int _ObjectIndex => Table is UExportTableItem ? Table.Index + 1 : -(Table.Index + 1);

        /// <summary>
        /// The object's flags.
        /// </summary>
        private ulong _ObjectFlags => ExportTable?.ObjectFlags ?? 0;

        public string Name => Table.ObjectName;

        #endregion

        #region Serialized Members

        protected UObjectStream _Buffer;

        /// <summary>
        /// Copy of the Object bytes
        /// </summary>
        public UObjectStream Buffer => _Buffer;

        [CanBeNull]
        public UObject Default { get; protected set; }

        /// <summary>
        /// Object Properties e.g. SubObjects or/and DefaultProperties
        /// </summary>
        public DefaultPropertiesCollection Properties { get; protected set; }

        /// <summary>
        /// Serialized if object is marked with <see cref="ObjectFlagsLO.HasStack" />.
        /// </summary>
        [CanBeNull] public UStateFrame StateFrame;

        #endregion

        #region General Members

        [Flags]
        public enum ObjectState : byte
        {
            Deserialied = 0x01,
            Errorlized = 0x02,
            Deserializing = 0x04
        }

        public ObjectState DeserializationState;
        public Exception ThrownException;
        public long ExceptionPosition;

        /// <summary>
        /// Object will not be deserialized by UnrealPackage, Can only be deserialized by calling the methods yourself.
        /// </summary>
        public bool ShouldDeserializeOnDemand { get; protected set; }

        public BinaryMetaData BinaryMetaData { get; private set; }

        #endregion

        #region Constructors

        /// <summary>
        /// Notifies this object instance to make a copy of this object's data from the Owner.Stream and then start deserializing this instance.
        /// </summary>
        public void BeginDeserializing()
        {
            // Imported objects cannot be deserialized!
            if (ImportTable != null)
            {
                return;
            }

            // e.g. None.
            if (ExportTable.SerialSize == 0)
            {
                DeserializationState |= ObjectState.Deserialied;
                return;
            }

            InitBuffer();
            try
            {
#if BINARYMETADATA
                BinaryMetaData = new BinaryMetaData();
#endif
                DeserializationState |= ObjectState.Deserializing;
                Deserialize();
                DeserializationState |= ObjectState.Deserialied;
            }
            catch (Exception e)
            {
                ThrownException = new UnrealException($"Couldn't deserialize object {GetClassName()}'{GetOuterGroup()}'", e);
                ExceptionPosition = _Buffer?.Position ?? -1;
                DeserializationState |= ObjectState.Errorlized;

                Console.WriteLine(e.Source + ":" + Name + ":" + e.GetType().Name + " occurred while deserializing;"
                                  + "\r\n" + e.StackTrace
                                  + "\r\n" + e.Message
                );
            }
            finally
            {
                DeserializationState &= ~ObjectState.Deserializing;
                MaybeDisposeBuffer();
            }
        }

        private void InitBuffer()
        {
            //Console.WriteLine( "Init buffer for {0}", (string)this );
            var buff = new byte[ExportTable.SerialSize];
            Package.Stream.Seek(ExportTable.SerialOffset, SeekOrigin.Begin);
            Package.Stream.Read(buff, 0, ExportTable.SerialSize);
            if (Package.Stream.BigEndianCode)
            {
                Array.Reverse(buff);
            }

            _Buffer = new UObjectStream(Package.Stream, buff);
        }

        internal void EnsureBuffer()
        {
            //Console.WriteLine( "Ensure buffer for {0}", (string)this );
            InitBuffer();
        }

        internal void MaybeDisposeBuffer()
        {
            //Console.WriteLine( "Disposing buffer for {0}", (string)this );

            // Do not dispose while deserializing!
            // For example DecompileDefaultProperties or DecompileScript, may dispose the buffer in certain situations!
            if (_Buffer == null || (DeserializationState & ObjectState.Deserializing) != 0)
                return;

            _Buffer.DisposeBuffer();
            _Buffer = null;
            //Console.WriteLine( "Disposed" );
        }

        protected virtual bool CanDisposeBuffer()
        {
            return Properties.Count == 0;
        }
#if VENGEANCE
        // FIXME: Incomplete
        // Some classes like Core.Object read A as 0x06, but I can't make any sense of the data that comes after it.
        // Also the data of classes like ShockGame.Item, and ShockGame.Holdable etc do not seem to contain familiar data.
        protected void VengeanceDeserializeHeader(IUnrealStream stream, ref (int a, int b) header)
        {
            header.a = stream.ReadInt32();
            Record("A:Vengeance", header.a);
            header.b = stream.ReadInt32();
            Record("B:Vengeance", header.b);
            switch (header.a)
            {
                case 2:
                    header.a = stream.ReadInt32();
                    Record("C:Vengeance", header.a);
                    break;

                case 3:
                    int c = stream.ReadInt32();
                    Record("C:Vengeance", c);
                    break;
            }
        }
#endif
        /// <summary>
        /// Deserialize this object's structure from the _Buffer stream.
        /// </summary>
        protected virtual void Deserialize()
        {
<<<<<<< HEAD
#if VENGEANCE
            if (Package.Build == BuildGeneration.Vengeance)
=======
#if DEBUG
            #if LOG_RECORDS
                Console.WriteLine( "" );
            #endif
            Record( Name, this );
            Record( "ExportSize", ExportTable.SerialSize );
#endif
            // TODO: Corrigate version
            if( Package.Version >= 322 
#if MKKE
                && Package.Build != UnrealPackage.GameBuild.BuildName.MKKE
#endif
#if UE4
                && Package.UE4Version == 0
#endif
                )
>>>>>>> ab49963c
            {
                if (Package.LicenseeVersion >= 25)
                {
                    var header = (3, 0);
                    VengeanceDeserializeHeader(_Buffer, ref header);
                    if (header.Item2 == 2)
                    {
                        _Buffer.ReadInt32();
                    }
                }
            }
#endif
            // This appears to be serialized for templates of classes like AmbientSoundNonLoop
            if (HasObjectFlag(ObjectFlagsLO.HasStack))
            {
                StateFrame = new UStateFrame();
                StateFrame.Deserialize(_Buffer);
            }

            if (_Buffer.Version >= UExportTableItem.VNetObjects
#if MKKE
                && Package.Build != UnrealPackage.GameBuild.BuildName.MKKE
#endif
               )
            {
                int netIndex = _Buffer.ReadInt32();
                Record(nameof(netIndex), netIndex);
            }

            // TODO: Serialize component data here
            //if( _Buffer.Version > 400
            //    && HasObjectFlag( Flags.ObjectFlagsHO.PropertiesObject )
            //    && HasObjectFlag( Flags.ObjectFlagsHO.ArchetypeObject ) )
            //{
            //    var componentClass = _Buffer.ReadObjectIndex();
            //    var componentName = _Buffer.ReadNameIndex();
            //}
#if THIEF_DS || DEUSEX_IW
            // FIXME: Not present in all objects, even some classes?
            if (Package.Build == BuildGeneration.Thief && GetType() != typeof(UnknownObject))
            {
                // var native private const int ObjectInternalPropertyHash[1];
                int thiefLinkDataObjectCount = _Buffer.ReadInt32();
                Record(nameof(thiefLinkDataObjectCount), thiefLinkDataObjectCount);
                for (var i = 0; i < thiefLinkDataObjectCount; i++)
                {
                    // These probably contain the missing UFields.
                    var thiefLinkDataObject = _Buffer.ReadObject();
                    Record(nameof(thiefLinkDataObject), thiefLinkDataObject);
                }

                if (!(this is UClass))
                {
                    _Buffer.Skip(4);
                }
            }
#endif
            if (!IsClassType("Class"))
            {
                DeserializeProperties();
            }
        }

        /// <summary>
        /// Tries to read all properties that resides in this object instance.
        /// </summary>
        protected void DeserializeProperties()
        {
            Default = this;
            Properties = new DefaultPropertiesCollection();
            while (true)
            {
                var tag = new UDefaultProperty(Default);
                if (!tag.Deserialize())
                {
                    break;
                }

                Properties.Add(tag);
            }

#if UE4
            if( Package.UE4Version > 0 )
            {
                // Archetype?
                var archetype = _Buffer.ReadObject();
                Record( "Archetype", archetype );
            }
#endif
        }

        /// <summary>
        /// Initializes this object instance important members.
        /// </summary>
        [Obsolete("Pending deprecation")]
        public virtual void PostInitialize()
        {
        }

        [Obsolete]
        public virtual void InitializeImports()
        {
            throw new NotImplementedException();
        }

#endregion

#region Methods

        /// <summary>
        /// Checks if the object contains the specified @flag or one of the specified flags.
        ///
        /// Checks the lower bits of ObjectFlags.
        /// </summary>
        /// <param name="flag">The flag(s) to compare to.</param>
        /// <returns>Whether it contained one of the specified flags.</returns>
        public bool HasObjectFlag(ObjectFlagsLO flag)
        {
            return ((uint)_ObjectFlags & (uint)flag) != 0;
        }

        /// <summary>
        /// Checks if the object contains the specified @flag or one of the specified flags.
        ///
        /// Checks the higher bits of ObjectFlags.
        /// </summary>
        /// <param name="flag">The flag(s) to compare to.</param>
        /// <returns>Whether it contained one of the specified flags.</returns>
        public bool HasObjectFlag(ObjectFlagsHO flag)
        {
            return ((_ObjectFlags >> 32) & (uint)flag) != 0;
        }

        public bool IsPublic()
        {
            return (_ObjectFlags & (ulong)ObjectFlagsLO.Public) != 0;
        }

        public bool IsProtected()
        {
            // Protected was shifted to the higher order in later UE3 builds
            return HasObjectFlag(ObjectFlagsHO.Protected)
                   || (_ObjectFlags & (
                       (ulong)ObjectFlagsLO.Public | (ulong)ObjectFlagsLO.Protected))
                   == ((ulong)ObjectFlagsLO.Public | (ulong)ObjectFlagsLO.Protected);
        }

        public bool IsPrivate()
        {
            return (_ObjectFlags & ((ulong)ObjectFlagsLO.Public | (ulong)ObjectFlagsLO.Private)) != (ulong)ObjectFlagsLO.Public;
        }

        /// <summary>
        /// Gets a human-readable name of this object instance.
        /// </summary>
        /// <returns>The human-readable name of this object instance.</returns>
        [Pure]
        public virtual string GetFriendlyType()
        {
            return Name;
        }

        [Obsolete]
        public bool ResistsInGroup()
        {
            throw new NotImplementedException();
        }

        /// <summary>
        /// Gets the highest outer relative from the specified @offset.
        /// </summary>
        /// <param name="offset">Optional relative offset.</param>
        /// <returns>The highest outer.</returns>
        [Obsolete]
        public UObject GetHighestOuter(byte offset = 0)
        {
            throw new NotImplementedException();
        }

        /// <summary>
        /// Gets a full name of this object instance i.e. including outers.
        ///
        /// e.g. var Core.Object.Vector Location;
        /// </summary>
        /// <returns>The full name.</returns>
        [Pure]
        public string GetOuterGroup()
        {
            var group = string.Empty;
            // TODO:Should support importtable loop
            for (var outer = Outer; outer != null; outer = outer.Outer)
            {
                group = outer.Name + "." + group;
            }

            return group + Name;
        }

        /// <summary>
        /// Gets the name of this object instance outer.
        /// </summary>
        /// <returns>The outer name of this object instance.</returns>
        [Pure]
        public string GetOuterName()
        {
            return Table.OuterName;
        }

        /// <summary>
        /// Gets the name of this object instance class.
        /// </summary>
        /// <returns>The class name of this object instance.</returns>
        [Pure]
        public string GetClassName()
        {
            return Table.ClassName;
        }

        /// <summary>
        /// Use this over 'typeof' to support UELib modifications such as replacing classes with the 'RegisterClass' function.
        /// </summary>
        /// <param name="className">The class name to compare to.</param>
        /// <returns>TRUE if this object instance class name is equal className, FALSE otherwise.</returns>
        [Pure]
        public bool IsClassType(string className)
        {
            return string.Compare(GetClassName(), className, StringComparison.OrdinalIgnoreCase) == 0;
        }

        /// <summary>
        /// Checks if this object's class equals @className, parents included.
        /// </summary>
        /// <param name="className">The name of the class to compare to.</param>
        /// <returns>Whether it extends class @className.</returns>
        [Pure]
        public bool IsClass(string className)
        {
            for (var c = Table.ClassTable; c != null; c = c.ClassTable)
            {
                if (string.Compare(c.ObjectName, className, StringComparison.OrdinalIgnoreCase) == 0)
                    return true;
            }

            return false;
        }

        /// <summary>
        /// Tests whether this Object(such as a property) is a member of a specific object, or that of its parent.
        /// </summary>
        /// <param name="membersClass">Field to test against.</param>
        /// <returns>Whether it is a member or not.</returns>
        [Pure]
        public bool IsMember(UField membersClass)
        {
            for (var p = membersClass; p != null; p = p.Super)
            {
                if (Outer == p)
                {
                    return true;
                }
            }

            return false;
        }

        /// <summary>
        /// Macro for getting a object instance by index.
        /// </summary>
        [Pure]
        protected UObject GetIndexObject(int index)
        {
            return Package.GetIndexObject(index);
        }

        /// <summary>
        /// Try to get the object located @index.
        /// </summary>
        /// <param name="index">The object's index.</param>
        /// <returns>The reference of the specified object's index. NULL if none.</returns>
        [Obsolete]
        protected UObject TryGetIndexObject(int index)
        {
            try
            {
                return GetIndexObject(index);
            }
            catch
            {
                return null;
            }
        }

        /// <summary>
        /// Loads the package that this object instance resides in.
        ///
        /// Note: The package closes when the Owner is done with importing objects data.
        /// </summary>
        [Obsolete]
        protected UnrealPackage LoadImportPackage()
        {
            UnrealPackage pkg = null;
            try
            {
                var outer = Outer;
                while (outer != null)
                {
                    if (outer.Outer == null)
                    {
                        pkg = UnrealLoader.LoadCachedPackage(Path.GetDirectoryName(Package.FullPackageName) + "\\" +
                                                             outer.Name + ".u");
                        break;
                    }

                    outer = outer.Outer;
                }
            }
            catch (IOException)
            {
                pkg?.Dispose();

                return null;
            }

            return pkg;
        }

#region IBuffered

        public virtual byte[] CopyBuffer()
        {
            var stream = GetBuffer();
            if (stream == null)
                return null;

            int offset = GetBufferPosition();
            if (offset == -1)
                return null;

            int size = GetBufferSize();
            if (size == 0)
                return null;

            var bytes = new byte[size];
            long prePosition = stream.Position;
            stream.Seek(offset, SeekOrigin.Begin);
            stream.Read(bytes, 0, size);
            stream.Position = prePosition;
            // FIXME:
            if (Package.Stream.BigEndianCode)
            {
                Array.Reverse(bytes);
            }

            return bytes;
        }

        [Pure]
        public IUnrealStream GetBuffer()
        {
            return Package?.Stream == null ? null : Package.Stream;
        }

        [Pure]
        public int GetBufferPosition()
        {
            return ExportTable?.SerialOffset ?? -1;
        }

        [Pure]
        public int GetBufferSize()
        {
            return ExportTable?.SerialSize ?? 0;
        }

        [Pure]
        public string GetBufferId(bool fullName = false)
        {
            return fullName
                ? Package.PackageName + "." + GetOuterGroup() + "." + GetClassName()
                : GetOuterGroup() + "." + GetClassName();
        }

#endregion

        /// <summary>
        /// TODO: Move this feature into a stream.
        /// Outputs the present position and the value of the parsed object.
        ///
        /// Only called in the DEBUGBUILD!
        /// </summary>
        /// <param name="varName">The struct that was read from the previous buffer position.</param>
        /// <param name="varObject">The struct's value that was read.</param>
        [System.Diagnostics.Conditional("BINARYMETADATA")]
        internal void Record(string varName, object varObject = null)
        {
            long size = _Buffer.Position - _Buffer.LastPosition;
            BinaryMetaData.AddField(varName, varObject, _Buffer.LastPosition, size);
#if LOG_RECORDS
            if( varObject == null )
            {
                Console.WriteLine( varName );
                return;
            }

            var propertyType = varObject.GetType();
            Console.WriteLine(
                "0x" + _Buffer.LastPosition.ToString("x8").ToUpper()
                + " : ".PadLeft( 2, ' ' )
                + varName.PadRight( 32, ' ' ) + ":" + propertyType.Name.PadRight( 32, ' ' )
                + " => " + varObject
            );
#endif
        }

        protected void AssertEOS(int size, string testSubject = "")
        {
            if (size > _Buffer.Length - _Buffer.Position)
            {
                throw new DeserializationException(Name + ": Allocation past end of stream detected! Size:" + size +
                                                   " Subject:" + testSubject);
            }
            //System.Diagnostics.Debug.Assert( size <= (_Buffer.Length - _Buffer.Position), Name + ": Allocation past end of stream detected! " + size );
        }

        public int CompareTo(object obj)
        {
            return (int)Table.ObjectName - (int)((UObject)obj).Table.ObjectName;
        }

        public override string ToString()
        {
            return $"{Name}({(int)this})";
        }

        public override int GetHashCode()
        {
            return _ObjectIndex;
        }

        public void Dispose()
        {
            Dispose(true);
        }

        private void Dispose(bool disposing)
        {
            if (disposing)
            {
                MaybeDisposeBuffer();
            }
        }

        ~UObject()
        {
            Dispose(false);
        }

#endregion

        public static explicit operator int(UObject obj)
        {
            return obj?._ObjectIndex ?? 0;
        }

        public static explicit operator string(UObject obj)
        {
            return obj?.Name;
        }
    }

    /// <summary>
    /// Unknown Object
    ///
    /// Notes:
    ///     Instances of this class are created because of a class type that was not found within the 'RegisteredClasses' list.
    ///     Instances of this class will only be deserialized on demand.
    /// </summary>
    public sealed class UnknownObject : UObject
    {
        /// <summary>
        /// Creates a new instance of the UELib.Core.UnknownObject class.
        /// </summary>
        public UnknownObject()
        {
            ShouldDeserializeOnDemand = true;
        }

        protected override void Deserialize()
        {
            if (Package.Version > 400 && _Buffer.Length >= 12)
            {
                // componentClassIndex
                _Buffer.Position += sizeof(int);
                int componentNameIndex = _Buffer.ReadNameIndex();
                if (componentNameIndex == (int)Table.ObjectName)
                {
                    base.Deserialize();
                    return;
                }

                _Buffer.Position -= 12;
            }

            base.Deserialize();
        }

        protected override bool CanDisposeBuffer()
        {
            return false;
        }
    }
}<|MERGE_RESOLUTION|>--- conflicted
+++ resolved
@@ -71,8 +71,7 @@
         /// </summary>
         public UObjectStream Buffer => _Buffer;
 
-        [CanBeNull]
-        public UObject Default { get; protected set; }
+        [CanBeNull] public UObject Default { get; protected set; }
 
         /// <summary>
         /// Object Properties e.g. SubObjects or/and DefaultProperties
@@ -141,7 +140,8 @@
             }
             catch (Exception e)
             {
-                ThrownException = new UnrealException($"Couldn't deserialize object {GetClassName()}'{GetOuterGroup()}'", e);
+                ThrownException =
+                    new UnrealException($"Couldn't deserialize object {GetClassName()}'{GetOuterGroup()}'", e);
                 ExceptionPosition = _Buffer?.Position ?? -1;
                 DeserializationState |= ObjectState.Errorlized;
 
@@ -224,29 +224,10 @@
         /// </summary>
         protected virtual void Deserialize()
         {
-<<<<<<< HEAD
 #if VENGEANCE
             if (Package.Build == BuildGeneration.Vengeance)
-=======
-#if DEBUG
-            #if LOG_RECORDS
-                Console.WriteLine( "" );
-            #endif
-            Record( Name, this );
-            Record( "ExportSize", ExportTable.SerialSize );
-#endif
-            // TODO: Corrigate version
-            if( Package.Version >= 322 
-#if MKKE
-                && Package.Build != UnrealPackage.GameBuild.BuildName.MKKE
-#endif
-#if UE4
-                && Package.UE4Version == 0
-#endif
-                )
->>>>>>> ab49963c
-            {
-                if (Package.LicenseeVersion >= 25)
+            {
+                if (_Buffer.LicenseeVersion >= 25)
                 {
                     var header = (3, 0);
                     VengeanceDeserializeHeader(_Buffer, ref header);
@@ -325,13 +306,12 @@
 
                 Properties.Add(tag);
             }
-
 #if UE4
-            if( Package.UE4Version > 0 )
+            if (_Buffer.UE4Version > 0)
             {
                 // Archetype?
                 var archetype = _Buffer.ReadObject();
-                Record( "Archetype", archetype );
+                Record(nameof(archetype), archetype);
             }
 #endif
         }
@@ -350,9 +330,9 @@
             throw new NotImplementedException();
         }
 
-#endregion
-
-#region Methods
+        #endregion
+
+        #region Methods
 
         /// <summary>
         /// Checks if the object contains the specified @flag or one of the specified flags.
@@ -394,7 +374,8 @@
 
         public bool IsPrivate()
         {
-            return (_ObjectFlags & ((ulong)ObjectFlagsLO.Public | (ulong)ObjectFlagsLO.Private)) != (ulong)ObjectFlagsLO.Public;
+            return (_ObjectFlags & ((ulong)ObjectFlagsLO.Public | (ulong)ObjectFlagsLO.Private)) !=
+                   (ulong)ObjectFlagsLO.Public;
         }
 
         /// <summary>
@@ -571,7 +552,7 @@
             return pkg;
         }
 
-#region IBuffered
+        #region IBuffered
 
         public virtual byte[] CopyBuffer()
         {
@@ -627,7 +608,7 @@
                 : GetOuterGroup() + "." + GetClassName();
         }
 
-#endregion
+        #endregion
 
         /// <summary>
         /// TODO: Move this feature into a stream.
@@ -702,7 +683,7 @@
             Dispose(false);
         }
 
-#endregion
+        #endregion
 
         public static explicit operator int(UObject obj)
         {
