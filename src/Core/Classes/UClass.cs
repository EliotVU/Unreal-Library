--- conflicted
+++ resolved
@@ -1,9 +1,6 @@
 ﻿using System;
 using System.Collections.Generic;
-<<<<<<< HEAD
 using System.Diagnostics;
-=======
->>>>>>> ed277689
 using UELib.Annotations;
 using UELib.Flags;
 
@@ -153,15 +150,7 @@
                 goto skipTo61Stuff;
             }
 #endif
-<<<<<<< HEAD
             if (Package.Version >= 276)
-=======
-            if (Package.Version >= 276
-#if BIOSHOCK
-                || Package.Build == UnrealPackage.GameBuild.BuildName.Bioshock
-#endif
-               )
->>>>>>> ed277689
             {
                 if (Package.Version < 547)
                 {
