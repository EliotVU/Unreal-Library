﻿using System;
using System.Collections.Generic;
using System.Diagnostics;
using System.Linq;
using System.Runtime.CompilerServices;
using UELib.Branch;
using UELib.Flags;
using UELib.IO;
using UELib.ObjectModel.Annotations;
using UELib.Services;

namespace UELib.Core
{
    /// <summary>
    ///     Implements UClass/Core.Class
    /// </summary>
    [UnrealRegisterClass]
    public partial class UClass : UState, IUnrealExportable
    {
        internal Type _InternalType;

        #region Serialized Members

        /// <summary>
        ///     The class flags for this class, reflecting various class specifiers as seen in a class declaration.
        ///</summary>
        [StreamRecord]
        public UnrealFlags<ClassFlag> ClassFlags { get; set; }

        /// <summary>
        ///     The guid for this class, set using the class specifier 'guid' e.g.
        ///     <example>class MyClass extends Object guid(A,B,C,D);</example>
        ///     Possibly used to identify the class for use in COM (Component Object Model)
        /// </summary>
        [StreamRecord]
        public UGuid ClassGuid { get; set; }

        /// <summary>
        ///     The class that this class belongs within, e.g.
        ///     <example>class MyClass extends Object within PlayerController;</example>
        ///     Presume
        ///     <value>Class'Core.Object'</value>
        ///     if null.
        /// </summary>
        [StreamRecord]
        public UClass? ClassWithin { get; set; }

        /// <summary>
        ///     Name of the configuration file that this class is associated with, e.g.
        ///     <example>class MyClass extends Object config(MyConfig);</example>
        ///     Presume
        ///     <value>'System'</value>
        ///     if 'None'.
        /// </summary>
        [StreamRecord]
        public UName ClassConfigName { get; set; } = UnrealName.None;

        /// <summary>
        ///     The DLL name to bind this class to e.g.
        ///     <example>class MyClass extends Object DLLBind(MyDLL);</example>
        /// </summary>
        [StreamRecord]
        public UName DLLBindName { get; set; } = UnrealName.None;

        /// <summary>
        ///     The native header file name of this class, e.g.
        ///     <example>class MaterialInterface extends Surface native(Material);</example>
        ///     will give "Engine/Inc/EngineMaterialClasses.h".
        /// </summary>
        [StreamRecord]
        public string NativeHeaderName { get; set; } = string.Empty;

        /// <summary>
        ///     Whether this class properties should be forced to appear in script order, e.g.
        ///     <example>class MyClass extends Object forcescriptorder(true);</example>
        ///     Will be null if not deserialized.
        /// </summary>
        [StreamRecord]
        public bool? ForceScriptOrder { get; set; }

        /// <summary>
        ///     Class dependencies that this class is dependent on; Including both Imports and Exports.
        ///     Will be null if not deserialized.
        /// </summary>
        [StreamRecord]
        public UArray<Dependency>? ClassDependencies { get; set; }

        /// <summary>
        ///     Names of packages that this class imports.
        ///     Will be null if not deserialized.
        /// </summary>
        [StreamRecord]
        public UArray<UName>? PackageImportNames { get; set; }

        /// <summary>
        ///     A map of default objects for the components that are instantiated by this class.
        ///     The component objects are expected to be derivatives of class <see cref="UComponent" />,
        ///     however not all UComponent objects are known to UELib, so manual safe casting is required.
        ///     Will be null if not deserialized.
        /// </summary>
        [StreamRecord, BuildGeneration(BuildGeneration.UE3)]
        public UMap<UName, UObject>? ComponentDefaultObjectMap { get; set; }

        /// <summary>
        ///     Interfaces that this class has implemented.
        ///     Will be null if not deserialized.
        /// </summary>
        [StreamRecord, BuildGeneration(BuildGeneration.UE3)]
        public UArray<ImplementedInterface>? ImplementedInterfaces { get; set; }

        /// <summary>
        ///     Category names that should be hidden in the editor.
        ///     Will be null if not deserialized.
        /// </summary>
        [StreamRecord]
        public UArray<UName>? HideCategories { get; set; }

        /// <summary>
        ///     Category names that should not be sorted in the editor.
        ///     Will be null if not deserialized.
        /// </summary>
        [StreamRecord, BuildGeneration(BuildGeneration.UE3)]
        public UArray<UName>? DontSortCategories { get; set; }

        /// <summary>
        ///     Category names that should be auto-expanded in the editor.
        ///     Will be null if not deserialized.
        /// </summary>
        [StreamRecord, BuildGeneration(BuildGeneration.UE3)]
        public UArray<UName>? AutoExpandCategories { get; set; }

        /// <summary>
        ///     Category names that should be auto-collapsed in the editor.
        ///     Will be null if not deserialized.
        /// </summary>
        [StreamRecord, BuildGeneration(BuildGeneration.UE3)]
        public UArray<UName>? AutoCollapseCategories { get; set; }

        /// <summary>
        ///     Class group names that this class is a member of.
        ///     Will be null if not deserialized.
        /// </summary>
        [StreamRecord, BuildGeneration(BuildGeneration.UE3)]
        public UArray<UName>? ClassGroups { get; set; }

        [StreamRecord, BuildGeneration(BuildGeneration.UE4)]
        public UObject? ClassGeneratedBy { get; set; }

        [StreamRecord, BuildGeneration(BuildGeneration.UE4)]
        public bool? IsCooked { get; set; }

        #endregion

        public override void Deserialize(IUnrealStream stream)
        {
#if UNREAL2 || DEVASTATION
            if (stream.Build == UnrealPackage.GameBuild.BuildName.Unreal2 ||
                stream.Build == UnrealPackage.GameBuild.BuildName.Devastation)
            {
                stream.ReadArray(out UArray<UObject> u2NetProperties);
                stream.Record(nameof(u2NetProperties), u2NetProperties);
            }
#endif
            base.Deserialize(stream);
#if VENGEANCE
            if (stream.Build == BuildGeneration.Vengeance &&
                stream.LicenseeVersion >= 36)
            {
                var header = (2, 0);
                VengeanceDeserializeHeader(stream, ref header);
            }
#endif
            if (stream.Version < (uint)PackageObjectLegacyVersion.Release62)
            {
                int classRecordSize = stream.ReadInt32();
                stream.Record(nameof(classRecordSize), classRecordSize);
            }
#if AA2
            if (stream.Build == BuildGeneration.AGP &&
                stream.LicenseeVersion >= 8)
            {
                // hard-coded 0x9da3 (AAO 2.6)
                uint v94 = stream.ReadUInt32();
                stream.Record(nameof(v94), v94);
                if (v94 != 0) LibServices.Debug(GetReferencePath() + ":v94", v94);
            }
#endif
#if UE4
            if (stream.IsUE4())
            {
                FuncMap = stream.ReadMap(stream.ReadName, stream.ReadObject<UFunction>);
                stream.Record(nameof(FuncMap), FuncMap);
            }
#endif
            ClassFlags = stream.ReadFlags32<ClassFlag>();
            stream.Record(nameof(ClassFlags), ClassFlags);
#if ROCKETLEAGUE
            if (stream.Build == UnrealPackage.GameBuild.BuildName.RocketLeague &&
                stream.LicenseeVersion >= 1)
            {
                uint v194 = stream.ReadUInt32();
                stream.Record(nameof(v194), v194);
                if (v194 != 0) LibServices.Debug(GetReferencePath() + ":v194", v194);
            }
#endif
#if SPELLBORN
            if (stream.Build == UnrealPackage.GameBuild.BuildName.Spellborn)
            {
                goto skipClassGuid;
            }
#endif
            if (stream.Version >= (uint)PackageObjectLegacyVersion.ClassGuidDeprecated)
            {
                if (stream.Version < (uint)PackageObjectLegacyVersion.ClassPlatformFlagsDeprecated)
                {
                    // platform specifier like 'platform(PC, Linux)'.
                    byte classPlatformFlags = stream.ReadByte();
                    stream.Record(nameof(classPlatformFlags), classPlatformFlags);
                    if (classPlatformFlags != 0) LibServices.Debug(GetReferencePath() + ":classPlatformFlags", classPlatformFlags);
                }
            }
            else
            {
#if SPELLBORN || LEAD || ADVENT
                if (
                    stream.Build == UnrealPackage.GameBuild.BuildName.Spellborn ||
                    stream.Build == BuildGeneration.Lead ||
                    (stream.Build == UnrealPackage.GameBuild.BuildName.Advent && stream.Version >= 133)
                )
                {
                    // Deprecated with v139 (in Spellborn and UC2 (UE2X), and Advent Rising (v133))
                    goto skipClassGuid;
                }
#endif
                ClassGuid = stream.ReadStruct<UGuid>();
                stream.Record(nameof(ClassGuid), ClassGuid);
            }

        skipClassGuid:
#if R6
            // No version check
            if (stream.Build == UnrealPackage.GameBuild.BuildName.R6Vegas)
            {
                stream.ReadArray(out UArray<UName> v100);
                stream.Record(nameof(v100), v100);
                if (v100.Count != 0) LibServices.Debug(GetReferencePath() + ":v100", v100);
            }
#endif
            if (stream.Version < (uint)PackageObjectLegacyVersion.ClassDependenciesDeprecated)
            {
                ClassDependencies = stream.ReadArray<Dependency>();
                stream.Record(nameof(ClassDependencies), ClassDependencies);
            }

            if (stream.Version < (uint)PackageObjectLegacyVersion.PackageImportsDeprecated)
            {
                PackageImportNames = stream.ReadNameArray();
                stream.Record(nameof(PackageImportNames), PackageImportNames);
            }

        serializeWithin:
            if (stream.Version >= (uint)PackageObjectLegacyVersion.Release62)
            {
                ClassWithin = stream.ReadObject<UClass?>(); // ?? UObject
                stream.Record(nameof(ClassWithin), ClassWithin);

                ClassConfigName = stream.ReadName(); // ?? "System"
                stream.Record(nameof(ClassConfigName), ClassConfigName);
            }
#if DNF
            if (stream.Build == UnrealPackage.GameBuild.BuildName.DNF &&
                stream.Version >= 102)
            {
                HideCategories = stream.ReadNameArray();
                stream.Record(nameof(HideCategories), HideCategories);

                if (stream.Version >= 137)
                {
                    stream.ReadArray(out UArray<string> dnfTags);
                    stream.Record(nameof(dnfTags), dnfTags);
                }

                if (stream.Version >= 113)
                {
                    // Unknown purpose, used to set a global variable to 0 (GIsATablesInitialized_exref) if it reads 0.
                    bool dnfBool = stream.ReadBool();
                    stream.Record(nameof(dnfBool), dnfBool);

                    // FBitArray data, not sure if this behavior is correct, always 0.
                    int dnfBitArrayLength = stream.ReadInt32();
                    stream.Skip(dnfBitArrayLength);
                    stream.Record(nameof(dnfBitArrayLength), dnfBitArrayLength);
                }

                goto scriptProperties;
            }
#endif
            const int vHideCategoriesOldOrder = 539;
            bool isHideCategoriesOldOrder = stream.Version <= vHideCategoriesOldOrder
#if TERA
                                            || stream.Build == UnrealPackage.GameBuild.BuildName.Tera
#endif
#if TRANSFORMERS
                                            || stream.Build == BuildGeneration.HMS
#endif
                ;

            if (stream.Version >= (uint)PackageObjectLegacyVersion.AddedHideCategoriesToUClass)
            {
                // FIXME: Clean up
                if (stream.Version >= (uint)PackageObjectLegacyVersion.DisplacedHideCategories
                    && isHideCategoriesOldOrder
                    && stream.ContainsEditorOnlyData()
                    && !stream.Build.Flags.HasFlag(BuildFlags.XenonCooked)
                    && stream.UE4Version < 117)
                {
                    HideCategories = stream.ReadNameArray();
                    stream.Record(nameof(HideCategories), HideCategories);
                }
            }

            // FIXME: >= version
            if (stream.Version >= 178 &&
                stream.Version < (uint)PackageObjectLegacyVersion.ComponentClassBridgeMapDeprecated)
            {
                stream.ReadMap(out UMap<UObject, UName> componentClassBridgeMap);
                stream.Record(nameof(componentClassBridgeMap), componentClassBridgeMap);
            }

            if (stream.Version >= (uint)PackageObjectLegacyVersion.AddedComponentTemplatesToUClass &&
                stream.Version < (uint)PackageObjectLegacyVersion.ComponentTemplatesDeprecated)
            {
                stream.ReadArray(out UArray<UObject> componentTemplates);
                stream.Record(nameof(componentTemplates), componentTemplates);
            }

            // FIXME: >= version
            if (stream.Version >= 178 && stream.UE4Version < 118)
            {
                ComponentDefaultObjectMap = stream.ReadMap(stream.ReadName, stream.ReadObject<UObject>);
                stream.Record(nameof(ComponentDefaultObjectMap), ComponentDefaultObjectMap);
            }

            if (stream.Version >= (uint)PackageObjectLegacyVersion.AddedInterfacesFeature &&
                stream.Version < (uint)PackageObjectLegacyVersion.InterfaceClassesDeprecated)
            {
                stream.ReadArray(out UArray<UClass> interfaceClasses);
                stream.Record(nameof(interfaceClasses), interfaceClasses);

                ImplementedInterfaces = new UArray<ImplementedInterface>(
                    interfaceClasses.Select(interfaceClass => new ImplementedInterface
                    {
                        InterfaceClass = interfaceClass,
                        // FIXME: Generate the property?
                        VfTableProperty = null
                    }));
            }

            if (stream.Version >= (uint)PackageObjectLegacyVersion.InterfaceClassesDeprecated)
            {
                ImplementedInterfaces = stream.ReadArray<ImplementedInterface>();
                stream.Record(nameof(ImplementedInterfaces), ImplementedInterfaces);
            }
#if UE4
            if (stream.IsUE4())
            {
                ClassGeneratedBy = stream.ReadObject();
                stream.Record(nameof(ClassGeneratedBy), ClassGeneratedBy);
            }
#endif
#if AHIT
            if (stream.Build == UnrealPackage.GameBuild.BuildName.AHIT && stream.Version >= 878)
            {
                // AHIT auto-generates a list of unused function names for its optional interface functions.
                // Seems to have been added in 878, during the modding beta between 1.Nov.17 and 6.Jan.18.
                stream.ReadArray(out UArray<UName> unusedOptionalInterfaceFunctions);
                stream.Record(nameof(unusedOptionalInterfaceFunctions), unusedOptionalInterfaceFunctions);
            }
#endif
            if (stream.ContainsEditorOnlyData() && !stream.Build.Flags.HasFlag(BuildFlags.XenonCooked))
            {
                if (stream is
                    {
                        Version: >= (uint)PackageObjectLegacyVersion.AddedDontSortCategoriesToUClass,
                        UE4Version: < 113
                    }
#if TERA
                    && stream.Build != UnrealPackage.GameBuild.BuildName.Tera
#endif
                   )
                {
                    DontSortCategories = stream.ReadNameArray();
                    stream.Record(nameof(DontSortCategories), DontSortCategories);
                }

                // FIXME: Clean up
                if ((stream.Version >= (uint)PackageObjectLegacyVersion.AddedHideCategoriesToUClass &&
                     stream.Version < (uint)PackageObjectLegacyVersion.DisplacedHideCategories) ||
                    !isHideCategoriesOldOrder)
                {
                    HideCategories = stream.ReadNameArray();
                    stream.Record(nameof(HideCategories), HideCategories);
                }
#if SPELLBORN
                if (stream.Build == UnrealPackage.GameBuild.BuildName.Spellborn)
                {
                    uint replicationFlags = stream.ReadUInt32();
                    stream.Record(nameof(replicationFlags), replicationFlags);
                }
#endif
                if (stream.Version >= (uint)PackageObjectLegacyVersion.AddedAutoExpandCategoriesToUClass)
                {
                    // FIXME: 490:GoW1, 576:CrimeCraft
                    if (!HasClassFlag(ClassFlag.CollapseCategories)
                        || stream.Version <= vHideCategoriesOldOrder
                        || stream.Version >= 576)
                    {
                        AutoExpandCategories = stream.ReadNameArray();
                        stream.Record(nameof(AutoExpandCategories), AutoExpandCategories);
                    }
                }
#if TRANSFORMERS
                if (stream.Build == BuildGeneration.HMS)
                {
                    stream.ReadArray(out UArray<UObject> hmsConstructors);
                    stream.Record(nameof(hmsConstructors), hmsConstructors);
                }
#endif
                // FIXME: Wrong version, no version checks found in games that DO have checks for version 600+
                if (stream.Version > 670
#if BORDERLANDS
                    || stream.Build == UnrealPackage.GameBuild.BuildName.Borderlands
#endif
                   )
                {
                    AutoCollapseCategories = stream.ReadNameArray();
                    stream.Record(nameof(AutoCollapseCategories), AutoCollapseCategories);
                }
#if BATMAN
                // Only attested in bm4 with no version check.
                if (stream.Build == BuildGeneration.RSS &&
                    stream.Build == UnrealPackage.GameBuild.BuildName.Batman4)
                {
                    stream.ReadArray(out UArray<UName> bm4_v198);
                    stream.Record(nameof(bm4_v198), bm4_v198);
                    if (bm4_v198.Count != 0) LibServices.Debug(GetReferencePath() + ":bm4_v198", bm4_v198);
                }
#endif
                if (stream.Version >= (uint)PackageObjectLegacyVersion.ForceScriptOrderAddedToUClass
#if BIOSHOCK
<<<<<<< HEAD
                    // Partially upgraded
                    && stream.Build != UnrealPackage.GameBuild.BuildName.Bioshock_Infinite
=======
                            // Partially upgraded
                            && Package.Build != UnrealPackage.GameBuild.BuildName.Bioshock_Infinite
                            && (Package.Build != UnrealPackage.GameBuild.BuildName.Battleborn ||
                                _Buffer.LicenseeVersion < 57)
>>>>>>> f6d9188c
#endif
                   )
                {
                    // bForceScriptOrder
                    ForceScriptOrder = stream.ReadBool();
                    stream.Record(nameof(ForceScriptOrder), ForceScriptOrder);
                }
#if DD2
                // DD2 doesn't use a LicenseeVersion, maybe a merged standard feature (bForceScriptOrder?).
                if (stream.Build == UnrealPackage.GameBuild.BuildName.DD2 && stream.Version >= 688)
                {
                    int dd2UnkInt32 = stream.ReadInt32();
                    stream.Record(nameof(dd2UnkInt32), dd2UnkInt32);
                    if (dd2UnkInt32 != 0) LibServices.Debug(GetReferencePath() + ":dd2UnkInt32", dd2UnkInt32);
                }
#endif
#if BATTLEBORN
<<<<<<< HEAD
                if (stream.Build == UnrealPackage.GameBuild.BuildName.Battleborn)
                {
                    // Usually 0x03
                    byte unknownByte = stream.ReadByte();
                    stream.Record("Unknown:Battleborn", unknownByte);
                    if (unknownByte != 0) LibServices.Debug(GetReferencePath() + ":unknownByte", unknownByte);

                    NativeHeaderName = stream.ReadString();
                    stream.Record(nameof(NativeHeaderName), NativeHeaderName);

                    // not verified
                    ClassGroups = stream.ReadNameArray();
                    stream.Record(nameof(ClassGroups), ClassGroups);

                    goto skipClassGroups;
                }
=======
                        if (Package.Build == UnrealPackage.GameBuild.BuildName.Battleborn &&
                            _Buffer.LicenseeVersion >= 57)
                        {
                            byte v208 = _Buffer.ReadByte(); // v208
                            Record(nameof(v208), v208);

                            ForceScriptOrder = v208 != 0;
                        }
>>>>>>> f6d9188c
#endif
#if DISHONORED
                if (stream.Build == UnrealPackage.GameBuild.BuildName.Dishonored)
                {
                    var unknownName = stream.ReadName();
                    stream.Record("Unknown:Dishonored", unknownName);
                    if (unknownName.IsNone() == false)
                    {
                        LibServices.Debug(GetReferencePath() + ":unknownName", unknownName);
                    }

                    NativeHeaderName = stream.ReadString();
                    stream.Record(nameof(NativeHeaderName), NativeHeaderName);

                    goto skipClassGroups;
                }
#endif
#if SA2
<<<<<<< HEAD
                if (stream.Build == UnrealPackage.GameBuild.BuildName.SA2 &&
                    stream.LicenseeVersion >= 100)
                {
                    int v1d4 = stream.ReadInt32();
                    stream.Record(nameof(v1d4), v1d4);
                    if (v1d4 != 0) LibServices.Debug(GetReferencePath() + ":v1d4 {0}", v1d4);
                }
#endif
                if (stream.Version >= (uint)PackageObjectLegacyVersion.AddedClassGroupsToUClass)
                {
                    ClassGroups = stream.ReadNameArray();
                    stream.Record(nameof(ClassGroups), ClassGroups);
                }
=======
                        if (Package.Build == UnrealPackage.GameBuild.BuildName.SA2)
                        {
                            if (_Buffer.LicenseeVersion >= 100)
                            {
                                int unk = _Buffer.ReadInt32();
                                Record(nameof(unk), unk);
                            }
                        }
#endif
#if BATMAN
                        if (_Buffer.Package.Build == BuildGeneration.RSS &&
                            _Buffer.LicenseeVersion >= 95)
                        {
                            int bm_v174 = _Buffer.ReadInt32();
                            Record(nameof(bm_v174), bm_v174);
                        }
#endif
                        if (_Buffer.Version >= (uint)PackageObjectLegacyVersion.AddedClassGroupsToUClass)
                        {
                            ClassGroups = DeserializeGroup("ClassGroups");
                        }
>>>>>>> f6d9188c

                if (stream.Version >= (uint)PackageObjectLegacyVersion.AddedNativeClassNameToUClass)
                {
                    NativeHeaderName = stream.ReadString();
                    stream.Record(nameof(NativeHeaderName), NativeHeaderName);
                }

<<<<<<< HEAD
            skipClassGroups:;

                // FIXME: Attested in many builds between 575 and 673 (UDK-2009), coincides with FPropertyTag bool change.
                // This is apparently 'AutoCollapseCategories' (Confirmed to exist in UDK-2009 which has a lower version than the one that we currently have)
                // However, need to run full tests on this for the special case 'builds'
                if (stream.Version > 575 && stream.Version < 673
=======
                    skipClassGroups: ;
#if BATTLEBORN
                        if (Package.Build == UnrealPackage.GameBuild.BuildName.Battleborn &&
                            Package.Summary.EngineVersion >> 16 >= 1053)
                        {
                            _Buffer.ReadArray(out UArray<UName> v1a8);
                            Record(nameof(v1a8), v1a8);
                        }
#endif
                        // FIXME: Found first in(V:655, DLLBind?), Definitely not in APB and GoW 2
                        // TODO: Corrigate Version
                        if (_Buffer.Version > 575 && _Buffer.Version < 673
>>>>>>> f6d9188c
#if TERA
                                         && stream.Build != UnrealPackage.GameBuild.BuildName.Tera
#endif
#if TRANSFORMERS
                                         && stream.Build != BuildGeneration.HMS
#endif
#if BORDERLANDS
                                         && stream.Build != UnrealPackage.GameBuild.BuildName.Borderlands
#endif
                   )
                {
                    AutoCollapseCategories = stream.ReadNameArray();
                }
#if SINGULARITY
                if (stream.Build == UnrealPackage.GameBuild.BuildName.Singularity)
                {
                    stream.Skip(8);
                    stream.ConformRecordPosition();
                }
#endif
<<<<<<< HEAD
            }
#if BATMAN
            if (stream.Build == BuildGeneration.RSS)
            {
                if (stream.LicenseeVersion >= 95)
                {
                    int bm_v174 = stream.ReadInt32();
                    stream.Record(nameof(bm_v174), bm_v174);
                    if (bm_v174 != 0) LibServices.Debug(GetReferencePath() + ":bm_v174", bm_v174);
                }
            }
#endif
=======
                    }
>>>>>>> f6d9188c
#if ROCKETLEAGUE
            if (stream.Build == UnrealPackage.GameBuild.BuildName.RocketLeague &&
                stream.LicenseeVersion >= 21)
            {
                string v298 = stream.ReadString();
                stream.Record(nameof(v298), v298);
                if (v298 != string.Empty) LibServices.Debug(GetReferencePath() + ":v298", v298);

                int v2a8 = stream.ReadInt32();
                stream.Record(nameof(v2a8), v2a8);
                if (v2a8 != 0) LibServices.Debug(GetReferencePath() + ":v2a8", v2a8);

                stream.Read(out UArray<UName> v2b0);
                stream.Record(nameof(v2b0), v2b0);
                if (v2b0.Count != 0) LibServices.Debug(GetReferencePath() + ":v2b0", v2b0);
            }
#endif
            if (stream.Version >= (uint)PackageObjectLegacyVersion.AddedDLLBindFeature &&
                stream.UE4Version < 117)
            {
                DLLBindName = stream.ReadName();
                stream.Record(nameof(DLLBindName), DLLBindName);
            }
#if MASS_EFFECT
            if (stream.Build == BuildGeneration.SFX)
            {
                if (stream.LicenseeVersion - 138u < 15)
                {
                    stream.Read(out int v40);
                    stream.Record(nameof(v40), v40);
                    if (v40 != 0) LibServices.Debug(GetReferencePath() + ":v40", v40);
                }

                if (stream.LicenseeVersion >= 139)
                {
                    stream.Read(out int v1ec);
                    stream.Record(nameof(v1ec), v1ec);
                    if (v1ec != 0) LibServices.Debug(GetReferencePath() + ":v1ec", v1ec);
                }
            }
#endif
#if REMEMBERME
            if (stream.Build == UnrealPackage.GameBuild.BuildName.RememberMe)
            {
                var v160 = stream.ReadName();
                stream.Record(nameof(v160), v160);
                if (v160 != UnrealName.None) LibServices.Debug(GetReferencePath() + ":v160", v160);
            }
#endif
#if DISHONORED
            if (stream.Build == UnrealPackage.GameBuild.BuildName.Dishonored)
            {
                ClassGroups = stream.ReadNameArray();
                stream.Record(nameof(ClassGroups), ClassGroups);
            }
#endif
#if BORDERLANDS2 || BATTLEBORN
<<<<<<< HEAD
            if ((stream.Build == UnrealPackage.GameBuild.BuildName.Borderlands2 ||
                 stream.Build == UnrealPackage.GameBuild.BuildName.Battleborn) &&
                stream.LicenseeVersion >= 45
               )
            {
                stream.Read(out byte v1cc); // usually 0x01, sometimes 0x02?
                stream.Record("v1cc", v1cc);
                if (v1cc != 0) LibServices.Debug(GetReferencePath() + ":v1cc", v1cc);
=======
                    if ((Package.Build == UnrealPackage.GameBuild.BuildName.Borderlands2 ||
                         Package.Build == UnrealPackage.GameBuild.BuildName.Battleborn) &&
                        _Buffer.LicenseeVersion >= 45
                       )
                    {
                        // v2f0 (Battleborn)
                        _Buffer.Read(out byte v1cc); // usually 0x01, sometimes 0x02?
                        _Buffer.Record("v1cc", v1cc);
                    }
#endif
                }
>>>>>>> f6d9188c
            }
#endif
#if UNDYING
            if (stream.Build == UnrealPackage.GameBuild.BuildName.Undying &&
                stream.Version >= 70)
            {
                stream.Read(out uint classCRC); // v4a8
                stream.Record(nameof(classCRC), classCRC);
            }
#endif
#if THIEF_DS || DeusEx_IW
            if (stream.Build == BuildGeneration.Flesh)
            {
                string thiefClassVisibleName = stream.ReadString();
                stream.Record(nameof(thiefClassVisibleName), thiefClassVisibleName);

                // Restore the human-readable name if possible
                if (!string.IsNullOrEmpty(thiefClassVisibleName)
                    && stream.Build == UnrealPackage.GameBuild.BuildName.Thief_DS)
                {
                    Name = new UName(thiefClassVisibleName);
                }
            }
#endif
#if VENGEANCE
            if (stream.Build == BuildGeneration.Vengeance)
            {
                if (stream.LicenseeVersion >= 2)
                {
                    ulong unkInt64 = stream.ReadUInt64();
                    stream.Record("Unknown:Vengeance", unkInt64);
                }

                if (stream.LicenseeVersion >= 3)
                {
                    ulong unkInt64 = stream.ReadUInt64();
                    stream.Record("Unknown:Vengeance", unkInt64);
                }

                if (stream.LicenseeVersion >= 2)
                {
                    string vengeanceDefaultPropertiesText = stream.ReadString();
                    stream.Record(nameof(vengeanceDefaultPropertiesText), vengeanceDefaultPropertiesText);
                }

                if (stream.LicenseeVersion >= 6)
                {
                    string vengeanceClassFilePath = stream.ReadString();
                    stream.Record(nameof(vengeanceClassFilePath), vengeanceClassFilePath);
                }

                if (stream.LicenseeVersion >= 12)
                {
                    stream.ReadArray(out UArray<UName> names);
                    stream.Record("Unknown:Vengeance", names);
                }

                if (stream.LicenseeVersion >= 15)
                {
                    stream.ReadArray(out UArray<UClass> interfaceClasses);
                    stream.Record(nameof(interfaceClasses), interfaceClasses);

                    ImplementedInterfaces = new UArray<ImplementedInterface>(
                        interfaceClasses.Select(interfaceClass => new ImplementedInterface
                        {
                            InterfaceClass = interfaceClass,
                            // FIXME: Generate the property?
                            VfTableProperty = null
                        }));
                }

                if (stream.LicenseeVersion >= 20)
                {
                    UArray<UObject> unk;
                    stream.ReadArray(out unk);
                    stream.Record("Unknown:Vengeance", unk);
                }

                if (stream.LicenseeVersion >= 32)
                {
                    UArray<UObject> unk;
                    stream.ReadArray(out unk);
                    stream.Record("Unknown:Vengeance", unk);
                }

                if (stream.LicenseeVersion >= 28)
                {
                    UArray<UName> unk;
                    stream.ReadArray(out unk);
                    stream.Record("Unknown:Vengeance", unk);
                }

                if (stream.LicenseeVersion >= 30)
                {
                    int unkInt32A = stream.ReadInt32();
                    stream.Record("Unknown:Vengeance", unkInt32A);
                    int unkInt32B = stream.ReadInt32();
                    stream.Record("Unknown:Vengeance", unkInt32B);

                    // Lazy array?
                    int skipSize = stream.ReadInt32();
                    stream.Record("Unknown:Vengeance", skipSize);
                    // FIXME: Couldn't RE this code
                    int b = stream.ReadLength();
                    Debug.Assert(b == 0, "Unknown data was not zero!");
                    stream.Record("Unknown:Vengeance", b);
                }
            }
#endif
#if UE4
            if (stream.IsUE4())
            {
                string dummy = stream.ReadName();
                stream.Record(nameof(dummy), dummy);

                IsCooked = stream.ReadBool();
                stream.Record(nameof(IsCooked), IsCooked);
            }
#endif
        scriptProperties:
            if (stream.Version >= (uint)PackageObjectLegacyVersion.DisplacedScriptPropertiesWithClassDefaultObject)
            {
                // Default__ClassName
                Default = stream.ReadObject();
                stream.Record(nameof(Default), Default);
            }
            else
            {
                Default = this;
                DefaultProperties = DeserializeScriptProperties(stream, this);
                Properties = DefaultProperties;
            }
#if ROCKETLEAGUE
            if (stream.Build == UnrealPackage.GameBuild.BuildName.RocketLeague)
            {
                // StateMap; Seems to keep track of all declared states in the class.
                stream.Read(out UMap<UName, UObject> v368);
                stream.Record(nameof(v368), v368);
                if (v368.Count != 0) LibServices.Debug(GetReferencePath() + ":v368", v368);
            }
#endif
            // version < 57
            //stream.ReadName();
            //stream.ReadName();
        }

        public override void Serialize(IUnrealStream stream)
        {
#if UNREAL2 || DEVASTATION
            if (stream.Build == UnrealPackage.GameBuild.BuildName.Unreal2 ||
                stream.Build == UnrealPackage.GameBuild.BuildName.Devastation)
            {
                var netProperties = EnumerateFields<UProperty>()
                    .Where(property => property.HasPropertyFlag(PropertyFlag.Net));
                stream.WriteArray(new UArray<UProperty>(netProperties));
            }
#endif
            base.Serialize(stream);
#if VENGEANCE
            if (stream.Build == BuildGeneration.Vengeance &&
                stream.LicenseeVersion >= 36)
            {
                throw new NotSupportedException("This package version is not supported!");
            }
#endif
            if (stream.Version < (uint)PackageObjectLegacyVersion.Release62)
            {
                throw new NotSupportedException("This package version is not supported!");
                //stream.Write(int classRecordSize);
            }
#if AA2
            if (stream.Build == BuildGeneration.AGP &&
                stream.LicenseeVersion >= 8)
            {
                // hard-coded 0x9da3 (AAO 2.6)
                stream.Write((uint)0x9da3);
            }
#endif
#if UE4
            if (stream.IsUE4())
            {
                stream.WriteMap(FuncMap, key => stream.WriteName(key), stream.WriteObject);
            }
#endif
            stream.Write((uint)ClassFlags);
#if ROCKETLEAGUE
            if (stream.Build == UnrealPackage.GameBuild.BuildName.RocketLeague &&
                stream.LicenseeVersion >= 1)
            {
                throw new NotSupportedException("This package version is not supported!");
            }
#endif
#if SPELLBORN
            if (stream.Build == UnrealPackage.GameBuild.BuildName.Spellborn)
            {
                goto skipClassGuid;
            }
#endif
            if (stream.Version >= (uint)PackageObjectLegacyVersion.ClassGuidDeprecated)
            {
                if (stream.Version < (uint)PackageObjectLegacyVersion.ClassPlatformFlagsDeprecated)
                {
                    const byte classPlatformFlags = 0;
                    stream.Write(classPlatformFlags);
                }
            }
            else
            {
#if SPELLBORN || LEAD || ADVENT
                if (
                    stream.Build == UnrealPackage.GameBuild.BuildName.Spellborn ||
                    stream.Build == BuildGeneration.Lead ||
                    (stream.Build == UnrealPackage.GameBuild.BuildName.Advent && stream.Version >= 133)
                )
                {
                    // Deprecated with v139 (in Spellborn and UC2 (UE2X), and Advent Rising (v133))
                    goto skipClassGuid;
                }
#endif
                stream.WriteStruct(ClassGuid);
            }

        skipClassGuid:
#if R6
            // No version check
            if (stream.Build == UnrealPackage.GameBuild.BuildName.R6Vegas)
            {
                throw new NotSupportedException("This package version is not supported!");
                //stream.WriteArray(UArray<UName> v100);
            }
#endif
            if (stream.Version < (uint)PackageObjectLegacyVersion.ClassDependenciesDeprecated)
            {
                stream.WriteArray(ClassDependencies);
            }

            if (stream.Version < (uint)PackageObjectLegacyVersion.PackageImportsDeprecated)
            {
                stream.WriteArray(PackageImportNames);
            }

        serializeWithin:
            if (stream.Version >= (uint)PackageObjectLegacyVersion.Release62)
            {
                stream.WriteObject(ClassWithin);
                stream.WriteName(ClassConfigName);
            }
#if DNF
            if (stream.Build == UnrealPackage.GameBuild.BuildName.DNF &&
                stream.Version >= 102)
            {
                stream.WriteArray(HideCategories);

                if (stream.Version >= 137)
                {
                    throw new NotSupportedException("This package version is not supported!");
                    //stream.WriteArray(UArray<string> dnfTags);
                }

                if (stream.Version >= 113)
                {
                    // Unknown purpose, used to set a global variable to 0 (GIsATablesInitialized_exref) if it reads 0.
                    stream.Write(false);

                    // FBitArray data, not sure if this behavior is correct, always 0.
                    stream.Write(0);
                }

                goto scriptProperties;
            }
#endif
            const int vHideCategoriesOldOrder = 539;
            bool isHideCategoriesOldOrder = stream.Version <= vHideCategoriesOldOrder
#if TERA
                                            || stream.Build == UnrealPackage.GameBuild.BuildName.Tera
#endif
#if TRANSFORMERS
                                            || stream.Build == BuildGeneration.HMS
#endif
                ;

            if (stream.Version >= (uint)PackageObjectLegacyVersion.AddedHideCategoriesToUClass)
            {
                // FIXME: Clean up
                if (stream.Version >= (uint)PackageObjectLegacyVersion.DisplacedHideCategories
                    && isHideCategoriesOldOrder
                    && stream.ContainsEditorOnlyData()
                    && !stream.Build.Flags.HasFlag(BuildFlags.XenonCooked)
                    && stream.UE4Version < 117)
                {
                    stream.WriteArray(HideCategories);
                }
            }

            // FIXME: >= version
            if (stream.Version >= 178 &&
                stream.Version < (uint)PackageObjectLegacyVersion.ComponentClassBridgeMapDeprecated)
            {
                throw new NotSupportedException("This package version is not supported!");
                //stream.WriteMap(UMap<UObject, UName> componentClassBridgeMap);
            }

            if (stream.Version >= (uint)PackageObjectLegacyVersion.AddedComponentTemplatesToUClass &&
                stream.Version < (uint)PackageObjectLegacyVersion.ComponentTemplatesDeprecated)
            {
                throw new NotSupportedException("This package version is not supported!");
                //stream.WriteArray(UArray<UObject> componentTemplates);
            }

            // FIXME: >= version
            if (stream.Version >= 178 && stream.UE4Version < 118)
            {
                stream.WriteMap(ComponentDefaultObjectMap);
            }

            if (stream.Version >= (uint)PackageObjectLegacyVersion.AddedInterfacesFeature &&
                stream.Version < (uint)PackageObjectLegacyVersion.InterfaceClassesDeprecated)
            {
                stream.WriteArray(ImplementedInterfaces != null
                    ? new UArray<UClass>(ImplementedInterfaces.Select(impl => impl.InterfaceClass))
                    : null);
            }

            if (stream.Version >= (uint)PackageObjectLegacyVersion.InterfaceClassesDeprecated)
            {
                stream.WriteArray(ImplementedInterfaces);
            }
#if UE4
            if (stream.IsUE4())
            {
                stream.WriteObject(ClassGeneratedBy);
            }
#endif
#if AHIT
            if (stream.Build == UnrealPackage.GameBuild.BuildName.AHIT && stream.Version >= 878)
            {
                // AHIT auto-generates a list of unused function names for its optional interface functions.
                // Seems to have been added in 878, during the modding beta between 1.Nov.17 and 6.Jan.18.
                throw new NotSupportedException("This package version is not supported!");
                //stream.WriteArray(UArray<UName> unusedOptionalInterfaceFunctions);
            }
#endif
            if (stream.ContainsEditorOnlyData() && !stream.Build.Flags.HasFlag(BuildFlags.XenonCooked))
            {
                if (stream is
                    {
                        Version: >= (uint)PackageObjectLegacyVersion.AddedDontSortCategoriesToUClass,
                        UE4Version: < 113
                    }
#if TERA
                    && stream.Build != UnrealPackage.GameBuild.BuildName.Tera
#endif
                   )
                {
                    stream.WriteArray(DontSortCategories);
                }

                // FIXME: Clean up
                if ((stream.Version >= (uint)PackageObjectLegacyVersion.AddedHideCategoriesToUClass &&
                     stream.Version < (uint)PackageObjectLegacyVersion.DisplacedHideCategories) ||
                    !isHideCategoriesOldOrder)
                {
                    stream.WriteArray(HideCategories);
                }
#if SPELLBORN
                if (stream.Build == UnrealPackage.GameBuild.BuildName.Spellborn)
                {
                    throw new NotSupportedException("This package version is not supported!");
                    //stream.Write(uint replicationFlags);
                }
#endif
                if (stream.Version >= (uint)PackageObjectLegacyVersion.AddedAutoExpandCategoriesToUClass)
                {
                    // FIXME: 490:GoW1, 576:CrimeCraft
                    if (!HasClassFlag(ClassFlag.CollapseCategories)
                        || stream.Version <= vHideCategoriesOldOrder
                        || stream.Version >= 576)
                    {
                        stream.WriteArray(AutoExpandCategories);
                    }
                }
#if TRANSFORMERS
                if (stream.Build == BuildGeneration.HMS)
                {
                    throw new NotSupportedException("This package version is not supported!");
                    //stream.WriteArray(UArray<UObject> hmsConstructors);
                }
#endif
                // FIXME: Wrong version, no version checks found in games that DO have checks for version 600+
                if (stream.Version > 670
#if BORDERLANDS
                    || stream.Build == UnrealPackage.GameBuild.BuildName.Borderlands
#endif
                   )
                {
                    stream.WriteArray(AutoCollapseCategories);
                }
#if BATMAN
                // Only attested in bm4 with no version check.
                if (stream.Build == BuildGeneration.RSS &&
                    stream.Build == UnrealPackage.GameBuild.BuildName.Batman4)
                {
                    throw new NotSupportedException("This package version is not supported!");
                    //stream.WriteArray(out UArray<UName> bm4_v198);
                }
#endif
                if (stream.Version >= (uint)PackageObjectLegacyVersion.ForceScriptOrderAddedToUClass
#if BIOSHOCK
                    // Partially upgraded
                    && stream.Build != UnrealPackage.GameBuild.BuildName.Bioshock_Infinite
#endif
                   )
                {
                    // bForceScriptOrder
                    stream.Write(ForceScriptOrder ?? false);
                }
#if DD2
                // DD2 doesn't use a LicenseeVersion, maybe a merged standard feature (bForceScriptOrder?).
                if (stream.Build == UnrealPackage.GameBuild.BuildName.DD2 && stream.Version >= 688)
                {
                    throw new NotSupportedException("This package version is not supported!");
                    //stream.Write(int dd2UnkInt32);
                }
#endif
#if BATTLEBORN
                if (stream.Build == UnrealPackage.GameBuild.BuildName.Battleborn)
                {
                    // Usually 0x03
                    stream.Write((byte)0x3);

                    stream.WriteString(NativeHeaderName);

                    // not verified
                    stream.WriteArray(ClassGroups);

                    goto skipClassGroups;
                }
#endif
#if DISHONORED
                if (stream.Build == UnrealPackage.GameBuild.BuildName.Dishonored)
                {
                    stream.WriteName(UnrealName.None); // unknown value
                    stream.WriteString(NativeHeaderName);

                    goto skipClassGroups;
                }
#endif
#if SA2
                if (stream.Build == UnrealPackage.GameBuild.BuildName.SA2 &&
                    stream.LicenseeVersion >= 100)
                {
                    throw new NotSupportedException("This package version is not supported!");
                    //stream.Write(0); // v1d4
                }
#endif
                if (stream.Version >= (uint)PackageObjectLegacyVersion.AddedClassGroupsToUClass)
                {
                    stream.WriteArray(ClassGroups);
                }

                if (stream.Version >= (uint)PackageObjectLegacyVersion.AddedNativeClassNameToUClass)
                {
                    stream.WriteString(NativeHeaderName);
                }

            skipClassGroups:;

                // FIXME: Attested in many builds between 575 and 673.
                if (stream.Version > 575 && stream.Version < 673
#if TERA
                                         && stream.Build != UnrealPackage.GameBuild.BuildName.Tera
#endif
#if TRANSFORMERS
                                         && stream.Build != BuildGeneration.HMS
#endif
#if BORDERLANDS
                                         && stream.Build != UnrealPackage.GameBuild.BuildName.Borderlands
#endif
                   )
                {
                    stream.WriteArray(AutoCollapseCategories);
                }
#if SINGULARITY
                if (stream.Build == UnrealPackage.GameBuild.BuildName.Singularity)
                {
                    stream.Skip(8);
                    stream.ConformRecordPosition();
                }
#endif
            }
#if BATMAN
            if (stream.Build == BuildGeneration.RSS)
            {
                if (stream.LicenseeVersion >= 95)
                {
                    throw new NotSupportedException("This package version is not supported!");
                    //stream.Write(int bm_v174);
                }
            }
#endif
#if ROCKETLEAGUE
            if (stream.Build == UnrealPackage.GameBuild.BuildName.RocketLeague &&
                stream.LicenseeVersion >= 21)
            {
                throw new NotSupportedException("This package version is not supported!");
                //stream.WriteString(string v298);
                //stream.Write(int v2a8);
                //stream.WriteArray(UArray<UName> v2b0);
            }
#endif
            if (stream.Version >= (uint)PackageObjectLegacyVersion.AddedDLLBindFeature &&
                stream.UE4Version < 117)
            {
                stream.WriteName(DLLBindName);
            }
#if MASS_EFFECT
            if (stream.Build == BuildGeneration.SFX)
            {
                if (stream.LicenseeVersion - 138u < 15)
                {
                    throw new NotSupportedException("This package version is not supported!");
                    //stream.Write(int v40);
                }

                if (stream.LicenseeVersion >= 139)
                {
                    throw new NotSupportedException("This package version is not supported!");
                    //stream.Write(int v1ec);
                }
            }
#endif
#if REMEMBERME
            if (stream.Build == UnrealPackage.GameBuild.BuildName.RememberMe)
            {
                var v160 = UnrealName.None; // Never attested as anything but None.
                stream.WriteName(v160);
            }
#endif
#if DISHONORED
            if (stream.Build == UnrealPackage.GameBuild.BuildName.Dishonored)
            {
                stream.WriteArray(ClassGroups);
            }
#endif
#if BORDERLANDS2 || BATTLEBORN
            if ((stream.Build == UnrealPackage.GameBuild.BuildName.Borderlands2 ||
                 stream.Build == UnrealPackage.GameBuild.BuildName.Battleborn) &&
                 stream.LicenseeVersion >= 45
               )
            {
                throw new NotSupportedException("This package version is not supported!");
                //stream.Write(byte v1cc); // usually 0x01, sometimes 0x02?
            }
#endif
#if UNDYING
            if (stream.Build == UnrealPackage.GameBuild.BuildName.Undying &&
                stream.Version >= 70)
            {
                throw new NotSupportedException("This package version is not supported!");
                //stream.Write(uint classCRC); // v4a8
            }
#endif
#if THIEF_DS || DeusEx_IW
            if (stream.Build == BuildGeneration.Flesh)
            {
                throw new NotSupportedException("This package version is not supported!");
                //stream.WriteString(string thiefClassVisibleName);
            }
#endif
#if VENGEANCE
            if (stream.Build == BuildGeneration.Vengeance)
            {
                throw new NotSupportedException("This package version is not supported!");

                if (stream.LicenseeVersion >= 2)
                {
                    //stream.Write(ulong unkInt64);
                }

                if (stream.LicenseeVersion >= 3)
                {
                    //stream.Write(ulong unkInt64);
                }

                if (stream.LicenseeVersion >= 2)
                {
                    stream.WriteString(string.Empty);
                    //stream.WriteString(string vengeanceDefaultPropertiesText);
                }

                if (stream.LicenseeVersion >= 6)
                {
                    stream.WriteString(string.Empty);
                    //stream.WriteString(string vengeanceClassFilePath);
                }

                if (stream.LicenseeVersion >= 12)
                {
                    //stream.WriteArray(UArray<UName> names);
                }

                if (stream.LicenseeVersion >= 15)
                {
                    stream.WriteArray(ImplementedInterfaces != null
                        ? new UArray<UClass>(ImplementedInterfaces.Select(impl => impl.InterfaceClass))
                        : null);
                }

                if (stream.LicenseeVersion >= 20)
                {
                    UArray<UObject>? unk;
                    //stream.WriteArray(unk);
                }

                if (stream.LicenseeVersion >= 32)
                {
                    UArray<UObject>? unk;
                    //stream.WriteArray(unk);
                }

                if (stream.LicenseeVersion >= 28)
                {
                    UArray<UName>? unk;
                    //stream.WriteArray(unk);
                }

                if (stream.LicenseeVersion >= 30)
                {
                    //stream.Write(int unkInt32A);
                    //stream.Write(int unkInt32B);

                    //// Lazy array?
                    //stream.Write(int skipSize);
                    //// FIXME: Couldn't RE this code
                    //stream.Write(int b);
                }
            }
#endif
#if UE4
            if (stream.IsUE4())
            {
                stream.WriteName(UnrealName.None);
                stream.Write(IsCooked ?? false);
            }
#endif
        scriptProperties:
            if (stream.Version >= (uint)PackageObjectLegacyVersion.DisplacedScriptPropertiesWithClassDefaultObject)
            {
                // Default__ClassName
                stream.WriteObject(Default);
            }
            else
            {
                Default = this;
                DefaultProperties = DeserializeScriptProperties(stream, this);
                Properties = DefaultProperties;
            }
#if ROCKETLEAGUE
            if (stream.Build == UnrealPackage.GameBuild.BuildName.RocketLeague)
            {
                // StateMap; Seems to keep track of all declared states in the class.
                var v368 = new UMap<UName, UObject>();
                foreach (var state in EnumerateFields<UState>())
                {
                    v368.Add(state.Name, state);
                }

                stream.WriteMap(v368);
            }
#endif
            // version < 57
            //stream.WriteName();
            //stream.WriteName();
        }

        [Obsolete("Use ClassFlags directly")]
        public bool HasClassFlag(ClassFlags flag)
        {
            return (ClassFlags & (uint)flag) != 0;
        }

        [Obsolete("Use HasAnyClassFlags directly")]
        public bool HasClassFlag(uint flag)
        {
            return (ClassFlags & flag) != 0;
        }

        internal bool HasClassFlag(ClassFlag flagIndex)
        {
            return ClassFlags.HasFlag(Package.Branch.EnumFlagsMap[typeof(ClassFlag)], flagIndex);
        }

        [MethodImpl(MethodImplOptions.AggressiveInlining)]
        public bool HasAnyClassFlags(ulong flag) => (ClassFlags & flag) != 0;

        public bool IsClassInterface()
        {
#if VENGEANCE
            // TODO: Move to EngineBranch
            if (HasAnyClassFlags((ulong)Flags.ClassFlags.VG_Interface))
            {
                return true;
            }
#endif
            return HasClassFlag(ClassFlag.Interface);
        }

        public bool IsClassWithin()
        {
            return ClassWithin != null && ClassWithin.Name != UnrealName.Object;
        }

        public static explicit operator Type?(UClass? @this)
        {
            return @this?._InternalType;
        }

        [Obsolete("Use ComponentDefaultObjectMap", true)]
        public IList<int> Components = null;

        [Obsolete("Use PackageImportNames", true)]
        public IList<int> PackageImports;

        [Obsolete("Use ImplementedInterfaces", true)]
        public UArray<UObject>? Vengeance_Implements;

        [Obsolete("Use EnumerateFields")]
        public IEnumerable<UState> States => EnumerateFields<UState>();

        [Obsolete("Use ClassWithin instead")]
        public UClass? Within => ClassWithin;

        [Obsolete("Use ClassConfigName instead")]
        public UName ConfigName => ClassConfigName;

        [Obsolete("Use NativeHeaderName instead")]
        public string NativeClassName => NativeHeaderName;
    }

    public sealed class UClassLicenseeAttachment : ObjectLicenseeAttachment;
}<|MERGE_RESOLUTION|>--- conflicted
+++ resolved
@@ -216,7 +216,8 @@
                     // platform specifier like 'platform(PC, Linux)'.
                     byte classPlatformFlags = stream.ReadByte();
                     stream.Record(nameof(classPlatformFlags), classPlatformFlags);
-                    if (classPlatformFlags != 0) LibServices.Debug(GetReferencePath() + ":classPlatformFlags", classPlatformFlags);
+                    if (classPlatformFlags != 0)
+                        LibServices.Debug(GetReferencePath() + ":classPlatformFlags", classPlatformFlags);
                 }
             }
             else
@@ -448,15 +449,12 @@
 #endif
                 if (stream.Version >= (uint)PackageObjectLegacyVersion.ForceScriptOrderAddedToUClass
 #if BIOSHOCK
-<<<<<<< HEAD
                     // Partially upgraded
                     && stream.Build != UnrealPackage.GameBuild.BuildName.Bioshock_Infinite
-=======
-                            // Partially upgraded
-                            && Package.Build != UnrealPackage.GameBuild.BuildName.Bioshock_Infinite
-                            && (Package.Build != UnrealPackage.GameBuild.BuildName.Battleborn ||
-                                _Buffer.LicenseeVersion < 57)
->>>>>>> f6d9188c
+#endif
+#if BATTLEBORN
+                    && (stream.Build != UnrealPackage.GameBuild.BuildName.Battleborn ||
+                        stream.LicenseeVersion < 57)
 #endif
                    )
                 {
@@ -474,33 +472,14 @@
                 }
 #endif
 #if BATTLEBORN
-<<<<<<< HEAD
-                if (stream.Build == UnrealPackage.GameBuild.BuildName.Battleborn)
-                {
-                    // Usually 0x03
-                    byte unknownByte = stream.ReadByte();
-                    stream.Record("Unknown:Battleborn", unknownByte);
-                    if (unknownByte != 0) LibServices.Debug(GetReferencePath() + ":unknownByte", unknownByte);
-
-                    NativeHeaderName = stream.ReadString();
-                    stream.Record(nameof(NativeHeaderName), NativeHeaderName);
-
-                    // not verified
-                    ClassGroups = stream.ReadNameArray();
-                    stream.Record(nameof(ClassGroups), ClassGroups);
-
-                    goto skipClassGroups;
-                }
-=======
-                        if (Package.Build == UnrealPackage.GameBuild.BuildName.Battleborn &&
-                            _Buffer.LicenseeVersion >= 57)
-                        {
-                            byte v208 = _Buffer.ReadByte(); // v208
-                            Record(nameof(v208), v208);
-
-                            ForceScriptOrder = v208 != 0;
-                        }
->>>>>>> f6d9188c
+                if (stream.Build == UnrealPackage.GameBuild.BuildName.Battleborn &&
+                    stream.LicenseeVersion >= 57)
+                {
+                    byte v208 = stream.ReadByte(); // v208
+                    stream.Record(nameof(v208), v208);
+
+                    ForceScriptOrder = v208 != 0;
+                }
 #endif
 #if DISHONORED
                 if (stream.Build == UnrealPackage.GameBuild.BuildName.Dishonored)
@@ -519,7 +498,6 @@
                 }
 #endif
 #if SA2
-<<<<<<< HEAD
                 if (stream.Build == UnrealPackage.GameBuild.BuildName.SA2 &&
                     stream.LicenseeVersion >= 100)
                 {
@@ -528,34 +506,20 @@
                     if (v1d4 != 0) LibServices.Debug(GetReferencePath() + ":v1d4 {0}", v1d4);
                 }
 #endif
+#if BATMAN
+                if (stream.Package.Build == BuildGeneration.RSS &&
+                    stream.LicenseeVersion >= 95)
+                {
+                    int bm_v174 = stream.ReadInt32();
+                    stream.Record(nameof(bm_v174), bm_v174);
+                    if (bm_v174 != 0) LibServices.Debug(GetReferencePath() + ":bm_v174 {0}", bm_v174);
+                }
+#endif
                 if (stream.Version >= (uint)PackageObjectLegacyVersion.AddedClassGroupsToUClass)
                 {
                     ClassGroups = stream.ReadNameArray();
                     stream.Record(nameof(ClassGroups), ClassGroups);
                 }
-=======
-                        if (Package.Build == UnrealPackage.GameBuild.BuildName.SA2)
-                        {
-                            if (_Buffer.LicenseeVersion >= 100)
-                            {
-                                int unk = _Buffer.ReadInt32();
-                                Record(nameof(unk), unk);
-                            }
-                        }
-#endif
-#if BATMAN
-                        if (_Buffer.Package.Build == BuildGeneration.RSS &&
-                            _Buffer.LicenseeVersion >= 95)
-                        {
-                            int bm_v174 = _Buffer.ReadInt32();
-                            Record(nameof(bm_v174), bm_v174);
-                        }
-#endif
-                        if (_Buffer.Version >= (uint)PackageObjectLegacyVersion.AddedClassGroupsToUClass)
-                        {
-                            ClassGroups = DeserializeGroup("ClassGroups");
-                        }
->>>>>>> f6d9188c
 
                 if (stream.Version >= (uint)PackageObjectLegacyVersion.AddedNativeClassNameToUClass)
                 {
@@ -563,27 +527,19 @@
                     stream.Record(nameof(NativeHeaderName), NativeHeaderName);
                 }
 
-<<<<<<< HEAD
-            skipClassGroups:;
-
+            skipClassGroups: ;
+#if BATTLEBORN
+                if (stream.Build == UnrealPackage.GameBuild.BuildName.Battleborn &&
+                    stream.Package.Summary.EngineVersion >> 16 >= 1053)
+                {
+                    stream.ReadArray(out UArray<UName> v1a8);
+                    stream.Record(nameof(v1a8), v1a8);
+                }
+#endif
                 // FIXME: Attested in many builds between 575 and 673 (UDK-2009), coincides with FPropertyTag bool change.
                 // This is apparently 'AutoCollapseCategories' (Confirmed to exist in UDK-2009 which has a lower version than the one that we currently have)
                 // However, need to run full tests on this for the special case 'builds'
                 if (stream.Version > 575 && stream.Version < 673
-=======
-                    skipClassGroups: ;
-#if BATTLEBORN
-                        if (Package.Build == UnrealPackage.GameBuild.BuildName.Battleborn &&
-                            Package.Summary.EngineVersion >> 16 >= 1053)
-                        {
-                            _Buffer.ReadArray(out UArray<UName> v1a8);
-                            Record(nameof(v1a8), v1a8);
-                        }
-#endif
-                        // FIXME: Found first in(V:655, DLLBind?), Definitely not in APB and GoW 2
-                        // TODO: Corrigate Version
-                        if (_Buffer.Version > 575 && _Buffer.Version < 673
->>>>>>> f6d9188c
 #if TERA
                                          && stream.Build != UnrealPackage.GameBuild.BuildName.Tera
 #endif
@@ -604,22 +560,7 @@
                     stream.ConformRecordPosition();
                 }
 #endif
-<<<<<<< HEAD
-            }
-#if BATMAN
-            if (stream.Build == BuildGeneration.RSS)
-            {
-                if (stream.LicenseeVersion >= 95)
-                {
-                    int bm_v174 = stream.ReadInt32();
-                    stream.Record(nameof(bm_v174), bm_v174);
-                    if (bm_v174 != 0) LibServices.Debug(GetReferencePath() + ":bm_v174", bm_v174);
-                }
-            }
-#endif
-=======
-                    }
->>>>>>> f6d9188c
+            }
 #if ROCKETLEAGUE
             if (stream.Build == UnrealPackage.GameBuild.BuildName.RocketLeague &&
                 stream.LicenseeVersion >= 21)
@@ -677,7 +618,6 @@
             }
 #endif
 #if BORDERLANDS2 || BATTLEBORN
-<<<<<<< HEAD
             if ((stream.Build == UnrealPackage.GameBuild.BuildName.Borderlands2 ||
                  stream.Build == UnrealPackage.GameBuild.BuildName.Battleborn) &&
                 stream.LicenseeVersion >= 45
@@ -686,19 +626,6 @@
                 stream.Read(out byte v1cc); // usually 0x01, sometimes 0x02?
                 stream.Record("v1cc", v1cc);
                 if (v1cc != 0) LibServices.Debug(GetReferencePath() + ":v1cc", v1cc);
-=======
-                    if ((Package.Build == UnrealPackage.GameBuild.BuildName.Borderlands2 ||
-                         Package.Build == UnrealPackage.GameBuild.BuildName.Battleborn) &&
-                        _Buffer.LicenseeVersion >= 45
-                       )
-                    {
-                        // v2f0 (Battleborn)
-                        _Buffer.Read(out byte v1cc); // usually 0x01, sometimes 0x02?
-                        _Buffer.Record("v1cc", v1cc);
-                    }
-#endif
-                }
->>>>>>> f6d9188c
             }
 #endif
 #if UNDYING
@@ -1110,6 +1037,10 @@
                     // Partially upgraded
                     && stream.Build != UnrealPackage.GameBuild.BuildName.Bioshock_Infinite
 #endif
+#if BATTLEBORN
+                    && (stream.Build != UnrealPackage.GameBuild.BuildName.Battleborn ||
+                        stream.LicenseeVersion < 57)
+#endif
                    )
                 {
                     // bForceScriptOrder
@@ -1124,17 +1055,10 @@
                 }
 #endif
 #if BATTLEBORN
-                if (stream.Build == UnrealPackage.GameBuild.BuildName.Battleborn)
-                {
-                    // Usually 0x03
-                    stream.Write((byte)0x3);
-
-                    stream.WriteString(NativeHeaderName);
-
-                    // not verified
-                    stream.WriteArray(ClassGroups);
-
-                    goto skipClassGroups;
+                if (stream.Build == UnrealPackage.GameBuild.BuildName.Battleborn &&
+                    stream.LicenseeVersion >= 57)
+                {
+                    stream.Write(ForceScriptOrder.Value ? 1 : 0); // v208
                 }
 #endif
 #if DISHONORED
@@ -1154,6 +1078,14 @@
                     //stream.Write(0); // v1d4
                 }
 #endif
+#if BATMAN
+                if (stream.Package.Build == BuildGeneration.RSS &&
+                    stream.LicenseeVersion >= 95)
+                {
+                    // bm_v174
+                    throw new NotSupportedException("This package version is not supported!");
+                }
+#endif
                 if (stream.Version >= (uint)PackageObjectLegacyVersion.AddedClassGroupsToUClass)
                 {
                     stream.WriteArray(ClassGroups);
@@ -1164,8 +1096,15 @@
                     stream.WriteString(NativeHeaderName);
                 }
 
-            skipClassGroups:;
-
+            skipClassGroups: ;
+#if BATTLEBORN
+                if (stream.Build == UnrealPackage.GameBuild.BuildName.Battleborn &&
+                    stream.Package.Summary.EngineVersion >> 16 >= 1053)
+                {
+                    // v1a8
+                    throw new NotSupportedException("This package version is not supported!");
+                }
+#endif
                 // FIXME: Attested in many builds between 575 and 673.
                 if (stream.Version > 575 && stream.Version < 673
 #if TERA
@@ -1189,16 +1128,6 @@
                 }
 #endif
             }
-#if BATMAN
-            if (stream.Build == BuildGeneration.RSS)
-            {
-                if (stream.LicenseeVersion >= 95)
-                {
-                    throw new NotSupportedException("This package version is not supported!");
-                    //stream.Write(int bm_v174);
-                }
-            }
-#endif
 #if ROCKETLEAGUE
             if (stream.Build == UnrealPackage.GameBuild.BuildName.RocketLeague &&
                 stream.LicenseeVersion >= 21)
@@ -1246,7 +1175,7 @@
 #if BORDERLANDS2 || BATTLEBORN
             if ((stream.Build == UnrealPackage.GameBuild.BuildName.Borderlands2 ||
                  stream.Build == UnrealPackage.GameBuild.BuildName.Battleborn) &&
-                 stream.LicenseeVersion >= 45
+                stream.LicenseeVersion >= 45
                )
             {
                 throw new NotSupportedException("This package version is not supported!");
