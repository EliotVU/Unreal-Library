﻿using System;
using System.Collections.Generic;
using System.Diagnostics;
using UELib.Annotations;
using UELib.Flags;

namespace UELib.Core
{
    /// <summary>
    /// Represents a unreal class.
    /// </summary>
    [UnrealRegisterClass]
    public partial class UClass : UState
    {
        public struct Dependency : IUnrealSerializableClass
        {
            public int Class { get; private set; }

            public void Serialize(IUnrealStream stream)
            {
                // TODO: Implement code
            }

            public void Deserialize(IUnrealStream stream)
            {
                Class = stream.ReadObjectIndex();

                // Deep
                stream.ReadInt32();

                // ScriptTextCRC
                stream.ReadUInt32();
            }
        }

        #region Serialized Members

        private ulong ClassFlags { get; set; }

        public Guid ClassGuid;
        public UClass Within { get; private set; }
        public UName ConfigName { get; private set; }
        [CanBeNull] public UName DLLBindName;
        public string NativeClassName = string.Empty;
        public bool ForceScriptOrder;

        /// <summary>
        /// A list of class dependencies that this class depends on. Includes Imports and Exports.
        ///
        /// Deprecated @ PackageVersion:186
        /// </summary>
        public UArray<Dependency> ClassDependencies;

        /// <summary>
        /// A list of objects imported from a package.
        /// </summary>
        public IList<int> PackageImports;

        /// <summary>
        /// Index of component names into the NameTableList.
        /// UE3
        /// </summary>
        public IList<int> Components = null;

        /// <summary>
        /// Index of unsorted categories names into the NameTableList.
        /// UE3
        /// </summary>
        public IList<int> DontSortCategories;

        /// <summary>
        /// Index of hidden categories names into the NameTableList.
        /// </summary>
        public IList<int> HideCategories;

        /// <summary>
        /// Index of auto expanded categories names into the NameTableList.
        /// UE3
        /// </summary>
        public IList<int> AutoExpandCategories;

        /// <summary>
        /// A list of class group.
        /// </summary>
        public IList<int> ClassGroups;

        /// <summary>
        /// Index of auto collapsed categories names into the NameTableList.
        /// UE3
        /// </summary>
        public IList<int> AutoCollapseCategories;

        /// <summary>
        /// Index of (Object/Name?)
        /// UE3
        /// </summary>
        public IList<int> ImplementedInterfaces;

        [CanBeNull] public UArray<UObject> Vengeance_Implements;

        #endregion

        #region Script Members

        public IList<UState> States { get; protected set; }

        #endregion

        #region Constructors

        // TODO: Clean this mess up...
        protected override void Deserialize()
        {
#if UNREAL2
            if (Package.Build == UnrealPackage.GameBuild.BuildName.Unreal2)
            {
                _Buffer.ReadArray(out UArray<UObject> u2NetProperties);
                Record(nameof(u2NetProperties), u2NetProperties);
            }
#endif
            base.Deserialize();
#if VENGEANCE
            if (Package.Build == BuildGeneration.Vengeance &&
                Package.LicenseeVersion >= 36)
            {
                var header = (2, 0);
                VengeanceDeserializeHeader(_Buffer, ref header);
            }
#endif
            if (Package.Version < 62)
            {
                int classRecordSize = _Buffer.ReadInt32();
                Record(nameof(classRecordSize), classRecordSize);
            }
#if AA2
            if (Package.Build == UnrealPackage.GameBuild.BuildName.AA2)
            {
                uint unknownUInt32 = _Buffer.ReadUInt32();
                Record("Unknown:AA2", unknownUInt32);
            }
#endif
<<<<<<< HEAD
=======

#if UE4
            if( Package.UE4Version > 0 )
            {
                DeserializeFuncMap();
            }
#endif
    
>>>>>>> ab49963c
            ClassFlags = _Buffer.ReadUInt32();
            Record(nameof(ClassFlags), (ClassFlags)ClassFlags);
#if SPELLBORN
            if (Package.Build == UnrealPackage.GameBuild.BuildName.Spellborn)
            {
                _Buffer.ReadArray(out ClassDependencies);
                Record(nameof(ClassDependencies), ClassDependencies);
                PackageImports = DeserializeGroup(nameof(PackageImports));
                goto skipTo61Stuff;
            }
#endif
            if (Package.Version >= 276)
            {
                if (Package.Version < 547)
                {
                    byte unknownByte = _Buffer.ReadByte();
                    Record("ClassGuidReplacement???", unknownByte);
                }
            }
            else
            {
                ClassGuid = _Buffer.ReadGuid();
                Record(nameof(ClassGuid), ClassGuid);
            }

            if (Package.Version < 248)
            {
                _Buffer.ReadArray(out ClassDependencies);
                Record(nameof(ClassDependencies), ClassDependencies);
                PackageImports = DeserializeGroup(nameof(PackageImports));
            }

            skipTo61Stuff:
            if (Package.Version >= 62)
            {
                // Class Name Extends Super.Name Within _WithinIndex
                //      Config(_ConfigIndex);
                Within = _Buffer.ReadObject<UClass>();
                Record(nameof(Within), Within);
                ConfigName = _Buffer.ReadNameReference();
                Record(nameof(ConfigName), ConfigName);

                const int vHideCategoriesOldOrder = 539;
                bool isHideCategoriesOldOrder = Package.Version <= vHideCategoriesOldOrder
#if TERA
                                                || Package.Build == UnrealPackage.GameBuild.BuildName.Tera
#endif
#if TRANSFORMERS
                                                || Package.Build == BuildGeneration.HMS
#endif
                    ;

                // +HideCategories
                if (Package.Version >= 99)
                {
                    // TODO: Corrigate Version
                    if (Package.Version >= 220)
                    {
                        // TODO: Corrigate Version
<<<<<<< HEAD
                        if (isHideCategoriesOldOrder && !Package.IsConsoleCooked() &&
                            !Package.Build.Flags.HasFlag(BuildFlags.XenonCooked))
=======
                        if( (isHideCategoriesOldOrder && !Package.IsConsoleCooked() && !Package.Build.IsXenonCompressed)
#if UE4
                            && Package.UE4Version < 117 
#endif
                            #if TRANSFORMERS
                                || Package.Build == UnrealPackage.GameBuild.BuildName.Transformers 
                            #endif
                            )
                        {
>>>>>>> ab49963c
                            DeserializeHideCategories();

<<<<<<< HEAD
                        // Seems to have been removed in transformer packages
                        DeserializeComponentsMap();

                        // RoboBlitz(369)
                        // TODO: Corrigate Version
                        if (Package.Version >= VInterfaceClass) DeserializeInterfaces();
                    }

                    if (!Package.IsConsoleCooked() && !Package.Build.Flags.HasFlag(BuildFlags.XenonCooked))
=======
#if UE4
                        if( Package.UE4Version < 118 )
                        {
#endif
                            DeserializeComponentsMap();
#if UE4
                        }
#endif
                        // RoboBlitz(369)
                        // TODO: Corrigate Version
                        if( Package.Version >= 369 )
                        {
                            DeserializeInterfaces();
#if UE4
                            if( Package.UE4Version > 0 )
                            {
                                var obj = _Buffer.ReadObject();
                                Record( "ClassGeneratedBy", obj );
                            }
#endif
                        }
                    }

                    if( !Package.IsConsoleCooked() && !Package.Build.IsXenonCompressed
#if UE4
                        // FIXME: Guessed number
                        && Package.UE4Version < 250 
#endif
                    )
>>>>>>> ab49963c
                    {
                        if (Package.Version >= 603
#if TERA
                            && Package.Build != UnrealPackage.GameBuild.BuildName.Tera
#endif
<<<<<<< HEAD
                           )
                            DontSortCategories = DeserializeGroup("DontSortCategories");
=======
#if UE4
                            && Package.UE4Version < 113 
#endif
                            )
                        {
                            DontSortCategories = DeserializeGroup( "DontSortCategories" );
                        }
>>>>>>> ab49963c

                        // FIXME: Added in v99, removed in ~220?
                        if (Package.Version < 220 || !isHideCategoriesOldOrder)
                        {
                            DeserializeHideCategories();
#if SPELLBORN
                            if (Package.Build == UnrealPackage.GameBuild.BuildName.Spellborn)
                            {
                                uint replicationFlags = _Buffer.ReadUInt32();
                                Record(nameof(replicationFlags), replicationFlags);
                            }
#endif
                        }

                        // +AutoExpandCategories
                        if (Package.Version >= 185)
                        {
                            // 490:GoW1, 576:CrimeCraft
                            if (!HasClassFlag(Flags.ClassFlags.CollapseCategories)
                                || Package.Version <= vHideCategoriesOldOrder || Package.Version >= 576)
                                AutoExpandCategories = DeserializeGroup("AutoExpandCategories");
#if TRANSFORMERS
                            if (Package.Build == BuildGeneration.HMS)
                            {
                                _Buffer.ReadArray(out UArray<UObject> hmsConstructors);
                                Record(nameof(hmsConstructors), hmsConstructors);
                            }
#endif
                        }
                        
                        if (Package.Version > 670)
                        {
                            AutoCollapseCategories = DeserializeGroup("AutoCollapseCategories");
                        }
                        
                        if (Package.Version >= 749
#if SPECIALFORCE2
                            && Package.Build != UnrealPackage.GameBuild.BuildName.SpecialForce2
#endif
                           )
                        {
                            // bForceScriptOrder
                            ForceScriptOrder = _Buffer.ReadInt32() > 0;
                            Record(nameof(ForceScriptOrder), ForceScriptOrder);
                        }
#if DISHONORED
                        if (Package.Build == UnrealPackage.GameBuild.BuildName.Dishonored)
                        {
                            var unknownName = _Buffer.ReadNameReference();
                            Record("Unknown:Dishonored", unknownName);
                        }
#endif
                        if (Package.Version >= UnrealPackage.VCLASSGROUP)
                        {
#if DISHONORED
                            if (Package.Build == UnrealPackage.GameBuild.BuildName.Dishonored)
                            {
                                NativeClassName = _Buffer.ReadText();
                                Record(nameof(NativeClassName), NativeClassName);
                                goto skipClassGroups;
                            }
#endif
                            ClassGroups = DeserializeGroup("ClassGroups");
                            if (Package.Version >= 813)
                            {
                                NativeClassName = _Buffer.ReadText();
                                Record(nameof(NativeClassName), NativeClassName);
                            }
                        }
#if DISHONORED
                        skipClassGroups: ;
#endif

                        // FIXME: Found first in(V:655, DLLBind?), Definitely not in APB and GoW 2
                        // TODO: Corrigate Version
                        if (Package.Version > 575 && Package.Version < 673
#if TERA
                                                  && Package.Build != UnrealPackage.GameBuild.BuildName.Tera
#endif
#if TRANSFORMERS
                                                  && Package.Build != BuildGeneration.HMS
#endif
                           )
                        {
                            int unknownInt32 = _Buffer.ReadInt32();
                            Record("Unknown", unknownInt32);
#if SINGULARITY
                            if (Package.Build == UnrealPackage.GameBuild.BuildName.Singularity) _Buffer.Skip(8);
#endif
                        }
                    }
<<<<<<< HEAD
#if BATMAN
                    if (_Buffer.Package.Build == UnrealPackage.GameBuild.BuildName.BatmanUDK)
=======

#if UE4
                    if( Package.UE4Version > 0 )
                    {
                        // bForceScriptOrder
                        var DeprecatedForceScriptOrder = _Buffer.ReadInt32() > 0;
                        Record( "DeprecatedForceScriptOrder", DeprecatedForceScriptOrder );
                    }
#endif

                    if( Package.Version >= UnrealPackage.VDLLBIND
#if UE4
                        && Package.UE4Version < 117 
#endif
                    )
>>>>>>> ab49963c
                    {
                        _Buffer.Skip(sizeof(int));
                    }
#endif
                    if (Package.Version >= UnrealPackage.VDLLBIND)
                    {
                        if (!Package.Build.Flags.HasFlag(BuildFlags.NoDLLBind))
                        {
                            DLLBindName = _Buffer.ReadNameReference();
                            Record(nameof(DLLBindName), DLLBindName);
                        }
#if REMEMBERME
                        if (Package.Build == UnrealPackage.GameBuild.BuildName.RememberMe)
                        {
                            var unknownName = _Buffer.ReadNameReference();
                            Record("Unknown:RememberMe", unknownName);
                        }
#endif
#if DISHONORED
                        if (Package.Build == UnrealPackage.GameBuild.BuildName.Dishonored)
                            ClassGroups = DeserializeGroup("ClassGroups");
#endif
#if BORDERLANDS2
                        if (Package.Build == UnrealPackage.GameBuild.BuildName.Borderlands2)
                        {
                            byte unknownByte = _Buffer.ReadByte();
                            Record("Unknown:Borderlands2", unknownByte);
                        }
#endif
                    }
                }
            }	

#if UE4
            if( Package.UE4Version > 0 )
            {
                var dummy = _Buffer.ReadName();
                Record( "dummy", dummy );

                var isCooked = _Buffer.ReadInt32() > 0;
                Record( "isCooked", isCooked );
            }
<<<<<<< HEAD
#if THIEF_DS || DeusEx_IW
            if (Package.Build == BuildGeneration.Thief)
            {
                string thiefClassVisibleName = _Buffer.ReadText();
                Record(nameof(thiefClassVisibleName), thiefClassVisibleName);

                // Restore the human-readable name if possible
                if (!string.IsNullOrEmpty(thiefClassVisibleName) 
                    && Package.Build == UnrealPackage.GameBuild.BuildName.Thief_DS)
                {
                    var nameEntry = new UNameTableItem()
                    {
                        Name = thiefClassVisibleName
                    };
                    NameTable.Name = nameEntry;
                }
            }
#endif
#if VENGEANCE
            if (Package.Build == BuildGeneration.Vengeance)
            {
                if (Package.LicenseeVersion >= 2)
                {
                    ulong unkInt64 = _Buffer.ReadUInt64();
                    Record("Unknown:Vengeance", unkInt64);
                }

                if (Package.LicenseeVersion >= 3)
                {
                    ulong unkInt64 = _Buffer.ReadUInt64();
                    Record("Unknown:Vengeance", unkInt64);
                }

                if (Package.LicenseeVersion >= 2)
                {
                    string vengeanceDefaultPropertiesText = _Buffer.ReadText();
                    Record(nameof(vengeanceDefaultPropertiesText), vengeanceDefaultPropertiesText);
                }

                if (Package.LicenseeVersion >= 6)
                {
                    string vengeanceClassFilePath = _Buffer.ReadText();
                    Record(nameof(vengeanceClassFilePath), vengeanceClassFilePath);
                }

                if (Package.LicenseeVersion >= 12)
                {
                    UArray<UName> names;
                    _Buffer.ReadArray(out names);
                    Record("Unknown:Vengeance", names);
                }

                if (Package.LicenseeVersion >= 15)
                {
                    _Buffer.ReadArray(out Vengeance_Implements);
                    Record(nameof(Vengeance_Implements), Vengeance_Implements);
                }

                if (Package.LicenseeVersion >= 20)
                {
                    UArray<UObject> unk;
                    _Buffer.ReadArray(out unk);
                    Record("Unknown:Vengeance", unk);
                }

                if (Package.LicenseeVersion >= 32)
                {
                    UArray<UObject> unk;
                    _Buffer.ReadArray(out unk);
                    Record("Unknown:Vengeance", unk);
                }

                if (Package.LicenseeVersion >= 28)
                {
                    UArray<UName> unk;
                    _Buffer.ReadArray(out unk);
                    Record("Unknown:Vengeance", unk);
                }

                if (Package.LicenseeVersion >= 30)
                {
                    int unkInt32A = _Buffer.ReadInt32();
                    Record("Unknown:Vengeance", unkInt32A);
                    int unkInt32B = _Buffer.ReadInt32();
                    Record("Unknown:Vengeance", unkInt32B);

                    // Lazy array?
                    int skipSize = _Buffer.ReadInt32();
                    Record("Unknown:Vengeance", skipSize);
                    // FIXME: Couldn't RE this code
                    int b = _Buffer.ReadLength();
                    Debug.Assert(b == 0, "Unknown data was not zero!");
                    Record("Unknown:Vengeance", b);
                }
            }
#endif
            // In later UE3 builds, defaultproperties are stored in separated objects named DEFAULT_namehere,
=======
#endif

            // In later UE3 builds, defaultproperties are stored in separated objects named DEFAULT_namehere, 
>>>>>>> ab49963c
            // TODO: Corrigate Version
            if (Package.Version >= 322)
            {
                Default = _Buffer.ReadObject();
                Record(nameof(Default), Default);
            }
            else
            {
                DeserializeProperties();
            }
        }

        private void DeserializeInterfaces()
        {
            // See http://udn.epicgames.com/Three/UnrealScriptInterfaces.html
            int interfacesCount = _Buffer.ReadInt32();
            Record("Implements.Count", interfacesCount);
            if (interfacesCount <= 0)
                return;

            AssertEOS(interfacesCount * 8, "Implemented");
            ImplementedInterfaces = new List<int>(interfacesCount);
            for (var i = 0; i < interfacesCount; ++i)
            {
                int interfaceIndex = _Buffer.ReadInt32();
                Record("Implemented.InterfaceIndex", interfaceIndex);
                int typeIndex = _Buffer.ReadInt32();
<<<<<<< HEAD
                Record("Implemented.TypeIndex", typeIndex);
                ImplementedInterfaces.Add(interfaceIndex);
=======
                Record( "Implemented.TypeIndex", typeIndex );
                ImplementedInterfaces.Add( interfaceIndex );

#if UE4
                if( _Buffer.Package.UE4Version > 0 )
                {
                    var isImplementedByK2 = _Buffer.ReadInt32() > 0;
                    Record( "Implemented.isImplementedByK2", isImplementedByK2 );
                }
#endif
>>>>>>> ab49963c
            }
        }

        private void DeserializeHideCategories()
        {
            HideCategories = DeserializeGroup("HideCategories");
        }

        private void DeserializeComponentsMap()
        {
            int componentsCount = _Buffer.ReadInt32();
            Record("Components.Count", componentsCount);
            if (componentsCount <= 0)
                return;

            // NameIndex/ObjectIndex
            int numBytes = componentsCount * 12;
            AssertEOS(numBytes, "Components");
            _Buffer.Skip(numBytes);
        }

        protected override void FindChildren()
        {
            base.FindChildren();
            States = new List<UState>();
            for (var child = Children; child != null; child = child.NextField)
                if (child.IsClassType("State"))
                    States.Insert(0, (UState)child);
        }

        #endregion

        #region Methods

        private IList<int> DeserializeGroup(string groupName = "List", int count = -1)
        {
            if (count == -1) count = _Buffer.ReadLength();

            Record($"{groupName}.Count", count);
            if (count <= 0)
                return null;

            var groupList = new List<int>(count);
            for (var i = 0; i < count; ++i)
            {
                int index = _Buffer.ReadNameIndex();
                groupList.Add(index);

                Record($"{groupName}({Package.GetIndexName(index)})", index);
            }

            return groupList;
        }

        public bool HasClassFlag(ClassFlags flag)
        {
            return (ClassFlags & (uint)flag) != 0;
        }

        public bool HasClassFlag(uint flag)
        {
            return (ClassFlags & flag) != 0;
        }

        public bool IsClassInterface()
        {
#if VENGEANCE
            if (HasClassFlag(Flags.ClassFlags.VG_Interface))
            {
                return true;
            }
#endif
            return (Super != null && string.Compare(Super.Name, "Interface", StringComparison.OrdinalIgnoreCase) == 0)
                   || string.Compare(Name, "Interface", StringComparison.OrdinalIgnoreCase) == 0;
        }

        public bool IsClassWithin()
        {
            return Within != null && !string.Equals(Within.Name, "Object", StringComparison.OrdinalIgnoreCase);
        }

        #endregion
    }

    [UnrealRegisterClass]
    public class UBlueprint : UField
    {
    
    }

    [UnrealRegisterClass]
    public class UBlueprintGeneratedClass : UClass
    {
    
    }
}<|MERGE_RESOLUTION|>--- conflicted
+++ resolved
@@ -121,13 +121,13 @@
             base.Deserialize();
 #if VENGEANCE
             if (Package.Build == BuildGeneration.Vengeance &&
-                Package.LicenseeVersion >= 36)
+                _Buffer.LicenseeVersion >= 36)
             {
                 var header = (2, 0);
                 VengeanceDeserializeHeader(_Buffer, ref header);
             }
 #endif
-            if (Package.Version < 62)
+            if (_Buffer.Version < 62)
             {
                 int classRecordSize = _Buffer.ReadInt32();
                 Record(nameof(classRecordSize), classRecordSize);
@@ -139,17 +139,13 @@
                 Record("Unknown:AA2", unknownUInt32);
             }
 #endif
-<<<<<<< HEAD
-=======
-
 #if UE4
-            if( Package.UE4Version > 0 )
-            {
-                DeserializeFuncMap();
-            }
-#endif
-    
->>>>>>> ab49963c
+            if (_Buffer.UE4Version > 0)
+            {
+                _Buffer.ReadMap(out FuncMap);
+                Record(nameof(FuncMap), FuncMap);
+            }
+#endif
             ClassFlags = _Buffer.ReadUInt32();
             Record(nameof(ClassFlags), (ClassFlags)ClassFlags);
 #if SPELLBORN
@@ -161,9 +157,9 @@
                 goto skipTo61Stuff;
             }
 #endif
-            if (Package.Version >= 276)
-            {
-                if (Package.Version < 547)
+            if (_Buffer.Version >= 276)
+            {
+                if (_Buffer.Version < 547)
                 {
                     byte unknownByte = _Buffer.ReadByte();
                     Record("ClassGuidReplacement???", unknownByte);
@@ -175,15 +171,15 @@
                 Record(nameof(ClassGuid), ClassGuid);
             }
 
-            if (Package.Version < 248)
+            if (_Buffer.Version < 248)
             {
                 _Buffer.ReadArray(out ClassDependencies);
                 Record(nameof(ClassDependencies), ClassDependencies);
                 PackageImports = DeserializeGroup(nameof(PackageImports));
             }
 
-            skipTo61Stuff:
-            if (Package.Version >= 62)
+        skipTo61Stuff:
+            if (_Buffer.Version >= 62)
             {
                 // Class Name Extends Super.Name Within _WithinIndex
                 //      Config(_ConfigIndex);
@@ -193,7 +189,7 @@
                 Record(nameof(ConfigName), ConfigName);
 
                 const int vHideCategoriesOldOrder = 539;
-                bool isHideCategoriesOldOrder = Package.Version <= vHideCategoriesOldOrder
+                bool isHideCategoriesOldOrder = _Buffer.Version <= vHideCategoriesOldOrder
 #if TERA
                                                 || Package.Build == UnrealPackage.GameBuild.BuildName.Tera
 #endif
@@ -203,89 +199,42 @@
                     ;
 
                 // +HideCategories
-                if (Package.Version >= 99)
+                if (_Buffer.Version >= 99)
                 {
                     // TODO: Corrigate Version
-                    if (Package.Version >= 220)
+                    if (_Buffer.Version >= 220)
                     {
                         // TODO: Corrigate Version
-<<<<<<< HEAD
                         if (isHideCategoriesOldOrder && !Package.IsConsoleCooked() &&
-                            !Package.Build.Flags.HasFlag(BuildFlags.XenonCooked))
-=======
-                        if( (isHideCategoriesOldOrder && !Package.IsConsoleCooked() && !Package.Build.IsXenonCompressed)
+                            !Package.Build.Flags.HasFlag(BuildFlags.XenonCooked) &&
+                            _Buffer.UE4Version < 117)
+                            DeserializeHideCategories();
+
+                        // Seems to have been removed in transformer packages
+                        if (_Buffer.UE4Version < 118) DeserializeComponentsMap();
+                    }
+
+                    // RoboBlitz(369)
+                    // TODO: Corrigate Version
+                    if (_Buffer.Version >= VInterfaceClass) DeserializeInterfaces();
 #if UE4
-                            && Package.UE4Version < 117 
-#endif
-                            #if TRANSFORMERS
-                                || Package.Build == UnrealPackage.GameBuild.BuildName.Transformers 
-                            #endif
-                            )
-                        {
->>>>>>> ab49963c
-                            DeserializeHideCategories();
-
-<<<<<<< HEAD
-                        // Seems to have been removed in transformer packages
-                        DeserializeComponentsMap();
-
-                        // RoboBlitz(369)
-                        // TODO: Corrigate Version
-                        if (Package.Version >= VInterfaceClass) DeserializeInterfaces();
+                    if (_Buffer.UE4Version > 0)
+                    {
+                        var classGeneratedBy = _Buffer.ReadObject();
+                        Record(nameof(classGeneratedBy), classGeneratedBy);
                     }
-
+#endif
                     if (!Package.IsConsoleCooked() && !Package.Build.Flags.HasFlag(BuildFlags.XenonCooked))
-=======
-#if UE4
-                        if( Package.UE4Version < 118 )
-                        {
-#endif
-                            DeserializeComponentsMap();
-#if UE4
-                        }
-#endif
-                        // RoboBlitz(369)
-                        // TODO: Corrigate Version
-                        if( Package.Version >= 369 )
-                        {
-                            DeserializeInterfaces();
-#if UE4
-                            if( Package.UE4Version > 0 )
-                            {
-                                var obj = _Buffer.ReadObject();
-                                Record( "ClassGeneratedBy", obj );
-                            }
-#endif
-                        }
-                    }
-
-                    if( !Package.IsConsoleCooked() && !Package.Build.IsXenonCompressed
-#if UE4
-                        // FIXME: Guessed number
-                        && Package.UE4Version < 250 
-#endif
-                    )
->>>>>>> ab49963c
                     {
-                        if (Package.Version >= 603
+                        if (_Buffer.Version >= 603 && _Buffer.UE4Version < 113
 #if TERA
-                            && Package.Build != UnrealPackage.GameBuild.BuildName.Tera
-#endif
-<<<<<<< HEAD
+                                                   && Package.Build != UnrealPackage.GameBuild.BuildName.Tera
+#endif
                            )
                             DontSortCategories = DeserializeGroup("DontSortCategories");
-=======
-#if UE4
-                            && Package.UE4Version < 113 
-#endif
-                            )
-                        {
-                            DontSortCategories = DeserializeGroup( "DontSortCategories" );
-                        }
->>>>>>> ab49963c
 
                         // FIXME: Added in v99, removed in ~220?
-                        if (Package.Version < 220 || !isHideCategoriesOldOrder)
+                        if (_Buffer.Version < 220 || !isHideCategoriesOldOrder)
                         {
                             DeserializeHideCategories();
 #if SPELLBORN
@@ -298,11 +247,11 @@
                         }
 
                         // +AutoExpandCategories
-                        if (Package.Version >= 185)
+                        if (_Buffer.Version >= 185)
                         {
                             // 490:GoW1, 576:CrimeCraft
                             if (!HasClassFlag(Flags.ClassFlags.CollapseCategories)
-                                || Package.Version <= vHideCategoriesOldOrder || Package.Version >= 576)
+                                || _Buffer.Version <= vHideCategoriesOldOrder || _Buffer.Version >= 576)
                                 AutoExpandCategories = DeserializeGroup("AutoExpandCategories");
 #if TRANSFORMERS
                             if (Package.Build == BuildGeneration.HMS)
@@ -312,13 +261,13 @@
                             }
 #endif
                         }
-                        
-                        if (Package.Version > 670)
+
+                        if (_Buffer.Version > 670)
                         {
                             AutoCollapseCategories = DeserializeGroup("AutoCollapseCategories");
                         }
-                        
-                        if (Package.Version >= 749
+
+                        if (_Buffer.Version >= 749
 #if SPECIALFORCE2
                             && Package.Build != UnrealPackage.GameBuild.BuildName.SpecialForce2
 #endif
@@ -335,7 +284,7 @@
                             Record("Unknown:Dishonored", unknownName);
                         }
 #endif
-                        if (Package.Version >= UnrealPackage.VCLASSGROUP)
+                        if (_Buffer.Version >= UnrealPackage.VCLASSGROUP)
                         {
 #if DISHONORED
                             if (Package.Build == UnrealPackage.GameBuild.BuildName.Dishonored)
@@ -346,19 +295,19 @@
                             }
 #endif
                             ClassGroups = DeserializeGroup("ClassGroups");
-                            if (Package.Version >= 813)
+                            if (_Buffer.Version >= 813)
                             {
                                 NativeClassName = _Buffer.ReadText();
                                 Record(nameof(NativeClassName), NativeClassName);
                             }
                         }
 #if DISHONORED
-                        skipClassGroups: ;
+                    skipClassGroups: ;
 #endif
 
                         // FIXME: Found first in(V:655, DLLBind?), Definitely not in APB and GoW 2
                         // TODO: Corrigate Version
-                        if (Package.Version > 575 && Package.Version < 673
+                        if (_Buffer.Version > 575 && _Buffer.Version < 673
 #if TERA
                                                   && Package.Build != UnrealPackage.GameBuild.BuildName.Tera
 #endif
@@ -374,31 +323,13 @@
 #endif
                         }
                     }
-<<<<<<< HEAD
 #if BATMAN
                     if (_Buffer.Package.Build == UnrealPackage.GameBuild.BuildName.BatmanUDK)
-=======
-
-#if UE4
-                    if( Package.UE4Version > 0 )
-                    {
-                        // bForceScriptOrder
-                        var DeprecatedForceScriptOrder = _Buffer.ReadInt32() > 0;
-                        Record( "DeprecatedForceScriptOrder", DeprecatedForceScriptOrder );
-                    }
-#endif
-
-                    if( Package.Version >= UnrealPackage.VDLLBIND
-#if UE4
-                        && Package.UE4Version < 117 
-#endif
-                    )
->>>>>>> ab49963c
                     {
                         _Buffer.Skip(sizeof(int));
                     }
 #endif
-                    if (Package.Version >= UnrealPackage.VDLLBIND)
+                    if (_Buffer.Version >= UnrealPackage.VDLLBIND && _Buffer.UE4Version < 117)
                     {
                         if (!Package.Build.Flags.HasFlag(BuildFlags.NoDLLBind))
                         {
@@ -425,18 +356,16 @@
 #endif
                     }
                 }
-            }	
-
+            }
 #if UE4
-            if( Package.UE4Version > 0 )
-            {
-                var dummy = _Buffer.ReadName();
-                Record( "dummy", dummy );
-
-                var isCooked = _Buffer.ReadInt32() > 0;
-                Record( "isCooked", isCooked );
-            }
-<<<<<<< HEAD
+            if (_Buffer.UE4Version > 0)
+            {
+                string dummy = _Buffer.ReadName();
+                Record("dummy", dummy);
+                bool isCooked = _Buffer.ReadInt32() > 0;
+                Record("isCooked", isCooked);
+            }
+#endif
 #if THIEF_DS || DeusEx_IW
             if (Package.Build == BuildGeneration.Thief)
             {
@@ -444,7 +373,7 @@
                 Record(nameof(thiefClassVisibleName), thiefClassVisibleName);
 
                 // Restore the human-readable name if possible
-                if (!string.IsNullOrEmpty(thiefClassVisibleName) 
+                if (!string.IsNullOrEmpty(thiefClassVisibleName)
                     && Package.Build == UnrealPackage.GameBuild.BuildName.Thief_DS)
                 {
                     var nameEntry = new UNameTableItem()
@@ -458,65 +387,65 @@
 #if VENGEANCE
             if (Package.Build == BuildGeneration.Vengeance)
             {
-                if (Package.LicenseeVersion >= 2)
+                if (_Buffer.LicenseeVersion >= 2)
                 {
                     ulong unkInt64 = _Buffer.ReadUInt64();
                     Record("Unknown:Vengeance", unkInt64);
                 }
 
-                if (Package.LicenseeVersion >= 3)
+                if (_Buffer.LicenseeVersion >= 3)
                 {
                     ulong unkInt64 = _Buffer.ReadUInt64();
                     Record("Unknown:Vengeance", unkInt64);
                 }
 
-                if (Package.LicenseeVersion >= 2)
+                if (_Buffer.LicenseeVersion >= 2)
                 {
                     string vengeanceDefaultPropertiesText = _Buffer.ReadText();
                     Record(nameof(vengeanceDefaultPropertiesText), vengeanceDefaultPropertiesText);
                 }
 
-                if (Package.LicenseeVersion >= 6)
+                if (_Buffer.LicenseeVersion >= 6)
                 {
                     string vengeanceClassFilePath = _Buffer.ReadText();
                     Record(nameof(vengeanceClassFilePath), vengeanceClassFilePath);
                 }
 
-                if (Package.LicenseeVersion >= 12)
+                if (_Buffer.LicenseeVersion >= 12)
                 {
                     UArray<UName> names;
                     _Buffer.ReadArray(out names);
                     Record("Unknown:Vengeance", names);
                 }
 
-                if (Package.LicenseeVersion >= 15)
+                if (_Buffer.LicenseeVersion >= 15)
                 {
                     _Buffer.ReadArray(out Vengeance_Implements);
                     Record(nameof(Vengeance_Implements), Vengeance_Implements);
                 }
 
-                if (Package.LicenseeVersion >= 20)
+                if (_Buffer.LicenseeVersion >= 20)
                 {
                     UArray<UObject> unk;
                     _Buffer.ReadArray(out unk);
                     Record("Unknown:Vengeance", unk);
                 }
 
-                if (Package.LicenseeVersion >= 32)
+                if (_Buffer.LicenseeVersion >= 32)
                 {
                     UArray<UObject> unk;
                     _Buffer.ReadArray(out unk);
                     Record("Unknown:Vengeance", unk);
                 }
 
-                if (Package.LicenseeVersion >= 28)
+                if (_Buffer.LicenseeVersion >= 28)
                 {
                     UArray<UName> unk;
                     _Buffer.ReadArray(out unk);
                     Record("Unknown:Vengeance", unk);
                 }
 
-                if (Package.LicenseeVersion >= 30)
+                if (_Buffer.LicenseeVersion >= 30)
                 {
                     int unkInt32A = _Buffer.ReadInt32();
                     Record("Unknown:Vengeance", unkInt32A);
@@ -534,13 +463,8 @@
             }
 #endif
             // In later UE3 builds, defaultproperties are stored in separated objects named DEFAULT_namehere,
-=======
-#endif
-
-            // In later UE3 builds, defaultproperties are stored in separated objects named DEFAULT_namehere, 
->>>>>>> ab49963c
             // TODO: Corrigate Version
-            if (Package.Version >= 322)
+            if (_Buffer.Version >= 322)
             {
                 Default = _Buffer.ReadObject();
                 Record(nameof(Default), Default);
@@ -566,21 +490,15 @@
                 int interfaceIndex = _Buffer.ReadInt32();
                 Record("Implemented.InterfaceIndex", interfaceIndex);
                 int typeIndex = _Buffer.ReadInt32();
-<<<<<<< HEAD
                 Record("Implemented.TypeIndex", typeIndex);
                 ImplementedInterfaces.Add(interfaceIndex);
-=======
-                Record( "Implemented.TypeIndex", typeIndex );
-                ImplementedInterfaces.Add( interfaceIndex );
-
 #if UE4
-                if( _Buffer.Package.UE4Version > 0 )
+                if (_Buffer.UE4Version > 0)
                 {
                     var isImplementedByK2 = _Buffer.ReadInt32() > 0;
-                    Record( "Implemented.isImplementedByK2", isImplementedByK2 );
-                }
-#endif
->>>>>>> ab49963c
+                    Record("Implemented.isImplementedByK2", isImplementedByK2);
+                }
+#endif
             }
         }
 
@@ -668,12 +586,10 @@
     [UnrealRegisterClass]
     public class UBlueprint : UField
     {
-    
     }
 
     [UnrealRegisterClass]
     public class UBlueprintGeneratedClass : UClass
     {
-    
     }
 }