#if DECOMPILE
using System.Text;
using System;
using System.Collections.Generic;
using System.IO;
using System.Linq;

namespace UELib.Core
{
    public partial class UClass
    {
        protected override string CPPTextKeyword => "cpptext";

        /**
         * Structure looks like this, even though said XX.GetFriendlyName() actually it's XX.Decompile() which handles then the rest on its own.
         * class GetName() extends SuperFieldName
         *      FormatFlags()
         *
         * CPPTEXT
         * {
         * }
         *
         * Constants
         * const C.GetFriendlyName() = C.Value
         *
         * Enums
         * enum En.GetFriendlyName()
         * {
         *      FormatProperties()
         * }
         *
         * Structs
         * struct FormatFlags() Str.GetFriendlyName() extends SuperFieldName
         * {
         *      FormatProperties()
         * }
         *
         * Properties
         * var(GetCategoryName) FormatFlags() Prop.GetFriendlyName()
         *
         * Replication
         * {
         *      SerializeToken()
         * }
         *
         * Functions
         * FormatFlags() GetFriendlyName() GetParms()
         * {
         *      FormatLocals()
         *      SerializeToken()
         * }
         *
         * States
         * FormatFlags() state GetFriendlyName() extends SuperFieldName
         * {
         *      FormatIgnores()
         *      FormatFunctions()
         *      SerializeToken();
         * }
         *
         * DefaultProperties
         * {
         * }
         */
        public override string Decompile()
        {
            string content = FormatHeader() +
                       FormatCPPText() +
                       FormatConstants() +
                       FormatEnums() +
                       FormatStructs() +
                       FormatProperties() +
                       FormatReplication() +
                       FormatFunctions() +
                       FormatStates() +
                       FormatDefaultProperties();

            return content;
        }

        [Obsolete("Deprecated", true)]
        public string GetDependencies()
        {
            throw new NotImplementedException();
        }

        [Obsolete("Deprecated", true)]
        private string GetImports()
        {
            throw new NotImplementedException();
        }

        [Obsolete("Deprecated", true)]
        public string GetStats()
        {
            throw new NotImplementedException();
        }

        public override string FormatHeader()
        {
            string output = (IsClassInterface() ? "interface " : "class ") + Name;
            string metaData = DecompileMeta();
            if (metaData != string.Empty)
            {
                output = metaData + "\r\n" + output;
            }

            // Object doesn't have an extension so only try add the extension if theres a SuperField
            if (Super != null
                && !(IsClassInterface() &&
                     string.Compare(Super.Name, "Object", StringComparison.OrdinalIgnoreCase) == 0))
            {
                output += $" {FormatExtends()} {Super.Name}";
            }

            if (IsClassWithin())
            {
                output += $" within {Within.Name}";
            }
#if VENGEANCE
            if (Package.Build == BuildGeneration.Vengeance)
            {
                if (Vengeance_Implements != null && Vengeance_Implements.Any()) 
                    output += $" implements {string.Join(", ", Vengeance_Implements.Select(i => i.Name))}";
            }
#endif
            string rules = FormatFlags().Replace("\t", UnrealConfig.Indention);
            return output + (string.IsNullOrEmpty(rules) ? ";" : rules);
        }

        private string FormatNameGroup(string groupName, IList<int> enumerableList)
        {
            var output = string.Empty;
            if (enumerableList != null && enumerableList.Any())
            {
                output += "\r\n\t" + groupName + "(";
                try
                {
                    foreach (int index in enumerableList)
                    {
                        output += Package.Names[index].Name + ",";
                    }

                    output = output.TrimEnd(',') + ")";
                }
                catch
                {
                    output += string.Format("\r\n\t/* An exception occurred while decompiling {0}. */", groupName);
                }
            }

            return output;
        }

        private string FormatObjectGroup(string groupName, IList<int> enumerableList)
        {
            var output = string.Empty;
            if (enumerableList != null && enumerableList.Any())
            {
                output += "\r\n\t" + groupName + "(";
                try
                {
                    foreach (int index in enumerableList)
                    {
                        output += Package.GetIndexObjectName(index) + ",";
                    }

                    output = output.TrimEnd(',') + ")";
                }
                catch
                {
                    output += string.Format("\r\n\t/* An exception occurred while decompiling {0}. */", groupName);
                }
            }

            return output;
        }

        private string FormatFlags()
        {
            var output = string.Empty;

            if ((ClassFlags & (uint)Flags.ClassFlags.Abstract) != 0)
            {
                output += "\r\n\tabstract";
            }

            if ((ClassFlags & (uint)Flags.ClassFlags.Transient) != 0)
            {
                output += "\r\n\ttransient";
            }
            else
            {
                // Only do if parent had Transient
                var parentClass = (UClass)Super;
                if (parentClass != null && (parentClass.ClassFlags & (uint)Flags.ClassFlags.Transient) != 0)
                {
                    output += "\r\n\tnotransient";
                }
            }

            if (HasObjectFlag(Flags.ObjectFlagsLO.Native))
            {
                output += "\r\n\t" + FormatNative();
                if (NativeClassName.Length != 0)
                {
                    output += $"({NativeClassName})";
                }
            }

            if (HasClassFlag(Flags.ClassFlags.NativeOnly))
            {
                output += "\r\n\tnativeonly";
            }

            if (HasClassFlag(Flags.ClassFlags.NativeReplication))
            {
                output += "\r\n\tnativereplication";
            }

            // BTClient.Menu.uc has Config(ClientBtimes) and this flag is not true???
            if ((ClassFlags & (uint)Flags.ClassFlags.Config) != 0)
            {
                string inner = ConfigName;
                if (string.Compare(inner, "None", StringComparison.OrdinalIgnoreCase) == 0
                    || string.Compare(inner, "System", StringComparison.OrdinalIgnoreCase) == 0)
                {
                    output += "\r\n\tconfig";
                }
                else output += $"\r\n\tconfig({inner})";
            }

            if ((ClassFlags & (uint)Flags.ClassFlags.ParseConfig) != 0)
            {
                output += "\r\n\tparseconfig";
            }

            if ((ClassFlags & (uint)Flags.ClassFlags.PerObjectConfig) != 0)
            {
                output += "\r\n\tperobjectconfig";
            }
            else
            {
                // Only do if parent had PerObjectConfig
                var parentClass = (UClass)Super;
                if (parentClass != null && (parentClass.ClassFlags & (uint)Flags.ClassFlags.PerObjectConfig) != 0)
                {
                    output += "\r\n\tnoperobjectconfig";
                }
            }

            if ((ClassFlags & (uint)Flags.ClassFlags.EditInlineNew) != 0)
            {
                output += "\r\n\teditinlinenew";
            }
            else
            {
                // Only do if parent had EditInlineNew
                var parentClass = (UClass)Super;
                if (parentClass != null && (parentClass.ClassFlags & (uint)Flags.ClassFlags.EditInlineNew) != 0)
                {
                    output += "\r\n\tnoteditinlinenew";
                }
            }

            if ((ClassFlags & (uint)Flags.ClassFlags.CollapseCategories) != 0)
            {
                output += "\r\n\tcollapsecategories";
            }

            // TODO: Might indicate "Interface" in later versions
            if (HasClassFlag(Flags.ClassFlags.ExportStructs) && Package.Version < 300)
            {
                output += "\r\n\texportstructs";
            }

            if ((ClassFlags & (uint)Flags.ClassFlags.NoExport) != 0)
            {
                output += "\r\n\tnoexport";
            }

            if (Extends("Actor"))
            {
                if ((ClassFlags & (uint)Flags.ClassFlags.Placeable) != 0)
                {
                    output += Package.Version >= PlaceableVersion ? "\r\n\tplaceable" : "\r\n\tusercreate";
                }
                else
                {
                    output += Package.Version >= PlaceableVersion ? "\r\n\tnotplaceable" : "\r\n\tnousercreate";
                }
            }

            if ((ClassFlags & (uint)Flags.ClassFlags.SafeReplace) != 0)
            {
                output += "\r\n\tsafereplace";
            }

            // Approx version
            if ((ClassFlags & (uint)Flags.ClassFlags.Instanced) != 0 && Package.Version < 150)
            {
                output += "\r\n\tinstanced";
            }

            if ((ClassFlags & (uint)Flags.ClassFlags.HideDropDown) != 0)
            {
                output += "\r\n\thidedropdown";
            }

            if (Package.Build == UnrealPackage.GameBuild.BuildName.UT2004)
            {
                if (HasClassFlag(Flags.ClassFlags.CacheExempt))
                {
                    output += "\r\n\tcacheexempt";
                }
            }

            if (Package.Version >= 749 && Super != null)
            {
                if (ForceScriptOrder && !((UClass)Super).ForceScriptOrder)
                {
                    output += "\r\n\tforcescriptorder(true)";
                }
                else if (!ForceScriptOrder && ((UClass)Super).ForceScriptOrder)
                    output += "\r\n\tforcescriptorder(false)";
            }

            if (DLLBindName != null
                && string.Compare(DLLBindName, "None", StringComparison.OrdinalIgnoreCase) != 0)
            {
                output += $"\r\n\tdllbind({DLLBindName})";
            }

            //if (ClassDependencies != null) foreach (var dependency in ClassDependencies)
            //{
            //    var obj = dependency.Class;
            //    if (obj != null && (int)obj > (int)this && obj != Super)
            //    {
            //        output += $"\r\n\tdependson({obj.Name})";
            //    }
            //}

            output += FormatNameGroup("dontsortcategories", DontSortCategories);
            output += FormatNameGroup("hidecategories", HideCategories);
            // TODO: Decompile ShowCategories (but this is not possible without traversing the super chain)

#if DNF
            if (Package.Build == UnrealPackage.GameBuild.BuildName.DNF)
            {
                // FIXME: Store this data in UClass
                //output += FormatNameGroup("tags", new List<int>());
                // ...UnTags

                // Maybe dnfBool?
                //if (HasClassFlag(0x1000))
                //{
                //    output += "\r\n\tobsolete";
                //}
                if (HasClassFlag(0x2000000))
                {
                    output += "\r\n\tnativedestructor";
                }

                if (HasClassFlag(0x1000000))
                {
                    output += "\r\n\tnotlistable";
                }
                else
                {
                    var parentClass = (UClass)Super;
                    if (parentClass != null && parentClass.HasClassFlag(0x1000000))
                    {
                        output += "\r\n\tlistable";
                    }
                }
            }
#endif

#if AHIT
            if (Package.Build == UnrealPackage.GameBuild.BuildName.AHIT)
            {
                if ((ClassFlags & (uint)Flags.ClassFlags.AHIT_AlwaysLoaded) != 0)
                {
                    output += "\r\n\tAlwaysLoaded";
                }
                if ((ClassFlags & (uint)Flags.ClassFlags.AHIT_IterOptimized) != 0)
                {
                    output += "\r\n\tIterationOptimized";
                }
            }
#endif

<<<<<<< HEAD
=======
#if AHIT
            if (Package.Build == UnrealPackage.GameBuild.BuildName.AHIT)
            {
                if ((ClassFlags & (uint)Flags.ClassFlags.AHIT_AlwaysLoaded) != 0)
                {
                    output += "\r\n\tAlwaysLoaded";
                }
                if ((ClassFlags & (uint)Flags.ClassFlags.AHIT_IterOptimized) != 0)
                {
                    output += "\r\n\tIterationOptimized";
                }
            }
#endif

            output += FormatNameGroup("dontsortcategories", DontSortCategories);
            output += FormatNameGroup("hidecategories", HideCategories);
>>>>>>> 4a88e0a5
            output += FormatNameGroup("classgroup", ClassGroups);
            output += FormatNameGroup("autoexpandcategories", AutoExpandCategories);
            output += FormatNameGroup("autocollapsecategories", AutoCollapseCategories);
            output += FormatObjectGroup("implements", ImplementedInterfaces);

            return output + ";\r\n";
        }

        const ushort VReliableDeprecation = 189;

        public string FormatReplication()
        {
            if (DataScriptSize <= 0)
            {
                return string.Empty;
            }

            var replicatedObjects = new List<IUnrealNetObject>();
            if (Variables != null)
            {
                replicatedObjects.AddRange(Variables.Where(prop =>
                    prop.HasPropertyFlag(Flags.PropertyFlagsLO.Net) && prop.RepOffset != ushort.MaxValue));
            }

            if (Package.Version < VReliableDeprecation && Functions != null)
            {
                replicatedObjects.AddRange(Functions.Where(func =>
                    func.HasFunctionFlag(Flags.FunctionFlags.Net) && func.RepOffset != ushort.MaxValue));
            }

            if (replicatedObjects.Count == 0)
            {
                return string.Empty;
            }

            var statements = new Dictionary<uint, List<IUnrealNetObject>>();
            replicatedObjects.Sort((ro, ro2) => ro.RepKey.CompareTo(ro2.RepKey));
            for (var netIndex = 0; netIndex < replicatedObjects.Count; ++netIndex)
            {
                var firstObject = replicatedObjects[netIndex];
                var netObjects = new List<IUnrealNetObject> { firstObject };
                for (int nextIndex = netIndex + 1; nextIndex < replicatedObjects.Count; ++nextIndex)
                {
                    var nextObject = replicatedObjects[nextIndex];
                    if (nextObject.RepOffset != firstObject.RepOffset
                        || nextObject.RepReliable != firstObject.RepReliable
                       )
                    {
                        netIndex = nextIndex - 1;
                        break;
                    }

                    netObjects.Add(nextObject);
                }

                netObjects.Sort((o, o2) => string.Compare(o.Name, o2.Name, StringComparison.Ordinal));
                if (!statements.ContainsKey(firstObject.RepKey))
                    statements.Add(firstObject.RepKey, netObjects);
            }

            replicatedObjects.Clear();

            var output = new StringBuilder($"\r\nreplication{UnrealConfig.PrintBeginBracket()}");
            UDecompilingState.AddTab();

            foreach (var statement in statements)
            {
                try
                {
                    var pos = (ushort)(statement.Key & 0x0000FFFF);
                    var rel = Convert.ToBoolean(statement.Key & 0xFFFF0000);

                    output.Append("\r\n" + UDecompilingState.Tabs);
                    if (!UnrealConfig.SuppressComments)
                    {
                        output.AppendFormat("// Pos:0x{0:X3}\r\n{1}", pos, UDecompilingState.Tabs);
                    }

                    ByteCodeManager.Deserialize();
                    ByteCodeManager.JumpTo(pos);
                    string statementCode;
                    try
                    {
                        statementCode = ByteCodeManager.CurrentToken.Decompile();
                    }
                    catch (EndOfStreamException)
                    {
                        throw;
                    }
                    catch (Exception e)
                    {
                        statementCode = $"/* An exception occurred while decompiling condition ({e}) */";
                    }

                    string statementType = Package.Version < VReliableDeprecation
                        ? rel ? "reliable" : "unreliable"
                        : string.Empty;
                    var statementFormat = $"{statementType} if({statementCode})";
                    output.Append(statementFormat);

                    UDecompilingState.AddTab();
                    // NetObjects
                    for (var i = 0; i < statement.Value.Count; ++i)
                    {
                        bool shouldSplit = i % 2 == 0;
                        if (shouldSplit)
                        {
                            output.Append("\r\n" + UDecompilingState.Tabs);
                        }

                        var netObject = statement.Value[i];
                        output.Append(netObject.Name);

                        bool isNotLast = i != statement.Value.Count - 1;
                        output.Append(isNotLast ? ", " : ";");
                    }

                    UDecompilingState.RemoveTab();

                    // IsNotLast
                    if (statements.Last().Key != statement.Key)
                    {
                        output.Append("\r\n");
                    }
                }
                catch (EndOfStreamException)
                {
                    break;
                }
                catch (Exception e)
                {
                    output.AppendFormat("/* An exception occurred while decompiling a statement! ({0}) */", e);
                }
            }

            UDecompilingState.RemoveTab();
            output.Append(UnrealConfig.PrintEndBracket() + "\r\n");
            return output.ToString();
        }

        private string FormatStates()
        {
            if (States == null || !States.Any())
                return string.Empty;

            var output = string.Empty;
            foreach (var scriptState in States)
            {
                output += "\r\n" + scriptState.Decompile() + "\r\n";
            }

            return output;
        }

        public IEnumerable<string> ExportableExtensions => new List<string> { "uc" };

        public bool CanExport()
        {
            return (int)this > 0;
        }

        public void SerializeExport(string desiredExportExtension, Stream exportStream)
        {
            string data = Decompile();
            var stream = new StreamWriter(exportStream);
            stream.Write(data);
        }
    }
}
#endif<|MERGE_RESOLUTION|>--- conflicted
+++ resolved
@@ -340,6 +340,20 @@
             //    }
             //}
 
+#if AHIT
+            if (Package.Build == UnrealPackage.GameBuild.BuildName.AHIT)
+            {
+                if ((ClassFlags & (uint)Flags.ClassFlags.AHIT_AlwaysLoaded) != 0)
+                {
+                    output += "\r\n\tAlwaysLoaded";
+                }
+                if ((ClassFlags & (uint)Flags.ClassFlags.AHIT_IterOptimized) != 0)
+                {
+                    output += "\r\n\tIterationOptimized";
+                }
+            }
+#endif
+
             output += FormatNameGroup("dontsortcategories", DontSortCategories);
             output += FormatNameGroup("hidecategories", HideCategories);
             // TODO: Decompile ShowCategories (but this is not possible without traversing the super chain)
@@ -390,25 +404,6 @@
             }
 #endif
 
-<<<<<<< HEAD
-=======
-#if AHIT
-            if (Package.Build == UnrealPackage.GameBuild.BuildName.AHIT)
-            {
-                if ((ClassFlags & (uint)Flags.ClassFlags.AHIT_AlwaysLoaded) != 0)
-                {
-                    output += "\r\n\tAlwaysLoaded";
-                }
-                if ((ClassFlags & (uint)Flags.ClassFlags.AHIT_IterOptimized) != 0)
-                {
-                    output += "\r\n\tIterationOptimized";
-                }
-            }
-#endif
-
-            output += FormatNameGroup("dontsortcategories", DontSortCategories);
-            output += FormatNameGroup("hidecategories", HideCategories);
->>>>>>> 4a88e0a5
             output += FormatNameGroup("classgroup", ClassGroups);
             output += FormatNameGroup("autoexpandcategories", AutoExpandCategories);
             output += FormatNameGroup("autocollapsecategories", AutoCollapseCategories);
