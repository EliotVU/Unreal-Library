﻿using UELib.ObjectModel.Annotations;
using UELib.Tokens;

namespace UELib.Core
{
    public partial class UStruct
    {
        public partial class UByteCodeDecompiler
        {
            public abstract class FieldToken : Token
            {
                public UObject Object { get; private set; }
                public static UObject LastField { get; internal set; }

                public override void Deserialize(IUnrealStream stream)
                {
                    Object = stream.ReadObject();
                    Decompiler.AlignObjectSize();
                }

                public override string Decompile()
                {
                    LastField = Object;
                    return Object != null ? Object.Name : "@NULL";
                }
            }

            [ExprToken(ExprToken.NativeParm)]
            public class NativeParameterToken : FieldToken
            {
                public override string Decompile()
                {
#if DEBUG
                    Decompiler._CanAddSemicolon = true;
                    Decompiler._MustCommentStatement = true;
                    return $"native.{base.Decompile()}";
#else
                    return string.Empty;
#endif
                }
            }

            [ExprToken(ExprToken.InstanceVariable)]
            public class InstanceVariableToken : FieldToken
            {
            }

            [ExprToken(ExprToken.LocalVariable)]
            public class LocalVariableToken : FieldToken
            {
            }

            [ExprToken(ExprToken.StateVariable)]
            public class StateVariableToken : FieldToken
            {
            }

            [ExprToken(ExprToken.OutVariable)]
            public class OutVariableToken : FieldToken
            {
            }

            [ExprToken(ExprToken.DefaultVariable)]
            public class DefaultVariableToken : FieldToken
            {
                public override string Decompile()
                {
                    return $"default.{base.Decompile()}";
                }
            }
            
            public class UndefinedVariableToken : Token
            {
                public override string Decompile()
                {
                    return string.Empty;
                }
            }

            [ExprToken(ExprToken.DelegateProperty)]
            public class DelegatePropertyToken : FieldToken
            {
                public UName PropertyName;

                public override void Deserialize(IUnrealStream stream)
                {
<<<<<<< HEAD
=======
                    if (stream.Package.Build == UnrealPackage.GameBuild.BuildName.MOHA)
                    {
                        Decompiler.AlignSize(sizeof(int));
                    }

>>>>>>> 6cc86f03
                    PropertyName = ReadName(stream);

                    // TODO: Corrigate version. Seen in version ~648(The Ball) may have been introduced earlier, but not prior 610.
                    if (stream.Version > 610)
                    {
                        base.Deserialize(stream);
                    }
                }

                public override string Decompile()
                {
                    return PropertyName;
                }
            }

            [ExprToken(ExprToken.DefaultParmValue)]
            public class DefaultParameterToken : Token
            {
                public ushort Size;
                
                public override void Deserialize(IUnrealStream stream)
                {
                    Size = stream.ReadUInt16();
                    Decompiler.AlignSize(sizeof(ushort));

                    DeserializeNext(); // Expression
                    DeserializeNext(); // EndParmValue
                }

                public override string Decompile()
                {
                    string expression = DecompileNext();
                    DecompileNext(); // EndParmValue
                    return expression;
                }
            }

            [ExprToken(ExprToken.BoolVariable)]
            public class BoolVariableToken : Token
            {
                public override void Deserialize(IUnrealStream stream)
                {
                    DeserializeNext();
                }

                public override string Decompile()
                {
                    return DecompileNext();
                }
            }

            [ExprToken(ExprToken.InstanceDelegate)]
            public class InstanceDelegateToken : Token
            {
                public UName DelegateName;
                
                public override void Deserialize(IUnrealStream stream)
                {
                    DelegateName = ReadName(stream);
                }
            }
        }
    }
}<|MERGE_RESOLUTION|>--- conflicted
+++ resolved
@@ -68,7 +68,7 @@
                     return $"default.{base.Decompile()}";
                 }
             }
-            
+
             public class UndefinedVariableToken : Token
             {
                 public override string Decompile()
@@ -84,14 +84,6 @@
 
                 public override void Deserialize(IUnrealStream stream)
                 {
-<<<<<<< HEAD
-=======
-                    if (stream.Package.Build == UnrealPackage.GameBuild.BuildName.MOHA)
-                    {
-                        Decompiler.AlignSize(sizeof(int));
-                    }
-
->>>>>>> 6cc86f03
                     PropertyName = ReadName(stream);
 
                     // TODO: Corrigate version. Seen in version ~648(The Ball) may have been introduced earlier, but not prior 610.
