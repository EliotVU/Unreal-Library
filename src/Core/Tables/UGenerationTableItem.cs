--- conflicted
+++ resolved
@@ -22,19 +22,7 @@
         {
             ExportsCount = stream.ReadInt32();
             NamesCount = stream.ReadInt32();
-<<<<<<< HEAD
-            if (stream.Version >= VNetObjectsCount)
-=======
-
-#if UE4
-            if( stream.Package.UE4Version >= 186 )
-            {
-                return;
-            }
-#endif
-
-            if( stream.Version >= VNetObjectsCount )
->>>>>>> ab49963c
+            if (stream.Version >= VNetObjectsCount && stream.UE4Version < 186)
             {
                 NetObjectsCount = stream.ReadInt32();
             }
