﻿using UELib.Branch;
using UELib.ObjectModel.Annotations;

namespace UELib.Engine
{
    /// <summary>
    ///     Implements UTextureCube/Engine.TextureCube
    /// </summary>
    [UnrealRegisterClass]
    [BuildGeneration(BuildGeneration.UE3)]
    public class UTextureCube : UTexture
    {
        #region Serialized Members

        [StreamRecord, UnrealProperty]
        public uint SizeX { get; set; }

        [StreamRecord, UnrealProperty]
        public uint SizeY { get; set; }

        #endregion

        public override void Deserialize(IUnrealStream stream)
        {
<<<<<<< HEAD
            base.Deserialize(stream);

            if (stream.Version < (uint)PackageObjectLegacyVersion.DisplacedUTextureProperties)
=======
            base.Deserialize();
#if BATTLEBORN
            if (_Buffer.Package.Build == UnrealPackage.GameBuild.BuildName.Battleborn &&
                _Buffer.LicenseeVersion >= 47)
            {
                DeserializeTextureBaseGbx(_Buffer);

                return;
            }
#endif
            if (_Buffer.Version < (uint)PackageObjectLegacyVersion.DisplacedUTextureProperties)
>>>>>>> f6d9188c
            {
                SizeX = stream.ReadUInt32();
                stream.Record(nameof(SizeX), SizeX);
                SizeY = stream.ReadUInt32();
                stream.Record(nameof(SizeY), SizeY);

                stream.Read(out byte format);
                Format = (TextureFormat)format;
                stream.Record(nameof(Format), Format);

                stream.Read(out int numMips);
                stream.Record(nameof(numMips), numMips);
            }
        }

        public override void Serialize(IUnrealStream stream)
        {
            base.Serialize(stream);

            if (stream.Version < (uint)PackageObjectLegacyVersion.DisplacedUTextureProperties)
            {
                stream.Write(SizeX);
                stream.Write(SizeY);

                stream.Write((byte)Format);
                stream.Write(Mips.Count);
            }
        }
    }
}<|MERGE_RESOLUTION|>--- conflicted
+++ resolved
@@ -22,23 +22,17 @@
 
         public override void Deserialize(IUnrealStream stream)
         {
-<<<<<<< HEAD
             base.Deserialize(stream);
-
-            if (stream.Version < (uint)PackageObjectLegacyVersion.DisplacedUTextureProperties)
-=======
-            base.Deserialize();
 #if BATTLEBORN
-            if (_Buffer.Package.Build == UnrealPackage.GameBuild.BuildName.Battleborn &&
-                _Buffer.LicenseeVersion >= 47)
+            if (stream.Build == UnrealPackage.GameBuild.BuildName.Battleborn &&
+                stream.LicenseeVersion >= 47)
             {
-                DeserializeTextureBaseGbx(_Buffer);
+                DeserializeTextureBaseGbx(stream);
 
                 return;
             }
 #endif
-            if (_Buffer.Version < (uint)PackageObjectLegacyVersion.DisplacedUTextureProperties)
->>>>>>> f6d9188c
+            if (stream.Version < (uint)PackageObjectLegacyVersion.DisplacedUTextureProperties)
             {
                 SizeX = stream.ReadUInt32();
                 stream.Record(nameof(SizeX), SizeX);
@@ -57,7 +51,15 @@
         public override void Serialize(IUnrealStream stream)
         {
             base.Serialize(stream);
+#if BATTLEBORN
+            if (stream.Build == UnrealPackage.GameBuild.BuildName.Battleborn &&
+                stream.LicenseeVersion >= 47)
+            {
+                SerializeTextureBaseGbx(stream);
 
+                return;
+            }
+#endif
             if (stream.Version < (uint)PackageObjectLegacyVersion.DisplacedUTextureProperties)
             {
                 stream.Write(SizeX);
