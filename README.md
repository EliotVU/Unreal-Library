[![Nuget](https://img.shields.io/nuget/v/Eliot.UELib?style=for-the-badge)](https://www.nuget.org/packages/Eliot.UELib/)
![Platform](https://img.shields.io/badge/platform-.NET-blue.svg?style=for-the-badge)
![License](https://img.shields.io/badge/license-MIT-blue.svg?style=for-the-badge)

# UELib

The Unreal library (UELib) provides you an API to read (parse/deserialize) the contents of Unreal Engine game package files such as .UDK, .UPK.
Its main purpose is to decompile the UnrealScript byte-code to its original source-code.

It accomplishes this by reading the necessary Unreal data classes such as:

    UObject, UField, UConst, UEnum, UProperty, UStruct, UFunction, UState, UClass,
    UTextBuffer, UMetaData, UPackage

Classes such as UStruct, UState, UClass, and UFunction contain the UnrealScript byte-code which we can deserialize in order to re-construct the byte-codes to its original UnrealScript source.

Additionally UELib is also capable of deserializing of many more data classes such as:

    UFont, USound, UPalette, UTexture,
    UTexture2D, UTexture2DDynamic, UTexture2DComposite, UTexture3D,
    UTextureCube, UTextureFlipBook, UTextureMovie
    UPrimitive, UPolys

## Install

```cmd
    Install-Package Eliot.UELib
```

| Module | Version | License | 
|---|---|---|
| <img src="https://img.shields.io/badge/UELib-brightgreen.svg?style=for-the-badge" /> | [![Nuget](https://img.shields.io/nuget/v/Eliot.UELib?label=Version&logo=nuget&style=for-the-badge)](https://www.nuget.org/packages/Eliot.UELib/) | ![GitHub](https://img.shields.io/github/license/EliotVU/Unreal-Library.svg?style=for-the-badge) |

* Usage: See the [documentation](https://github.com/EliotVU/Unreal-Library/wiki/Usage) for more examples.

```csharp
    using UELib;

    // Instantiates a FileStream and deserializes the package's header, will also auto-detected a suitable build to associate the package with.
    var package = UnrealLoader.LoadPackage(@"C:\Path\Package.upk", System.IO.FileAccess.Read);
    Console.WriteLine($"Version: {package.Summary.Version}");

    // Necessary if working with packages that have been cooked for a console platform, and IF the build was not properly auto-detected.
    // package.CookerPlatform = BuildPlatform.Console;

    // Initializes the registered classes, constructs and deserializes(loads) the package objects.
    package.InitializePackage();

    // Now we can iterate over all the initialized objects, but beware! This includes fake-import objects.
    foreach (var obj in package.Objects)
    {
        // If positive then we have an export, or import if negative, if null, we are working with a 'None' object, but this shouldn't occur here.
        if ((int)obj > 0)
        {
            Console.WriteLine($"Export:");
        }
        else if ((int)obj < 0)
        {
            Console.WriteLine($"Import:");
        }

        Console.WriteLine($"ObjectIndex: {(int)obj}");
        Console.WriteLine($"Name: {obj.Name}");
        Console.WriteLine($"Class: {obj.Class?.Name}");
        Console.WriteLine($"Outer: {obj.Outer}");
        Console.WriteLine($"Path: {obj.GetReferencePath()}");
    }
```

If you're looking to modify the library for the sole purpose of modding [UE Explorer](https://github.com/UE-Explorer/UE-Explorer), I recommend you to clone or fork this repository and install UE Explorer within your ```UELib/src/bin/Debug/``` folder, or change the project's configuration to build inside of the UE Explorer's folder.

## Compatible Games

This is a table of games that are confirmed to be compatible with the current state of UELib, the table is sorted by Package-Version.

| Name                  | Engine:Branch    | Package/Licensee    | Support State     |
| --------------------- | ---------------- | ------------------- | ----------------- |
| Unreal | 100-226 | 61/000 | |
| [Star Trek: The Next Generation: Klingon Honor Guard](Star%20Trek:%20The%20Next%20Generation:%20Klingon%20Honor%20Guard) | 219 | 61/000 | |
| X-COM: Alliance | 200-220 | 61/000 | Bad output at the start of functions (BeginFunctionToken) |
| Dr. Brain: Action Reaction | 224 | 63-68/000 | |
| Nerf Arena Blast | 225 | 63-68/000 | |
| The Wheel of Time | 225:WoT | 63-68/000 | |
| Unreal Mission Pack: Return to Na Pali | 226b | 68/000 | |
| Unreal Tournament | 338-436 | 68-69/000 | |
| Deus Ex | 400-436 | 68/000 | |
| Jazz Jackrabbit 3D | 400 | 68/000 | |
| Duke Nukem Forever (2001) | 613 | 68/002 | UStruct offsets are off leading to bad output code |
| Rune | 400 | 69/000 | |
| Unrealty | 405 | 69/000 | |
| X-COM: Enforcer | 420 | 69/000 | |
| Tactical Ops: Assault on Terror | 436 | 69/000 | |
| Star Trek: Deep Space Nine: The Fallen | 338 | 73/000 | |
| Harry Potter and the Sorcerer's Stone | 436 | 76/000 | |
| Harry Potter and the Chamber of Secrets | 433 | 79/000 | |
| Disney's Brother Bear | 433 | 80/000 | [Link](https://github.com/metallicafan212/HarryPotterUnrealWiki/wiki/Main-Resources#other-kw-games) |
| Mobile Forces | 436 | 81-83/000, 69 | |
| Clive Barker's Undying | 420 | 72-85/000 | Versions 72 to 83 are not auto detected. |
| Thief: Deadly Shadows | 777:Flesh | 95/133 | Thanks in part to @hanfling; LinkedData not supported |
| Deus Ex: Invisible War | 777:Flesh | 95/069 | Thanks in part to @hanfling; LinkedData not supported |
|     |     |     |     |
|     |     |     |     |
| XIII | 829 | 100/058 |     |
| Tom Clancy's Splinter Cell | 829 | 100/017 | |
| Tom Clancy's Splinter Cell: Chaos Theory | 829 | 100/120:SCX, 175/000:ShadowStrike | (PC) demo version, Versus mode not supported |
| Tom Clancy's Splinter Cell: Double Agent | 829 | 100/167:SCX, 275/000:ShadowStrike | (PC) Offline mode version, Online mode not supported |
| Tom Clancy's Rainbow Six 3: Raven Shield | 600-927 | 118/012-014 | |
| Postal 2: Paradise Lost | 1417 | 118/002 | |
| Unreal Tournament 2003 | 1077-2225 | 119/025 | |
| Devastation | 600-? | 118-120/004-008 | |
| Unreal II: The Awakening | 829-2001 | 126/2609 | |
| Unreal II: eXpanded MultiPlayer | 2226 | 126/000 | Custom features are not decompiled |
| Desert Thunder | 2226 | 126/000 | |
| Land of the Dead: Road to Fiddler's Green | 2226 | 126/001 | |
| Unreal Tournament 2004 | 3120-3369 | 128/029 | |
| America's Army 2 | 3339 | 128/032:033 | 2.5, 2.6, 2.8 |
| America's Army (Arcade) | 3339 | 128/032 | 2.6 |
| Red Orchestra: Ostfront 41-45 | 3323-3369 | 128/029 | |
| Killing Floor | 3369 | 128/029 | |
| Battle Territory: Battery | 3369 | 128/029? | |
| Shadow Ops: Red Mercury | 2110 | 129/010 | |
| Vanguard: Saga of Heroes | 2226 | 129/035 | |
| Harry Potter and the Prisoner of Azkaban | 2226 | 129/000 | [Link](https://github.com/metallicafan212/HarryPotterUnrealWiki/wiki/Main-Resources#hp3) |
| Shrek 2 | 2226 | 129 | |
| Shark Tale | 2226 | 129/003 | |
| Lemony Snicket's A Series of Unfortunate Events | 2226 | 129/003 | |
| Swat 4 | 2226:Vengeance | 129/027 | |
| Stargate SG1: The Alliance | 4180 | 130/004 | |
| Tribes: Vengeance | 2226:Vengeance | 130/027 | |
| Bioshock | 2226:Vengeance | 130-141/056 | |
| Men of Valor | 926 | 137/000 | PC |
| Bioshock 2 | 2226:Vengeance | 143/059 | |
| Unreal Championship 2: Liandri Conflict | 3323 | 151/002 | [Third-party](https://forums.beyondunreal.com/threads/unreal-championship-2-script-decompiler-release.206036/) |
| The Chronicles of Spellborn | 3323 | 159/029 | |
| Duke Nukem Forever (2011) | Unknown | 156/036 | [Extraction is required](https://github.com/DaZombieKiller/MegaPackageExtractor) |
|     |     |     |     |
|     |     |     |     |
| RoboHordes | Unknown | 198-200/000 | |
| Tom Clancy's Rainbow Six: Vegas | Unknown | 241/066 | |
| Tom Clancy's Rainbow Six: Vegas 2 | Unknown | 241/071 | |
| Tom Clancy's EndWar | Unknown | 329/000 | |
| Roboblitz | 2306 | 369/006 |     |
| Stranglehold | 2605 | 375/025 | |
| Mass Effect (Xbox 360) | 2674 | 391/092 | Xenon |
| Warmonger: Operation Downtown Destruction | 2859 | 419/003 | |
| Medal of Honor: Airborne | 2859 | 421/011 |     |
| Frontlines: Fuel of War | 2917 | 433/052 | |
| Army of Two | 3004 | 445/079 | Overall quality has not been verified |
| Mortal Kombat Komplete Edition | 2605 | 472/046 |     |
| Stargate Worlds | 3004 | 486/007 |     |
| Gears of War | 3329 | 490/009 | |
| Mass Effect (Windows) | 3240 | 491/1008(~112) | PC |
| Huxley | 3240 | 496/016-023 | Contributed by @EDITzDev |
| Robert Ludlum's The Bourne Conspiracy | | 511/039 | |
| Transformers: War for Cybertron | | 511/144,145 | PC, PS3, Xenon |
| Unreal Tournament 3 | 3809 | 512/000 | |
| Mirrors Edge | 3716 | 536/043 |     |
| Alpha Protocol | 3857 | 539/091 |     |
| APB: All Points Bulletin | 3908 | 547/028-032 |     |
| X-Men Origins: Wolverine | 4206 | 568/101 | Overall quality has not been verified |
| Gears of War 2 | 4638 | 575/000 | |
| CrimeCraft | 4701 | 576/005 | |
| Batman: Arkham Asylum | 4701 | 576/21 | Contributed by @etkramer |
| Medal of Honor (2010) | 100075??? | 581/058 | Bad byte-codes |
| Singularity | 4869 | 584/126 | |
| MoonBase Alpha | 4947 | 587/000 | |
| Saw | Unknown | 584/003 | |
| The Exiled Realm of Arborea or TERA | 4206 | 610/014 |     |
| Monday Night Combat | 5697 | 638/000 |     |
| DC Universe Online | 5859 | 638/6405 | Contributed by @theFoof |
| Unreal Development Kit | 5860-12791 | 664-868 | |
| Blacklight: Tango Down | 6165 | 673/002 | |
| Dungeons & Dragons: Daggerdale | 6165 | 674/000 | |
| Dungeon Defenders | 6262 | 678/002 | |
| Mass Effect 3 (Windows) | 6383 | 684/194 | PC (platform must be set to `Console`) |
| Mass Effect: Legendary Edition (Windows) | 6383 | 684/171 | PC (platform must be set to `Console`) |
| Alice Madness Returns | 6760 | 690/000 |     |
| The Ball | 6699 | 706/000 | |
| Game of Thrones | 6829 | 727/000 | |
| Bioshock Infinite | 6829 | 727/075 |     |
| Bulletstorm | 7052 | 742/029 | |
| Red Orchestra 2: Heroes of Stalingrad | 7258 | 765/Unknown | |
| Rising Storm 2: Vietnam | 7258 | 765/771 | |
| Aliens: Colonial Marines | 4170 | 787/047 | |
| Infinity Blade 1 | 7595 | 788/001 | Console |
| [Dishonored](http://www.dishonored.com/) | 9099 | 801/030 |     |
| Tribes: Ascend | 7748 | 805/Unknown |     |
| Tony Hawk's Pro Skater HD | | | |
| Rock of Ages | 7748 | 805/000 |     |
| Batman: Arkham City | 7748 | 805/101 | |
| Batman: Arkham Origins | 7748 | 807/138 | Not verified |
| Sanctum | 7876 | 810/000 |     |
| AntiChamber | 7977 | 812/000 |     |
| Waves | 8171 | 813/000 |     |
| Super Monday Night Combat | 8364 | 820/000 |     |
| Gears of War 3 | 8653 | 828/000 | |
| Quantum Conundrum | 8623 | 832/32870 | |
| Borderlands | 4871 | Unknown |  |
| Borderlands 2 | 8623/0023 | 832/056 | |
| Borderlands: Game of the Year Enhanced | 5001/0001 | 832/058 | |
| Remember Me | 8623 | 832/021 |     |
| The Haunted: Hells Reach | 8788 | 841/000 |     |
| Asura's Wrath | 8788 | 841/000 | -zlib; platform needs to be set to console. |
| Blacklight Retribution | 8788-10499 | 841-864/002 |     |
| Infinity Blade 2 | 9059 | 842-864/001 | Console |
| Q.U.B.E | 8916 | 845/000 |     |
| DmC: Devil May Cry | 8916 | 845/004 | |
| XCOM: Enemy Unknown | 8916 | 845/059 | |
| XCOM 2: War of the Chosen | 8916 | 845/120 | Contributed by @robojumper |
| Gears of War: Judgement | 10566 | 846/000 |     |
| Transformers: Fall of Cybertron | 846(~587)/181 | |
| Deadpool | 846(~587)/181 | |
| InMomentum | 8980 | 848/000 |     |
| [Unmechanical](http://unmechanical.net/) | 9249 | 852/000 |     |
| Deadlight | 9375 | 854/000 |     |
| Land of the Dead | 9375 | 854/000 |     |
| Borderlands Legends | 9505 | 859/000 | iOS; platform needs to be set to console |
| Ravaged | 9641 | 859/000 |     |
| [The Five Cores](http://neeblagames.com/category/games/thefivecores/) | 9656 | 859/000 |     |
| Painkiller HD | 9953 | 860/000 |     |
| Chivalry: Medieval Warfare | 10246 | 860/000 | |
| Hawken | 10681 | 860/004 | |
| Rocket League | 10897 | 867/009 (868/032 has not been tested) | [Decryption required](https://github.com/AltimorTASDK/RLUPKTool) |
| Styx: Master of Shadows | 10499 | 860/004 | |
| Batman: Arkham Knight | | 863/32995 | Not verified  |
| Gigantic: Rampage Edition | 19100 | 867/010 | Contributed by @HyenaCoding |
| Infinity Blade 3 | | 868/000 | Console |
| Guilty Gear Xrd | 10246 | 868/003 | [Decryption required](https://github.com/gdkchan/GGXrdRevelatorDec) |
| Outlast | 12046 | 868/003 | |
| [Might & Magic Heroes VII](https://en.wikipedia.org/wiki/Might_%26_Magic_Heroes_VII) | 12161 | 868/004 | (Signature and custom features are not supported) |
| Bombshell | 11767 | 870/000 | |
| Orcs Must Die! Unchained | 20430 | 870/000 | |
| Gal\*Gun: Double Peace | 10897 | 871/000 | |
| Battleborn | 8623/1055 | 874/078 | |
<<<<<<< HEAD
| A Hat in Time | 12097 | 877-893/005 | Contributed by @Un-Drew |
=======
| A Hat in Time | 12097 | 877-893/005 | |
| Bulletstorm: Full Clip Edition | 12212 | 877/041 | |
>>>>>>> 84fd9102
| Blue Estate The Game | 10246 | 893/000 | |
| Shadow Complex Remastered | 10897 | 893/001 | |
| Borderlands 2 VR | 8637/0029 | 895/046 | |
| Soldier Front 2 | 6712 | 904/009 |     |
| Rise of the Triad | 10508 | Unknown |     |
| Sherlock Holmes: Crimes and Punishments | 10897 | Unknown | |
| Alien Rage | 7255 | Unknown |     |

**Beware, opening an unsupported package could crash your system! Make sure you have
saved everything before opening any file!**

**Note** UE3 production-ready packages are often **compressed** and must first be decompressed, [Unreal Package Decompressor](https://www.gildor.org/downloads) by **Gildor** is a tool that can decompress most packages for you; for some games you need a specialized decompressor, see for example [RLUPKTool](https://github.com/AltimorTASDK/RLUPKTool).

Want to add support for a game? See [adding support for new Unreal classes](https://github.com/EliotVU/Unreal-Library/wiki/Adding-support-for-new-Unreal-classes)

Do you know a game that is compatible but is not listed here? Click on the top right to edit this file!

## How to contribute

* Open an issue
* Or make a pull-request by creating a [fork](https://help.github.com/articles/fork-a-repo/) of this repository, create a new branch and commit your changes to that particular branch, so that I can easily merge your changes.

## Special thanks to

* Epic Games for [UDN: Packages](http://www.hypercoop.tk/infobase/archive/unrealtech/Packages.htm) (general package format)
* [Antonio Cordero Balcazar](https://github.com/acorderob) for [UTPT](https://www.acordero.org/projects/unreal-tournament-package-tool) (game support) and documentation (format)
* [Dmitry Jemerov](https://github.com/yole) for [unhood](https://github.com/yole/unhood) (early UE3 format)
* [Konstantin Nosov](https://github.com/gildor2) for providing help and [UE Viewer](http://www.gildor.org/en/projects/umodel) (game support)
* [Contributors](https://github.com/EliotVU/Unreal-Library/graphs/contributors)<|MERGE_RESOLUTION|>--- conflicted
+++ resolved
@@ -232,12 +232,8 @@
 | Orcs Must Die! Unchained | 20430 | 870/000 | |
 | Gal\*Gun: Double Peace | 10897 | 871/000 | |
 | Battleborn | 8623/1055 | 874/078 | |
-<<<<<<< HEAD
 | A Hat in Time | 12097 | 877-893/005 | Contributed by @Un-Drew |
-=======
-| A Hat in Time | 12097 | 877-893/005 | |
 | Bulletstorm: Full Clip Edition | 12212 | 877/041 | |
->>>>>>> 84fd9102
 | Blue Estate The Game | 10246 | 893/000 | |
 | Shadow Complex Remastered | 10897 | 893/001 | |
 | Borderlands 2 VR | 8637/0029 | 895/046 | |
